--- conflicted
+++ resolved
@@ -30,10 +30,5 @@
 requests < 2.30
 requests_unixsocket
 shapely
-<<<<<<< HEAD
-sparklines >= 0.4.2
-=======
-# tensorflow versions might require different versions
->>>>>>> 6ec3c628
 uvicorn
 uvicorn>=0.17.6
