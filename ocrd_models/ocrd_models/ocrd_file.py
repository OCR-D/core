"""
API to ``mets:file``
"""
from os.path import splitext, basename

from ocrd_utils import is_local_filename, get_local_filename

from .ocrd_xml_base import ET
from .constants import NAMESPACES as NS, TAG_METS_FLOCAT, TAG_METS_FILE

class OcrdFile():
    """
    Represents a <mets:file>/<mets:FLocat>
    """

    #  @staticmethod
    #  def create(mimetype, ID, url, local_filename):
    #      el_fileGrp.SubElement('file')

<<<<<<< HEAD
    def __init__(self, el, mimetype=None, loctype='OTHER', instance=None, local_filename=None, mets=None, url=None, ID=None):
=======
    def __init__(self, el, mimetype=None, loctype='OTHER', local_filename=None, mets=None, url=None, ID=None):
>>>>>>> ab7c8a97
        """
        Args:
            el (LxmlElement): etree Element of the mets:file this represents. Create new if not provided
            mimetype (string): MIME type of the file
            loctype (string): METS @LOCTYPE
            local_filename (string): Local filename
            mets (OcrdMets): Containing OcrdMets
            url (string): xlink:href of the file
            ID (string): @ID of the mets:file
        """
        if el is None:
            el = ET.Element(TAG_METS_FILE)
        self._el = el
        self.mimetype = mimetype
        self.local_filename = local_filename
        self.mets = mets
        self.loctype = loctype
        self.ID = ID

        if url:
            self.url = url

        if not(local_filename):
            if self.url and is_local_filename(self.url):
                self.local_filename = get_local_filename(self.url)

    def __str__(self):
        """
        String representation
        """
        #  props = '\n\t'.join([
        #      ' : '.join([k, getattr(self, k) if getattr(self, k) else '---'])
        #      for k in ['mimetype', 'ID', 'url', 'local_filename']
        #  ])
        #  return 'OcrdFile[' + '\n\t' + props + '\n\t]'
        props = ', '.join([
            '='.join([k, getattr(self, k) if getattr(self, k) else '---'])
            for k in ['mimetype', 'ID', 'url', 'local_filename']
        ])
        return '<OcrdFile ' + props + ']/> '

    @property
    def basename(self):
        """
        Get the ``os.path.basename`` of the local file, if any.
        """
        return basename(self.local_filename if self.local_filename else self.url)

    @property
    def extension(self):
        _basename, ext = splitext(self.basename)
        if _basename.endswith('.tar'):
            ext = ".tar" + ext
        return ext

    @property
    def basename_without_extension(self):
        """
        Get the ``os.path.basename`` of the local file, if any, with extension removed.
        """
        ret = self.basename.rsplit('.', 1)[0]
        if ret.endswith('.tar'):
            ret = ret[0:len(ret)-4]
        return ret

    @property
    def ID(self):
        """
        Get the ``ID`` attribute.
        """
        return self._el.get('ID')

    @ID.setter
    def ID(self, ID):
        """
        Set the ``ID`` attribute.
        """
        if ID is None:
            return
        self._el.set('ID', ID)

    @property
    def pageId(self):
        """
        Get the ID of the physical page this file manifests.
        """
        if self.mets is None:
            raise Exception("OcrdFile %s has no member 'mets' pointing to parent OcrdMets" % self)
        return self.mets.get_physical_page_for_file(self)

    @pageId.setter
    def pageId(self, pageId):
        """
        Set the ID of the physical page this file manifests.
        """
        if pageId is None:
            return
        if self.mets is None:
            raise Exception("OcrdFile %s has no member 'mets' pointing to parent OcrdMets" % self)
        self.mets.set_physical_page_for_file(pageId, self)


    @property
    def loctype(self):
        """
        Get the ``LOCTYPE``.
        """
        el_FLocat = self._el.find('mets:FLocat', NS)
        return '' if el_FLocat is None else el_FLocat.get('LOCTYPE')

    @loctype.setter
    def loctype(self, loctype):
        """
        Set the ``LOCTYPE``.
        """
        if loctype is None:
            return
        loctype = loctype.upper()
        el_FLocat = self._el.find('mets:FLocat', NS)
        if el_FLocat is None:
            el_FLocat = ET.SubElement(self._el, TAG_METS_FLOCAT)
        el_FLocat.set('LOCTYPE', loctype)
        if loctype == 'OTHER':
            self.otherloctype = 'FILE'
        else:
            self.otherloctype = None

    @property
    def otherloctype(self):
        el_FLocat = self._el.find('mets:FLocat', NS)
        return '' if el_FLocat is None else el_FLocat.get('OTHERLOCTYPE')

    @otherloctype.setter
    def otherloctype(self, otherloctype):
        el_FLocat = self._el.find('mets:FLocat', NS)
        if el_FLocat is None:
            el_FLocat = ET.SubElement(self._el, TAG_METS_FLOCAT)
        if not otherloctype:
            if 'OTHERLOCTYPE' in el_FLocat.attrib:
                del el_FLocat.attrib['OTHERLOCTYPE']
        else:
            el_FLocat.set('LOCTYPE', 'OTHER')
            el_FLocat.set('OTHERLOCTYPE', otherloctype)

    @property
    def mimetype(self):
        """
        Get the ``MIMETYPE``.
        """
        return self._el.get('MIMETYPE')

    @mimetype.setter
    def mimetype(self, mimetype):
        """
        Set the ``MIMETYPE``.
        """
        if mimetype is None:
            return
        self._el.set('MIMETYPE', mimetype)

    @property
    def fileGrp(self):
        """
        The ``USE`` attribute of the containing ``mets:fileGrp``
        """
        parent = self._el.getparent()
        if parent is not None:
            return self._el.getparent().get('USE')
        return 'TEMP'

    @property
    def url(self):
        """
        Get the ``xlink:href`` of this file.
        """
        el_FLocat = self._el.find(TAG_METS_FLOCAT)
        if el_FLocat is not None:
            return el_FLocat.get("{%s}href" % NS["xlink"])
        return ''

    @url.setter
    def url(self, url):
        """
        Set the ``xlink:href`` of this file.
        """
        if url is None:
            return
        el_FLocat = self._el.find('mets:FLocat', NS)
        if el_FLocat is None:
            el_FLocat = ET.SubElement(self._el, TAG_METS_FLOCAT)
        el_FLocat.set("{%s}href" % NS["xlink"], url)<|MERGE_RESOLUTION|>--- conflicted
+++ resolved
@@ -17,11 +17,7 @@
     #  def create(mimetype, ID, url, local_filename):
     #      el_fileGrp.SubElement('file')
 
-<<<<<<< HEAD
-    def __init__(self, el, mimetype=None, loctype='OTHER', instance=None, local_filename=None, mets=None, url=None, ID=None):
-=======
     def __init__(self, el, mimetype=None, loctype='OTHER', local_filename=None, mets=None, url=None, ID=None):
->>>>>>> ab7c8a97
         """
         Args:
             el (LxmlElement): etree Element of the mets:file this represents. Create new if not provided
