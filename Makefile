export

SHELL = /bin/bash
PYTHON = python
PIP = pip
LOG_LEVEL = INFO
PYTHONIOENCODING=utf8
TESTDIR = tests

SPHINX_APIDOC = 

BUILD_ORDER = ocrd_utils ocrd_models ocrd_modelfactory ocrd_validators ocrd

FIND_VERSION = grep version= ocrd_utils/setup.py|grep -Po "([0-9ab]+\.?)+"

# Additional arguments to docker build. Default: '$(DOCKER_ARGS)'
DOCKER_ARGS = 

# Base image to use for the ocrd/core-gpu variant. Default: $(DOCKER_GPU_BASE_IMAGE)
DOCKER_GPU_BASE_IMAGE = nvidia/cuda:10.2-base-ubuntu18.04

# BEGIN-EVAL makefile-parser --make-help Makefile

help:
	@echo ""
	@echo "  Targets"
	@echo ""
	@echo "    deps-ubuntu    Dependencies for deployment in an ubuntu/debian linux"
	@echo "    deps-test      Install test python deps via pip"
	@echo "    install        (Re)install the tool"
	@echo "    install-dev    Install with pip install -e"
	@echo "    uninstall      Uninstall the tool"
	@echo "    generate-page  Regenerate python code from PAGE XSD"
	@echo "    repo/assets    Clone OCR-D/assets to ./repo/assets"
	@echo "    repo/spec      Clone OCR-D/spec to ./repo/spec"
	@echo "    spec           Copy JSON Schema, OpenAPI from OCR-D/spec"
	@echo "    assets         Setup test assets"
	@echo "    assets-server  Start asset server at http://localhost:5001"
	@echo "    assets-clean   Remove symlinks in $(TESTDIR)/assets"
	@echo "    test           Run all unit tests"
	@echo "    docs           Build documentation"
	@echo "    docs-clean     Clean docs"
	@echo "    docs-coverage  Calculate docstring coverage"
	@echo "    docker         Build docker image"
	@echo "    docker-gpu     Build docker GPU / CUDA image"
	@echo "    bashlib        Build bash library"
	@echo "    pypi           Build wheels and source dist and twine upload them"
	@echo ""
	@echo "  Variables"
	@echo ""
<<<<<<< HEAD
	@echo "    PAGE_VERSION           PAGE schema version to use. Default: '$(PAGE_VERSION)'"
	@echo "    DOCKER_ARGS            Additional arguments to docker build. Default: '$(DOCKER_ARGS)'"
	@echo "    DOCKER_GPU_BASE_IMAGE  Base image to use for the ocrd/core-gpu variant. Default: $(DOCKER_GPU_BASE_IMAGE)"
	@echo "    DOCKER_TAG             Docker tag."
	@echo "    PIP_INSTALL            pip install command. Default: $(PIP_INSTALL)"
=======
	@echo "    DOCKER_ARGS  Additional arguments to docker build. Default: '$(DOCKER_ARGS)'"
	@echo "    DOCKER_TAG   Docker tag."
	@echo "    PIP_INSTALL  pip install command. Default: $(PIP_INSTALL)"
>>>>>>> 22c423b8

# END-EVAL

# Docker tag.
DOCKER_TAG = 'ocrd/core'

# pip install command. Default: $(PIP_INSTALL)
PIP_INSTALL = pip install

# Dependencies for deployment in an ubuntu/debian linux
deps-ubuntu:
	apt-get install -y python3 python3-pip python3-venv

# Install test python deps via pip
deps-test:
	$(PIP) install -U "pip>=19.0.0"
	$(PIP) install -r requirements_test.txt

# (Re)install the tool
install: spec
	$(PIP) install -U "pip>=19.0.0" wheel
	for mod in $(BUILD_ORDER);do (cd $$mod ; $(PIP_INSTALL) .);done

# Install with pip install -e
install-dev: uninstall
	$(MAKE) install PIP_INSTALL="pip install -e"

# Uninstall the tool
uninstall:
	for mod in $(BUILD_ORDER);do pip uninstall -y $$mod;done

# Regenerate python code from PAGE XSD
generate-page: GDS_PAGE = ocrd_models/ocrd_models/ocrd_page_generateds.py
generate-page: GDS_PAGE_USER = ocrd_models/ocrd_page_user_methods.py
generate-page: repo/assets
	generateDS \
		-f \
		--root-element='PcGts' \
		-o $(GDS_PAGE) \
		--disable-generatedssuper-lookup \
		--user-methods=$(GDS_PAGE_USER) \
		ocrd_validators/ocrd_validators/page.xsd
	# hack to prevent #451: enum keys will be strings
	sed -i 's/(Enum):$$/(str, Enum):/' $(GDS_PAGE)
	# hack to ensure output has pc: prefix
	@#sed -i "s/namespaceprefix_=''/namespaceprefix_='pc:'/" $(GDS_PAGE)
	sed -i 's/_nsprefix_ = None/_nsprefix_ = "pc"/' $(GDS_PAGE)
	# hack to ensure child nodes also have pc: prefix...
	sed -i 's/.*_nsprefix_ = child_.prefix$$//' $(GDS_PAGE)

#
# Repos
#

# Clone OCR-D/assets to ./repo/assets
repo/assets:
	mkdir -p $(dir $@)
	git clone https://github.com/OCR-D/assets "$@"

# Clone OCR-D/spec to ./repo/spec
repo/spec:
	mkdir -p $(dir $@)
	git clone https://github.com/OCR-D/spec "$@"

#
# Spec
#

.PHONY: spec
# Copy JSON Schema, OpenAPI from OCR-D/spec
spec: repo/spec
	cp repo/spec/ocrd_tool.schema.yml ocrd_validators/ocrd_validators/ocrd_tool.schema.yml
	cp repo/spec/bagit-profile.yml ocrd_validators/ocrd_validators/bagit-profile.yml

#
# Assets
#

# Setup test assets
assets: repo/assets
	mkdir -p $(TESTDIR)/assets
	cp -r -t $(TESTDIR)/assets repo/assets/data/*

# Start asset server at http://localhost:5001
assets-server:
	cd assets && make start

# Remove symlinks in $(TESTDIR)/assets
assets-clean:
	rm -rf $(TESTDIR)/assets

#
# Tests
#

.PHONY: test
# Run all unit tests
test: spec assets
	HOME=$(CURDIR)/ocrd_utils $(PYTHON) -m pytest --continue-on-collection-errors $(TESTDIR) -k TestLogging
	HOME=$(CURDIR) $(PYTHON) -m pytest --continue-on-collection-errors $(TESTDIR)

test-profile:
	$(PYTHON) -m cProfile -o profile $$(which pytest)
	$(PYTHON) analyze_profile.py

coverage: assets-clean assets
	coverage erase
	make test PYTHON="coverage run"
	coverage report
	coverage html

#
# Documentation
#

.PHONY: docs
# Build documentation
docs:
	for mod in $(BUILD_ORDER);do sphinx-apidoc -f -M -e -o docs/api/$$mod $$mod/$$mod 'ocrd_models/ocrd_models/ocrd_page_generateds.py';done
	cd docs ; $(MAKE) html

docs-push: gh-pages docs
	cp -r docs/build/html/* gh-pages
	cd gh-pages; git add . && git commit -m 'Updated docs $$(date)' && git push

# Clean docs
docs-clean:
	cd gh-pages ; rm -rf *
	cd docs ; rm -rf _build api/ocrd api/ocrd_*

# Calculate docstring coverage
docs-coverage:
	for mod in $(BUILD_ORDER);do docstr-coverage $$mod/$$mod -e '.*(ocrd_page_generateds|/ocrd/cli/).*';done
	for mod in $(BUILD_ORDER);do echo "# $$mod"; docstr-coverage -v1 $$mod/$$mod -e '.*(ocrd_page_generateds|/ocrd/cli/).*'|sed 's/^/\t/';done

gh-pages:
	git clone --branch gh-pages https://github.com/OCR-D/core gh-pages

#
# Clean up
#

pyclean:
	rm -f **/*.pyc
	find . -name '__pycache__' -exec rm -rf '{}' \;
	rm -rf .pytest_cache

#
# Docker
#

# Build docker image
docker:
	docker build -t $(DOCKER_TAG) $(DOCKER_ARGS) .

# Build docker GPU / CUDA image
docker-gpu:
	sed 's|FROM ubuntu:18.04|FROM $(DOCKER_GPU_BASE_IMAGE)|' Dockerfile > Dockerfile-gpu
	docker build -t $(DOCKER_TAG)-gpu $(DOCKER_ARGS) -f Dockerfile-gpu .
	rm Dockerfile-gpu

#
# bash library
#
.PHONY: bashlib

# Build bash library
bashlib:
	cd ocrd/bashlib; make lib

# Build wheels and source dist and twine upload them
pypi: uninstall install
	for mod in $(BUILD_ORDER);do (cd $$mod; $(PYTHON) setup.py sdist bdist_wheel);done
	version=`$(FIND_VERSION)`; twine upload ocrd*/dist/ocrd*$$version*{tar.gz,whl}<|MERGE_RESOLUTION|>--- conflicted
+++ resolved
@@ -48,17 +48,10 @@
 	@echo ""
 	@echo "  Variables"
 	@echo ""
-<<<<<<< HEAD
-	@echo "    PAGE_VERSION           PAGE schema version to use. Default: '$(PAGE_VERSION)'"
 	@echo "    DOCKER_ARGS            Additional arguments to docker build. Default: '$(DOCKER_ARGS)'"
 	@echo "    DOCKER_GPU_BASE_IMAGE  Base image to use for the ocrd/core-gpu variant. Default: $(DOCKER_GPU_BASE_IMAGE)"
 	@echo "    DOCKER_TAG             Docker tag."
 	@echo "    PIP_INSTALL            pip install command. Default: $(PIP_INSTALL)"
-=======
-	@echo "    DOCKER_ARGS  Additional arguments to docker build. Default: '$(DOCKER_ARGS)'"
-	@echo "    DOCKER_TAG   Docker tag."
-	@echo "    PIP_INSTALL  pip install command. Default: $(PIP_INSTALL)"
->>>>>>> 22c423b8
 
 # END-EVAL
 
