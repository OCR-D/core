export

SHELL = /bin/bash
PYTHON ?= python
PIP ?= pip
LOG_LEVEL = INFO
PYTHONIOENCODING=utf8
TESTDIR = $(CURDIR)/tests
PYTEST_ARGS = --continue-on-collection-errors
VERSION = $(shell cat VERSION)

DOCKER_COMPOSE = docker compose

SPHINX_APIDOC =

BUILD_ORDER = ocrd_utils ocrd_models ocrd_modelfactory ocrd_validators ocrd_network ocrd
reverse = $(if $(wordlist 2,2,$(1)),$(call reverse,$(wordlist 2,$(words $(1)),$(1))) $(firstword $(1)),$(1))

# BEGIN-EVAL makefile-parser --make-help Makefile

help:
	@echo ""
	@echo "  Targets"
	@echo ""
	@echo "    deps-cuda      Dependencies for deployment with GPU support via Conda"
	@echo "    deps-ubuntu    Dependencies for deployment in an Ubuntu/Debian Linux"
	@echo "    deps-test      Install test python deps via pip"
	@echo "    build          (Re)build source and binary distributions of pkges"
	@echo "    install        (Re)install the packages"
	@echo "    install-dev    Install with pip install -e"
	@echo "    uninstall      Uninstall the packages"
	@echo "    generate-page  Regenerate python code from PAGE XSD"
	@echo "    spec           Copy JSON Schema, OpenAPI from OCR-D/spec"
	@echo "    assets         Setup test assets"
	@echo "    test           Run all unit tests"
	@echo "    docs           Build documentation"
	@echo "    docs-clean     Clean docs"
	@echo "    docs-coverage  Calculate docstring coverage"
	@echo "    docker         Build docker image"
	@echo "    docker-cuda    Build docker image for GPU / CUDA"
	@echo "    pypi           Build wheels and source dist and twine upload them"
	@echo " ocrd network tests"
	@echo "    network-module-test       Run all ocrd_network module tests"
	@echo "    network-integration-test  Run all ocrd_network integration tests (docker and docker compose required)"
	@echo ""
	@echo "  Variables"
	@echo ""
	@echo "    DOCKER_TAG         Docker target image tag. Default: '$(DOCKER_TAG)'."
	@echo "    DOCKER_BASE_IMAGE  Docker source image tag. Default: '$(DOCKER_BASE_IMAGE)'."
	@echo "    DOCKER_ARGS        Additional arguments to docker build. Default: '$(DOCKER_ARGS)'"
	@echo "    PIP_INSTALL        pip install command. Default: $(PIP_INSTALL)"
	@echo "    PYTEST_ARGS        arguments for pytest. Default: $(PYTEST_ARGS)"

# END-EVAL

# pip install command. Default: $(PIP_INSTALL)
PIP_INSTALL ?= $(PIP) install
PIP_INSTALL_CONFIG_OPTION ?=

.PHONY: deps-cuda deps-ubuntu deps-test

deps-cuda: CONDA_EXE ?= /usr/local/bin/conda
deps-cuda: export CONDA_PREFIX ?= /conda
deps-cuda: PYTHON_PREFIX != $(PYTHON) -c 'import sysconfig; print(sysconfig.get_paths()["purelib"])'
deps-cuda:
	curl -Ls https://micro.mamba.pm/api/micromamba/linux-64/latest | tar -xvj bin/micromamba
	mv bin/micromamba $(CONDA_EXE)
# Install Conda system-wide (for interactive / login shells)
	echo 'export MAMBA_EXE=$(CONDA_EXE) MAMBA_ROOT_PREFIX=$(CONDA_PREFIX) CONDA_PREFIX=$(CONDA_PREFIX) PATH=$(CONDA_PREFIX)/bin:$$PATH' >> /etc/profile.d/98-conda.sh
# workaround for tf-keras#62
	echo 'export XLA_FLAGS=--xla_gpu_cuda_data_dir=$(CONDA_PREFIX)/' >> /etc/profile.d/98-conda.sh
	mkdir -p $(CONDA_PREFIX)/lib $(CONDA_PREFIX)/include
	echo $(CONDA_PREFIX)/lib >> /etc/ld.so.conf.d/conda.conf
# Get CUDA toolkit, including compiler and libraries with dev,
# however, the Nvidia channels do not provide (recent) cudnn (needed for Torch, TF etc):
#MAMBA_ROOT_PREFIX=$(CONDA_PREFIX) \
#conda install -c nvidia/label/cuda-11.8.0 cuda && conda clean -a
#
# The conda-forge channel has cudnn and cudatoolkit but no cudatoolkit-dev anymore (and we need both!),
# so let's combine nvidia and conda-forge (will be same lib versions, no waste of space),
# but omitting cuda-cudart-dev and cuda-libraries-dev (as these will be pulled by pip for torch anyway):
	MAMBA_ROOT_PREFIX=$(CONDA_PREFIX) \
	conda install -c nvidia/label/cuda-11.8.0 \
	                 cuda-nvcc \
	                 cuda-cccl \
	 && conda clean -a \
	 && find $(CONDA_PREFIX) -name "*_static.a" -delete
#conda install -c conda-forge \
#          cudatoolkit=11.8.0 \
#          cudnn=8.8.* && \
#conda clean -a && \
#find $(CONDA_PREFIX) -name "*_static.a" -delete
#
# Since Torch will pull in the CUDA libraries (as Python pkgs) anyway,
# let's jump the shark and pull these via NGC index directly,
# but then share them with the rest of the system so native compilation/linking
# works, too:
	shopt -s nullglob; \
	$(PIP) install nvidia-pyindex \
	 && $(PIP) install nvidia-cudnn-cu11==8.7.* \
	                   nvidia-cublas-cu11~=11.11 \
	                   nvidia-cusparse-cu11~=11.7 \
	                   nvidia-cusolver-cu11~=11.4 \
	                   nvidia-curand-cu11~=10.3 \
	                   nvidia-cufft-cu11~=10.9 \
	                   nvidia-cuda-runtime-cu11~=11.8 \
	                   nvidia-cuda-cupti-cu11~=11.8 \
	                   nvidia-cuda-nvrtc-cu11 \
	 && for pkg in cudnn cublas cusparse cusolver curand cufft cuda_runtime cuda_cupti cuda_nvrtc; do \
	        for lib in $(PYTHON_PREFIX)/nvidia/$$pkg/lib/lib*.so.*; do \
	            base=`basename $$lib`; \
	            ln -s $$lib $(CONDA_PREFIX)/lib/$$base.so; \
	            ln -s $$lib $(CONDA_PREFIX)/lib/$${base%.so.*}.so; \
	        done \
	     && for inc in $(PYTHON_PREFIX)/nvidia/$$pkg/include/*; do \
	            base=`basename $$inc`; case $$base in __*) continue; esac; \
	            ln -s $$inc $(CONDA_PREFIX)/include/; \
	        done \
	    done \
	 && ldconfig
# gputil/nvidia-smi would be nice, too – but that drags in Python as a conda dependency...

# Workaround for missing prebuilt versions of TF<2 for Python==3.8
# todo: find another solution for 3.9, 3.10 etc
# https://docs.nvidia.com/deeplearning/frameworks/tensorflow-wheel-release-notes/tf-wheel-rel.html
# Nvidia has them, but under a different name, so let's rewrite that:
# (hold at nv22.11, because newer releases require CUDA 12, which is not supported by TF2 (at py38),
#  and therefore not in our ocrd/core-cuda base image yet)
# However, at that time no Numpy 1.24 was known, which breaks TF1
# (which is why later nv versions hold it at <1.24 automatically -
#  see https://github.com/NVIDIA/tensorflow/blob/r1.15.5%2Bnv22.11/tensorflow/tools/pip_package/setup.py)
deps-tf1:
	if $(PYTHON) -c 'import sys; print("%u.%u" % (sys.version_info.major, sys.version_info.minor))' | fgrep 3.8 && \
	! $(PIP) show -q tensorflow-gpu; then \
	  $(PIP) install nvidia-pyindex && \
	  pushd $$(mktemp -d) && \
	  $(PIP) download --no-deps nvidia-tensorflow==1.15.5+nv22.11 && \
	  for name in nvidia_tensorflow-*.whl; do name=$${name%.whl}; done && \
	  $(PYTHON) -m wheel unpack $$name.whl && \
	  for name in nvidia_tensorflow-*/; do name=$${name%/}; done && \
	  newname=$${name/nvidia_tensorflow/tensorflow_gpu} &&\
	  sed -i s/nvidia_tensorflow/tensorflow_gpu/g $$name/$$name.dist-info/METADATA && \
	  sed -i s/nvidia_tensorflow/tensorflow_gpu/g $$name/$$name.dist-info/RECORD && \
	  sed -i s/nvidia_tensorflow/tensorflow_gpu/g $$name/tensorflow_core/tools/pip_package/setup.py && \
	  pushd $$name && for path in $$name*; do mv $$path $${path/$$name/$$newname}; done && popd && \
	  $(PYTHON) -m wheel pack $$name && \
	  $(PIP) install $$newname*.whl && popd && rm -fr $$OLDPWD; \
	  $(PIP) install "numpy<1.24"; \
	else \
	$(PIP) install "tensorflow-gpu<2.0"; \
	fi

deps-tf2:
	if $(PYTHON) -c 'import sys; print("%u.%u" % (sys.version_info.major, sys.version_info.minor))' | fgrep 3.8 && \
	$(PIP) install tensorflow; \
	else \
	$(PIP) install "tensorflow[and-cuda]"; \
	fi

deps-torch:
	$(PIP) install -i https://download.pytorch.org/whl/cu118 torch

# Dependencies for deployment in an ubuntu/debian linux
deps-ubuntu:
	apt-get install -y python3 imagemagick libgeos-dev

# Install test python deps via pip
deps-test:
	$(PIP) install -U pip
	$(PIP) install -r requirements_test.txt

.PHONY: build install install-dev uninstall

build:
	$(PIP) install build
	$(PYTHON) -m build .
# or use -n ?

# (Re)install the tool
install: #build
	# not stricttly necessary but a precaution against outdated python build tools, https://github.com/OCR-D/core/pull/1166
	$(PIP) install -U pip wheel
	$(PIP_INSTALL) . $(PIP_INSTALL_CONFIG_OPTION)
	@# workaround for shapely#1598
	$(PIP) config set global.no-binary shapely

# Install with pip install -e
install-dev: PIP_INSTALL = $(PIP) install -e
install-dev: PIP_INSTALL_CONFIG_OPTION = --config-settings editable_mode=strict
install-dev: uninstall
	$(MAKE) install

# Uninstall the tool
uninstall:
	$(PIP) uninstall --yes ocrd

# Regenerate python code from PAGE XSD
generate-page: GDS_PAGE = src/ocrd_models/ocrd_page_generateds.py
generate-page: GDS_PAGE_USER = src/ocrd_page_user_methods.py
generate-page: repo/assets
	generateDS \
		-f \
		--root-element='PcGts' \
		-o $(GDS_PAGE) \
		--silence \
		--export "write etree" \
		--disable-generatedssuper-lookup \
		--user-methods=$(GDS_PAGE_USER) \
		src/ocrd_validators/page.xsd
	# hack to prevent #451: enum keys will be strings
	sed -i 's/(Enum):$$/(str, Enum):/' $(GDS_PAGE)
	# hack to ensure output has pc: prefix
	@#sed -i "s/namespaceprefix_=''/namespaceprefix_='pc:'/" $(GDS_PAGE)
	sed -i 's/_nsprefix_ = None/_nsprefix_ = "pc"/' $(GDS_PAGE)
	# hack to ensure child nodes also have pc: prefix...
	sed -i 's/.*_nsprefix_ = child_.prefix$$//' $(GDS_PAGE)
	# replace the need for six since we target python 3.6+
	sed -i 's/from six.moves/from itertools/' $(GDS_PAGE)

#
# Repos
#
.PHONY: repos always-update
repos: repo/assets repo/spec


# Update OCR-D/assets and OCR-D/spec resp.
repo/assets repo/spec: always-update
	git submodule sync --recursive $@
	if git submodule status --recursive $@ | grep -qv '^ '; then \
		git submodule update --init --recursive $@ && \
		touch $@; \
	fi

#
# Spec
#

.PHONY: spec
# Copy JSON Schema, OpenAPI from OCR-D/spec
spec: repo/spec
	cp repo/spec/ocrd_tool.schema.yml ocrd_validators/ocrd_validators/ocrd_tool.schema.yml
	cp repo/spec/bagit-profile.yml ocrd_validators/ocrd_validators/bagit-profile.yml

#
# Assets
#

# Setup test assets
assets: repo/assets
	rm -rf $(TESTDIR)/assets
	mkdir -p $(TESTDIR)/assets
	cp -r repo/assets/data/* $(TESTDIR)/assets


#
# Tests
#

.PHONY: test
# Run all unit tests
test: assets
	$(PYTHON) \
		-m pytest $(PYTEST_ARGS) --durations=10\
		--ignore-glob="$(TESTDIR)/**/*bench*.py" \
		--ignore-glob="$(TESTDIR)/network/*.py" \
		$(TESTDIR)
	$(MAKE) test-logging

test-logging: assets
	# copy default logging to temporary directory and run logging tests from there
	tempdir=$$(mktemp -d); \
	cp src/ocrd_utils/ocrd_logging.conf $$tempdir; \
	cd $$tempdir; \
	$(PYTHON) -m pytest --continue-on-collection-errors -k TestLogging -k TestDecorators $(TESTDIR); \
	rm -r $$tempdir/ocrd_logging.conf $$tempdir/.benchmarks; \
	rmdir $$tempdir

network-module-test: assets
	$(PYTHON) \
		-m pytest $(PYTEST_ARGS) -k 'test_modules_' -v --durations=10\
		--ignore-glob="$(TESTDIR)/network/test_integration_*.py" \
		$(TESTDIR)/network

INTEGRATION_TEST_IN_DOCKER = docker exec core_test
network-integration-test:
	$(DOCKER_COMPOSE) --file tests/network/docker-compose.yml up -d
	-$(INTEGRATION_TEST_IN_DOCKER) pytest -k 'test_integration_' -v --ignore-glob="$(TESTDIR)/network/*ocrd_all*.py"
	$(DOCKER_COMPOSE) --file tests/network/docker-compose.yml down --remove-orphans

network-integration-test-cicd:
	$(DOCKER_COMPOSE) --file tests/network/docker-compose.yml up -d
	$(INTEGRATION_TEST_IN_DOCKER) pytest -k 'test_integration_' -v --ignore-glob="tests/network/*ocrd_all*.py"
	$(DOCKER_COMPOSE) --file tests/network/docker-compose.yml down --remove-orphans

benchmark:
	$(PYTHON) -m pytest $(TESTDIR)/model/test_ocrd_mets_bench.py

benchmark-extreme:
	$(PYTHON) -m pytest $(TESTDIR)/model/*bench*.py

test-profile:
	$(PYTHON) -m cProfile -o profile $$(which pytest)
	$(PYTHON) analyze_profile.py

coverage: assets
	coverage erase
	make test PYTHON="coverage run --omit='*generate*'"
	coverage report
	coverage html

#
# Documentation
#

.PHONY: docs
# Build documentation
docs:
	for mod in $(BUILD_ORDER);do sphinx-apidoc -f -M -e \
		-o docs/api/$$mod src/$$mod \
		'src/ocrd_models/ocrd_page_generateds.py' \
		;done
	cd docs ; $(MAKE) html

docs-push: gh-pages docs
	cp -r docs/build/html/* gh-pages
	cd gh-pages; git add . && git commit -m 'Updated docs $$(date)' && git push

# Clean docs
docs-clean:
	cd gh-pages ; rm -rf *
	cd docs ; rm -rf _build api/ocrd api/ocrd_*

# Calculate docstring coverage
docs-coverage:
	for mod in $(BUILD_ORDER);do docstr-coverage $$mod/$$mod -e '.*(ocrd_page_generateds|/ocrd/cli/).*';done
	for mod in $(BUILD_ORDER);do echo "# $$mod"; docstr-coverage -v1 $$mod/$$mod -e '.*(ocrd_page_generateds|/ocrd/cli/).*'|sed 's/^/\t/';done

gh-pages:
	git clone --branch gh-pages https://github.com/OCR-D/core gh-pages

#
# Clean up
#

pyclean:
	rm -rf ./build
	rm -rf ./dist
	rm -rf htmlcov
	rm -rf .benchmarks
	rm -rf **/*.egg-info
	rm -f **/*.pyc
	-find . -name '__pycache__' -exec rm -rf '{}' \;
	rm -rf .pytest_cache

#
# Docker
#

.PHONY: docker docker-cuda

# Additional arguments to docker build. Default: '$(DOCKER_ARGS)'
DOCKER_ARGS =

# Build docker image
docker: DOCKER_BASE_IMAGE = ubuntu:20.04
docker: DOCKER_TAG = ocrd/core
docker: DOCKER_FILE = Dockerfile

# Build extended sets for maximal layer sharing
docker-cuda: DOCKER_BASE_IMAGE = ocrd/core
docker-cuda: DOCKER_TAG = ocrd/core-cuda
docker-cuda: DOCKER_FILE = Dockerfile.cuda

docker-cuda: docker

<<<<<<< HEAD
docker-cuda-tf1: DOCKER_BASE_IMAGE = ocrd/core-cuda
docker-cuda-tf1: DOCKER_TAG = ocrd/core-cuda-tf1
docker-cuda-tf1: DOCKER_FILE = Dockerfile.cuda-tf1

docker-cuda-tf1: docker-cuda

docker-cuda-tf2: DOCKER_BASE_IMAGE = ocrd/core-cuda
docker-cuda-tf2: DOCKER_TAG = ocrd/core-cuda-tf2
docker-cuda-tf2: DOCKER_FILE = Dockerfile.cuda-tf2

docker-cuda-tf2: docker-cuda

docker-cuda-torch: DOCKER_BASE_IMAGE = ocrd/core-cuda
docker-cuda-torch: DOCKER_TAG = ocrd/core-cuda-torch
docker-cuda-torch: DOCKER_FILE = Dockerfile.cuda-torch

docker-cuda-torch: docker-cuda

docker docker-cuda docker-cuda-tf1 docker-cuda-tf2 docker-cuda-torch: 
=======
docker docker-cuda:
>>>>>>> 3a69e65c
	docker build --progress=plain -f $(DOCKER_FILE) -t $(DOCKER_TAG) --target ocrd_core_base --build-arg BASE_IMAGE=$(DOCKER_BASE_IMAGE) $(DOCKER_ARGS) .

# Build wheels and source dist and twine upload them
pypi: build
	twine upload dist/ocrd-$(VERSION)*{tar.gz,whl}

pypi-workaround: build-workaround
	for dist in $(BUILD_ORDER);do twine upload dist/$$dist-$(VERSION)*{tar.gz,whl};done

# Only in place until v3 so we don't break existing installations
build-workaround: pyclean
	cp pyproject.toml pyproject.toml.BAK
	cp src/ocrd_utils/constants.py src/ocrd_utils/constants.py.BAK
	cp src/ocrd/cli/__init__.py src/ocrd/cli/__init__.py.BAK
	for dist in $(BUILD_ORDER);do \
		cat pyproject.toml.BAK | sed "s,^name =.*,name = \"$$dist\"," > pyproject.toml; \
		cat src/ocrd_utils/constants.py.BAK | sed "s,dist_version('ocrd'),dist_version('$$dist')," > src/ocrd_utils/constants.py; \
		cat src/ocrd/cli/__init__.py.BAK | sed "s,package_name='ocrd',package_name='$$dist'," > src/ocrd/cli/__init__.py; \
		$(MAKE) build; \
	done
	rm pyproject.toml.BAK
	rm src/ocrd_utils/constants.py.BAK
	rm src/ocrd/cli/__init__.py.BAK

# test that the aliased packages work in isolation and combined
test-workaround: build-workaround
	$(MAKE) uninstall-workaround
	for dist in $(BUILD_ORDER);do \
		pip install dist/$$dist-*.whl ;\
		ocrd --version ;\
		make test ;\
		pip uninstall --yes $$dist ;\
	done
	for dist in $(BUILD_ORDER);do \
		pip install dist/$$dist-*.whl ;\
	done
	ocrd --version ;\
	make test ;\
	for dist in $(BUILD_ORDER);do pip uninstall --yes $$dist;done

uninstall-workaround:
	for dist in $(BUILD_ORDER);do $(PIP) uninstall --yes $$dist;done
<|MERGE_RESOLUTION|>--- conflicted
+++ resolved
@@ -374,7 +374,6 @@
 
 docker-cuda: docker
 
-<<<<<<< HEAD
 docker-cuda-tf1: DOCKER_BASE_IMAGE = ocrd/core-cuda
 docker-cuda-tf1: DOCKER_TAG = ocrd/core-cuda-tf1
 docker-cuda-tf1: DOCKER_FILE = Dockerfile.cuda-tf1
@@ -394,9 +393,6 @@
 docker-cuda-torch: docker-cuda
 
 docker docker-cuda docker-cuda-tf1 docker-cuda-tf2 docker-cuda-torch: 
-=======
-docker docker-cuda:
->>>>>>> 3a69e65c
 	docker build --progress=plain -f $(DOCKER_FILE) -t $(DOCKER_TAG) --target ocrd_core_base --build-arg BASE_IMAGE=$(DOCKER_BASE_IMAGE) $(DOCKER_ARGS) .
 
 # Build wheels and source dist and twine upload them
