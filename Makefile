export

SHELL = /bin/bash
PYTHON ?= python
PIP ?= pip
LOG_LEVEL = INFO
PYTHONIOENCODING=utf8
TESTDIR = $(CURDIR)/tests
PYTEST_ARGS = --continue-on-collection-errors

SPHINX_APIDOC =

BUILD_ORDER = ocrd_utils ocrd_models ocrd_modelfactory ocrd_validators ocrd_network ocrd
reverse = $(if $(wordlist 2,2,$(1)),$(call reverse,$(wordlist 2,$(words $(1)),$(1))) $(firstword $(1)),$(1))

# BEGIN-EVAL makefile-parser --make-help Makefile

help:
	@echo ""
	@echo "  Targets"
	@echo ""
	@echo "    deps-cuda      Dependencies for deployment with GPU support via Conda"
	@echo "    deps-ubuntu    Dependencies for deployment in an Ubuntu/Debian Linux"
	@echo "    deps-test      Install test python deps via pip"
	@echo "    build          (Re)build source and binary distributions of pkges"
	@echo "    install        (Re)install the packages"
	@echo "    install-dev    Install with pip install -e"
	@echo "    uninstall      Uninstall the packages"
	@echo "    generate-page  Regenerate python code from PAGE XSD"
	@echo "    spec           Copy JSON Schema, OpenAPI from OCR-D/spec"
	@echo "    assets         Setup test assets"
	@echo "    test           Run all unit tests"
	@echo "    docs           Build documentation"
	@echo "    docs-clean     Clean docs"
	@echo "    docs-coverage  Calculate docstring coverage"
	@echo "    docker         Build docker image"
	@echo "    docker-cuda    Build docker image for GPU / CUDA"
	@echo "    pypi           Build wheels and source dist and twine upload them"
	@echo ""
	@echo "  Variables"
	@echo ""
	@echo "    DOCKER_TAG         Docker target image tag. Default: '$(DOCKER_TAG)'."
	@echo "    DOCKER_BASE_IMAGE  Docker source image tag. Default: '$(DOCKER_BASE_IMAGE)'."
	@echo "    DOCKER_ARGS        Additional arguments to docker build. Default: '$(DOCKER_ARGS)'"
	@echo "    PIP_INSTALL        pip install command. Default: $(PIP_INSTALL)"
	@echo "    PYTEST_ARGS        arguments for pytest. Default: $(PYTEST_ARGS)"

# END-EVAL

# pip install command. Default: $(PIP_INSTALL)
PIP_INSTALL ?= $(PIP) install
PIP_INSTALL_CONFIG_OPTION ?=

.PHONY: deps-cuda deps-ubuntu deps-test

deps-cuda: CONDA_EXE ?= /usr/local/bin/conda
deps-cuda: export CONDA_PREFIX ?= /conda
deps-cuda: PYTHON_PREFIX != $(PYTHON) -c 'import sysconfig; print(sysconfig.get_paths()["purelib"])'
deps-cuda:
	curl -Ls https://micro.mamba.pm/api/micromamba/linux-64/latest | tar -xvj bin/micromamba
	mv bin/micromamba $(CONDA_EXE)
# Install Conda system-wide (for interactive / login shells)
	echo 'export MAMBA_EXE=$(CONDA_EXE) MAMBA_ROOT_PREFIX=$(CONDA_PREFIX) CONDA_PREFIX=$(CONDA_PREFIX) PATH=$(CONDA_PREFIX)/bin:$$PATH' >> /etc/profile.d/98-conda.sh
	mkdir -p $(CONDA_PREFIX)/lib $(CONDA_PREFIX)/include
	echo $(CONDA_PREFIX)/lib >> /etc/ld.so.conf.d/conda.conf
# Get CUDA toolkit, including compiler and libraries with dev,
# however, the Nvidia channels do not provide (recent) cudnn (needed for Torch, TF etc):
#MAMBA_ROOT_PREFIX=$(CONDA_PREFIX) \
#conda install -c nvidia/label/cuda-11.8.0 cuda && conda clean -a
#
# The conda-forge channel has cudnn and cudatoolkit but no cudatoolkit-dev anymore (and we need both!),
# so let's combine nvidia and conda-forge (will be same lib versions, no waste of space),
# but omitting cuda-cudart-dev and cuda-libraries-dev (as these will be pulled by pip for torch anyway):
	MAMBA_ROOT_PREFIX=$(CONDA_PREFIX) \
	conda install -c nvidia/label/cuda-11.8.0 \
	                 cuda-nvcc \
	                 cuda-cccl \
	 && conda clean -a \
	 && find $(CONDA_PREFIX) -name "*_static.a" -delete
#conda install -c conda-forge \
#          cudatoolkit=11.8.0 \
#          cudnn=8.8.* && \
#conda clean -a && \
#find $(CONDA_PREFIX) -name "*_static.a" -delete
#
# Since Torch will pull in the CUDA libraries (as Python pkgs) anyway,
# let's jump the shark and pull these via NGC index directly,
# but then share them with the rest of the system so native compilation/linking
# works, too:
	$(PIP) install nvidia-pyindex \
	 && $(PIP) install nvidia-cudnn-cu11==8.6.0.163 \
	                   nvidia-cublas-cu11 \
	                   nvidia-cusparse-cu11 \
	                   nvidia-cusolver-cu11 \
	                   nvidia-curand-cu11 \
	                   nvidia-cufft-cu11 \
	                   nvidia-cuda-runtime-cu11 \
	                   nvidia-cuda-nvrtc-cu11 \
	 && for pkg in cudnn cublas cusparse cusolver curand cufft cuda_runtime cuda_nvrtc; do \
	        for lib in $(PYTHON_PREFIX)/nvidia/$$pkg/lib/lib*.so.*; do \
	            base=`basename $$lib`; \
	            ln -s $$lib $(CONDA_PREFIX)/lib/$$base.so; \
	            ln -s $$lib $(CONDA_PREFIX)/lib/$${base%.so.*}.so; \
	        done \
	     && ln -s $(PYTHON_PREFIX)/nvidia/$$pkg/include/* $(CONDA_PREFIX)/include/; \
	    done \
	 && ldconfig
# gputil/nvidia-smi would be nice, too – but that drags in Python as a conda dependency...

# Dependencies for deployment in an ubuntu/debian linux
deps-ubuntu:
	apt-get install -y python3 imagemagick libgeos-dev

# Install test python deps via pip
deps-test:
	$(PIP) install -U pip
	$(PIP) install -r requirements_test.txt

.PHONY: build install install-dev uninstall

build:
	$(PIP) install build setuptools_scm
	$(foreach MODULE,$(BUILD_ORDER),$(PYTHON) -m build ./$(MODULE) &&) echo done
# or use -n ?

# (Re)install the tool
install: #build
#	$(PIP_INSTALL) $(BUILD_ORDER:%=./%/dist/ocrd*`$(PYTHON) -m setuptools_scm 2>/dev/null`*.whl)
	$(foreach MODULE,$(BUILD_ORDER),$(PIP_INSTALL) ./$(MODULE) $(PIP_INSTALL_CONFIG_OPTION) &&) echo done
	@# workaround for shapely#1598
	$(PIP) config set global.no-binary shapely

# Install with pip install -e
install-dev: PIP_INSTALL = $(PIP) install -e 
install-dev: PIP_INSTALL_CONFIG_OPTION = --config-settings editable_mode=strict
install-dev: uninstall
	$(MAKE) install

# Uninstall the tool
uninstall:
	$(PIP) uninstall -y $(call reverse,$(BUILD_ORDER))

# Regenerate python code from PAGE XSD
generate-page: GDS_PAGE = ocrd_models/ocrd_models/ocrd_page_generateds.py
generate-page: GDS_PAGE_USER = ocrd_models/ocrd_page_user_methods.py
generate-page: repo/assets
	generateDS \
		-f \
		--root-element='PcGts' \
		-o $(GDS_PAGE) \
		--silence \
		--export "write etree" \
		--disable-generatedssuper-lookup \
		--user-methods=$(GDS_PAGE_USER) \
		ocrd_validators/ocrd_validators/page.xsd
	# hack to prevent #451: enum keys will be strings
	sed -i 's/(Enum):$$/(str, Enum):/' $(GDS_PAGE)
	# hack to ensure output has pc: prefix
	@#sed -i "s/namespaceprefix_=''/namespaceprefix_='pc:'/" $(GDS_PAGE)
	sed -i 's/_nsprefix_ = None/_nsprefix_ = "pc"/' $(GDS_PAGE)
	# hack to ensure child nodes also have pc: prefix...
	sed -i 's/.*_nsprefix_ = child_.prefix$$//' $(GDS_PAGE)
	# replace the need for six since we target python 3.6+
	sed -i 's/from six.moves/from itertools/' $(GDS_PAGE)

#
# Repos
#
.PHONY: repos always-update
repos: repo/assets repo/spec


# Update OCR-D/assets and OCR-D/spec resp.
repo/assets repo/spec: always-update
	git submodule sync --recursive $@
	if git submodule status --recursive $@ | grep -qv '^ '; then \
		git submodule update --init --recursive $@ && \
		touch $@; \
	fi

#
# Spec
#

.PHONY: spec
# Copy JSON Schema, OpenAPI from OCR-D/spec
spec: repo/spec
	cp repo/spec/ocrd_tool.schema.yml ocrd_validators/ocrd_validators/ocrd_tool.schema.yml
	cp repo/spec/bagit-profile.yml ocrd_validators/ocrd_validators/bagit-profile.yml

#
# Assets
#

# Setup test assets
assets: repo/assets
	rm -rf $(TESTDIR)/assets
	mkdir -p $(TESTDIR)/assets
	cp -r repo/assets/data/* $(TESTDIR)/assets


#
# Tests
#

.PHONY: test
# Run all unit tests
test: assets
	$(PYTHON) \
		-m pytest $(PYTEST_ARGS) --durations=10\
		--ignore-glob="$(TESTDIR)/**/*bench*.py" \
		--ignore-glob="$(TESTDIR)/network/*.py" \
		$(TESTDIR)
	cd ocrd_utils ; $(PYTHON) -m pytest --continue-on-collection-errors -k TestLogging -k TestDecorators $(TESTDIR)

INTEGRATION_TEST_IN_DOCKER = docker exec core_test
integration-test:
	docker compose -f tests/network/docker-compose.yml up -d
	sleep 10
<<<<<<< HEAD
	pytest -k 'test_consume or test_publish'
	docker compose -f tests/network/docker-compose.yml down --remove-orphans
=======
	$(INTEGRATION_TEST_IN_DOCKER) pytest -k 'test_consume or test_publish'
	docker compose -f tests/network/docker-compose.yml down
>>>>>>> bea14b7b

benchmark:
	$(PYTHON) -m pytest $(TESTDIR)/model/test_ocrd_mets_bench.py

benchmark-extreme:
	$(PYTHON) -m pytest $(TESTDIR)/model/*bench*.py

test-profile:
	$(PYTHON) -m cProfile -o profile $$(which pytest)
	$(PYTHON) analyze_profile.py

coverage: assets
	coverage erase
	make test PYTHON="coverage run"
	coverage report
	coverage html

#
# Documentation
#

.PHONY: docs
# Build documentation
docs:
	for mod in $(BUILD_ORDER);do sphinx-apidoc -f -M -e \
		-o docs/api/$$mod $$mod/$$mod \
		'ocrd_models/ocrd_models/ocrd_page_generateds.py' \
		;done
	cd docs ; $(MAKE) html

docs-push: gh-pages docs
	cp -r docs/build/html/* gh-pages
	cd gh-pages; git add . && git commit -m 'Updated docs $$(date)' && git push

# Clean docs
docs-clean:
	cd gh-pages ; rm -rf *
	cd docs ; rm -rf _build api/ocrd api/ocrd_*

# Calculate docstring coverage
docs-coverage:
	for mod in $(BUILD_ORDER);do docstr-coverage $$mod/$$mod -e '.*(ocrd_page_generateds|/ocrd/cli/).*';done
	for mod in $(BUILD_ORDER);do echo "# $$mod"; docstr-coverage -v1 $$mod/$$mod -e '.*(ocrd_page_generateds|/ocrd/cli/).*'|sed 's/^/\t/';done

gh-pages:
	git clone --branch gh-pages https://github.com/OCR-D/core gh-pages

#
# Clean up
#

pyclean:
	rm -f **/*.pyc
	find . -name '__pycache__' -exec rm -rf '{}' \;
	rm -rf .pytest_cache

#
# Docker
#

.PHONY: docker docker-cuda

# Additional arguments to docker build. Default: '$(DOCKER_ARGS)'
DOCKER_ARGS = 

# Build docker image
docker: DOCKER_BASE_IMAGE = ubuntu:20.04
docker: DOCKER_TAG = ocrd/core
docker: DOCKER_FILE = Dockerfile

docker-cuda: DOCKER_BASE_IMAGE = ocrd/core
docker-cuda: DOCKER_TAG = ocrd/core-cuda
docker-cuda: DOCKER_FILE = Dockerfile.cuda

docker-cuda: docker

docker docker-cuda: 
	docker build --progress=plain -f $(DOCKER_FILE) -t $(DOCKER_TAG) --target ocrd_core_base --build-arg BASE_IMAGE=$(DOCKER_BASE_IMAGE) $(DOCKER_ARGS) .

# Build wheels and source dist and twine upload them
pypi: build
	twine upload ocrd*/dist/ocrd*`$(PYTHON) -m setuptools_scm 2>/dev/null`*{tar.gz,whl}<|MERGE_RESOLUTION|>--- conflicted
+++ resolved
@@ -217,13 +217,8 @@
 integration-test:
 	docker compose -f tests/network/docker-compose.yml up -d
 	sleep 10
-<<<<<<< HEAD
-	pytest -k 'test_consume or test_publish'
+	$(INTEGRATION_TEST_IN_DOCKER) pytest -k 'test_consume or test_publish'
 	docker compose -f tests/network/docker-compose.yml down --remove-orphans
-=======
-	$(INTEGRATION_TEST_IN_DOCKER) pytest -k 'test_consume or test_publish'
-	docker compose -f tests/network/docker-compose.yml down
->>>>>>> bea14b7b
 
 benchmark:
 	$(PYTHON) -m pytest $(TESTDIR)/model/test_ocrd_mets_bench.py
