export

SHELL = /bin/bash
PYTHON = python
PIP = pip
LOG_LEVEL = INFO
PYTHONIOENCODING=utf8
TESTDIR = tests

SPHINX_APIDOC = 

BUILD_ORDER = ocrd_utils ocrd_models ocrd_modelfactory ocrd_validators ocrd

FIND_VERSION = grep version= ocrd_utils/setup.py|grep -Po "([0-9ab]+\.?)+"

# BEGIN-EVAL makefile-parser --make-help Makefile

help:
	@echo ""
	@echo "  Targets"
	@echo ""
	@echo "    deps-ubuntu    Dependencies for deployment in an ubuntu/debian linux"
	@echo "    deps-test      Install test python deps via pip"
	@echo "    install        (Re)install the tool"
	@echo "    install-dev    Install with pip install -e"
	@echo "    uninstall      Uninstall the tool"
	@echo "    generate-page  Regenerate python code from PAGE XSD"
	@echo "    spec           Copy JSON Schema, OpenAPI from OCR-D/spec"
	@echo "    assets         Setup test assets"
	@echo "    assets-server  Start asset server at http://localhost:5001"
	@echo "    test           Run all unit tests"
	@echo "    docs           Build documentation"
	@echo "    docs-clean     Clean docs"
	@echo "    docs-coverage  Calculate docstring coverage"
	@echo "    docker         Build docker image"
	@echo "    docker-cuda    Build docker GPU / CUDA image"
	@echo "    bashlib        Build bash library"
	@echo "    pypi           Build wheels and source dist and twine upload them"
	@echo ""
	@echo "  Variables"
	@echo ""
	@echo "    DOCKER_TAG         Docker tag. Default: '$(DOCKER_TAG)'."
	@echo "    DOCKER_BASE_IMAGE  Docker base image. Default: '$(DOCKER_BASE_IMAGE)'."
	@echo "    DOCKER_ARGS        Additional arguments to docker build. Default: '$(DOCKER_ARGS)'"
	@echo "    PIP_INSTALL        pip install command. Default: $(PIP_INSTALL)"

# END-EVAL

# Docker tag. Default: '$(DOCKER_TAG)'.
DOCKER_TAG = ocrd/core

# Docker base image. Default: '$(DOCKER_BASE_IMAGE)'.
DOCKER_BASE_IMAGE = ubuntu:18.04

# Additional arguments to docker build. Default: '$(DOCKER_ARGS)'
DOCKER_ARGS = 

# pip install command. Default: $(PIP_INSTALL)
PIP_INSTALL = pip install

# Dependencies for deployment in an ubuntu/debian linux
deps-ubuntu:
	apt-get install -y python3 python3-pip python3-venv

# Install test python deps via pip
deps-test:
	$(PIP) install -U "pip>=19.0.0,!=20.3.2"
	$(PIP) install -r requirements_test.txt

# (Re)install the tool
install:
	$(PIP) install -U "pip>=19.0.0,!=20.3.2" wheel
	for mod in $(BUILD_ORDER);do (cd $$mod ; $(PIP_INSTALL) .);done

# Install with pip install -e
install-dev: uninstall
	$(MAKE) install PIP_INSTALL="pip install -e"

# Uninstall the tool
uninstall:
	for mod in $(BUILD_ORDER);do pip uninstall -y $$mod;done

# Regenerate python code from PAGE XSD
generate-page: GDS_PAGE = ocrd_models/ocrd_models/ocrd_page_generateds.py
generate-page: GDS_PAGE_USER = ocrd_models/ocrd_page_user_methods.py
generate-page: repo/assets
	generateDS \
		-f \
		--root-element='PcGts' \
		-o $(GDS_PAGE) \
		--silence \
		--export "write etree" \
		--disable-generatedssuper-lookup \
		--user-methods=$(GDS_PAGE_USER) \
		ocrd_validators/ocrd_validators/page.xsd
	# hack to prevent #451: enum keys will be strings
	sed -i 's/(Enum):$$/(str, Enum):/' $(GDS_PAGE)
	# hack to ensure output has pc: prefix
	@#sed -i "s/namespaceprefix_=''/namespaceprefix_='pc:'/" $(GDS_PAGE)
	sed -i 's/_nsprefix_ = None/_nsprefix_ = "pc"/' $(GDS_PAGE)
	# hack to ensure child nodes also have pc: prefix...
	sed -i 's/.*_nsprefix_ = child_.prefix$$//' $(GDS_PAGE)
<<<<<<< HEAD
	# hack to get #698: auto-inheritance of attributes and TextStyle
	patch -p1 < ocrd_models/ocrd_page_generateds.build.inherited.patch
=======
	# replace the need for six since we target python 3.6+
	sed -i 's/from six.moves/from itertools/' $(GDS_PAGE)
>>>>>>> c20a66e1

#
# Repos
#
.PHONY: repos always-update
repos: repo/assets repo/spec


# Update OCR-D/assets and OCR-D/spec resp.
repo/assets repo/spec: always-update
	git submodule sync --recursive $@
	if git submodule status --recursive $@ | grep -qv '^ '; then \
		git submodule update --init --recursive $@ && \
		touch $@; \
	fi

#
# Spec
#

.PHONY: spec
# Copy JSON Schema, OpenAPI from OCR-D/spec
spec: repo/spec
	cp repo/spec/ocrd_tool.schema.yml ocrd_validators/ocrd_validators/ocrd_tool.schema.yml
	cp repo/spec/bagit-profile.yml ocrd_validators/ocrd_validators/bagit-profile.yml

#
# Assets
#

# Setup test assets
assets: repo/assets
	rm -rf $(TESTDIR)/assets
	mkdir -p $(TESTDIR)/assets
	cp -r -t $(TESTDIR)/assets repo/assets/data/*

# Start asset server at http://localhost:5001
assets-server:
	cd assets && make start


#
# Tests
#

.PHONY: test
# Run all unit tests
test: assets
	HOME=$(CURDIR)/ocrd_utils $(PYTHON) -m pytest --continue-on-collection-errors -k TestLogging $(TESTDIR)
	HOME=$(CURDIR) $(PYTHON) -m pytest --continue-on-collection-errors -k TestLogging $(TESTDIR)
	HOME=$(CURDIR) $(PYTHON) -m pytest --continue-on-collection-errors $(TESTDIR)/test_resource_manager.py
	$(PYTHON) -m pytest --continue-on-collection-errors --ignore=$(TESTDIR)/test_logging.py --ignore=$(TESTDIR)/test_resource_manager.py $(TESTDIR)

test-profile:
	$(PYTHON) -m cProfile -o profile $$(which pytest)
	$(PYTHON) analyze_profile.py

coverage: assets
	coverage erase
	make test PYTHON="coverage run"
	coverage report
	coverage html

#
# Documentation
#

.PHONY: docs
# Build documentation
docs:
	for mod in $(BUILD_ORDER);do sphinx-apidoc -f -M -e \
		-o docs/api/$$mod $$mod/$$mod \
		'ocrd_models/ocrd_models/ocrd_page_generateds.py' \
		;done
	cd docs ; $(MAKE) html

docs-push: gh-pages docs
	cp -r docs/build/html/* gh-pages
	cd gh-pages; git add . && git commit -m 'Updated docs $$(date)' && git push

# Clean docs
docs-clean:
	cd gh-pages ; rm -rf *
	cd docs ; rm -rf _build api/ocrd api/ocrd_*

# Calculate docstring coverage
docs-coverage:
	for mod in $(BUILD_ORDER);do docstr-coverage $$mod/$$mod -e '.*(ocrd_page_generateds|/ocrd/cli/).*';done
	for mod in $(BUILD_ORDER);do echo "# $$mod"; docstr-coverage -v1 $$mod/$$mod -e '.*(ocrd_page_generateds|/ocrd/cli/).*'|sed 's/^/\t/';done

gh-pages:
	git clone --branch gh-pages https://github.com/OCR-D/core gh-pages

#
# Clean up
#

pyclean:
	rm -f **/*.pyc
	find . -name '__pycache__' -exec rm -rf '{}' \;
	rm -rf .pytest_cache

#
# Docker
#

# Build docker image
docker docker-cuda:
	docker build -t $(DOCKER_TAG) --build-arg BASE_IMAGE=$(DOCKER_BASE_IMAGE) $(DOCKER_ARGS) .

# Build docker GPU / CUDA image
docker-cuda: DOCKER_BASE_IMAGE = nvidia/cuda:10.0-cudnn7-runtime-ubuntu18.04
docker-cuda: DOCKER_TAG = ocrd/core-cuda

#
# bash library
#
.PHONY: bashlib

# Build bash library
bashlib:
	cd ocrd/bashlib; make lib

# Build wheels and source dist and twine upload them
pypi: uninstall install
	for mod in $(BUILD_ORDER);do (cd $$mod; $(PYTHON) setup.py sdist bdist_wheel);done
	version=`$(FIND_VERSION)`; twine upload ocrd*/dist/ocrd*$$version*{tar.gz,whl}<|MERGE_RESOLUTION|>--- conflicted
+++ resolved
@@ -100,13 +100,10 @@
 	sed -i 's/_nsprefix_ = None/_nsprefix_ = "pc"/' $(GDS_PAGE)
 	# hack to ensure child nodes also have pc: prefix...
 	sed -i 's/.*_nsprefix_ = child_.prefix$$//' $(GDS_PAGE)
-<<<<<<< HEAD
 	# hack to get #698: auto-inheritance of attributes and TextStyle
 	patch -p1 < ocrd_models/ocrd_page_generateds.build.inherited.patch
-=======
 	# replace the need for six since we target python 3.6+
 	sed -i 's/from six.moves/from itertools/' $(GDS_PAGE)
->>>>>>> c20a66e1
 
 #
 # Repos
