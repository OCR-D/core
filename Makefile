--- conflicted
+++ resolved
@@ -13,12 +13,8 @@
 BUILD_ORDER = ocrd_utils ocrd_models ocrd_modelfactory ocrd_validators ocrd_network ocrd
 reverse = $(if $(wordlist 2,2,$(1)),$(call reverse,$(wordlist 2,$(words $(1)),$(1))) $(firstword $(1)),$(1))
 
-<<<<<<< HEAD
 PEP_440_PATTERN := '([1-9][0-9]*!)?(0|[1-9][0-9]*)(\.(0|[1-9][0-9]*))*((a|b|rc)(0|[1-9][0-9]*))?(\.post(0|[1-9][0-9]*))?(\.dev(0|[1-9][0-9]*))?'
-OCRD_VERSION != fgrep version= ocrd_utils/setup.py | grep -Po $(PEP_440_PATTERN)
-=======
-FIND_VERSION = grep version= ocrd_utils/setup.py|grep -Eo "([0-9ab]+\.?)+"
->>>>>>> 7994593e
+OCRD_VERSION != fgrep version= ocrd_utils/setup.py | grep -Eo $(PEP_440_PATTERN)
 
 # BEGIN-EVAL makefile-parser --make-help Makefile
 
@@ -121,16 +117,8 @@
 
 # (Re)install the tool
 install:
-<<<<<<< HEAD
-	$(PIP) install -U pip wheel setuptools fastentrypoints
-	@# speedup for end-of-life builds
-	if $(PYTHON) -V | fgrep -e 3.5 -e 3.6; then $(PIP) install --prefer-binary opencv-python-headless numpy; fi
 #	$(PIP_INSTALL) $(BUILD_ORDER:%=./%/dist/ocrd$*(OCRD_VERSION)*.whl)
 	$(foreach MODULE,$(BUILD_ORDER),$(PIP_INSTALL) ./$(MODULE) &&) echo done
-=======
-	$(PIP) install -U pip wheel setuptools
-	for mod in $(BUILD_ORDER);do (cd $$mod ; $(PIP_INSTALL) .);done
->>>>>>> 7994593e
 	@# workaround for shapely#1598
 	$(PIP) config set global.no-binary shapely
 
