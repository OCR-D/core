export

SHELL = /bin/bash
PYTHON = python
PIP = pip
LOG_LEVEL = INFO
PYTHONIOENCODING=utf8

# BEGIN-EVAL makefile-parser --make-help Makefile

help:
	@echo ""
	@echo "  Targets"
	@echo ""
	@echo "    deps-ubuntu    Dependencies for deployment in an ubuntu/debian linux"
	@echo "    deps-pip       Install python deps via pip"
	@echo "    deps-pip-test  Install test python deps via pip"
	@echo "    install        (Re)install the tool"
	@echo "    repo/assets    Clone OCR-D/assets to ./repo/assets"
	@echo "    repo/spec      Clone OCR-D/spec to ./repo/spec"
	@echo "    spec           Copy JSON Schema, OpenAPI from OCR-D/spec"
	@echo "    assets         Setup test assets"
	@echo "    assets-server  Start asset server at http://localhost:5001"
	@echo "    assets-clean   Remove symlinks in test/assets"
	@echo "    test           Run all unit tests"
	@echo "    docs           Build documentation"
	@echo "    docs-clean     Clean docs"
	@echo "    docker         Build docker image"
	@echo ""
	@echo "  Variables"
	@echo ""
	@echo "    DOCKER_TAG  Docker tag."

# END-EVAL

# Docker tag.
DOCKER_TAG = 'ocrd/pyocrd'

# Dependencies for deployment in an ubuntu/debian linux
deps-ubuntu:
	sudo apt install -y \
		python3 \
		python3-pip \
<<<<<<< HEAD
		libimage-exiftool-perl
=======
		libxml2-utils
>>>>>>> 88c49e5c

# Install python deps via pip
deps-pip:
	$(PIP) install -r requirements.txt

# Install test python deps via pip
deps-pip-test:
	$(PIP) install -r requirements_test.txt

# (Re)install the tool
install: spec
	$(PIP) install .

# Regenerate python code from PAGE XSD
generate-page: repo/assets
	generateDS \
		-f \
		--no-namespace-defs \
		--root-element='PcGts' \
		-o ocrd/model/ocrd_page_generateds.py \
		repo/assets/data/schema/2018.xsd

#
# Repos
#

# Clone OCR-D/assets to ./repo/assets
repo/assets:
	mkdir -p $(dir $@)
	git clone https://github.com/OCR-D/assets "$@"

# Clone OCR-D/spec to ./repo/spec
repo/spec:
	mkdir -p $(dir $@)
	git clone https://github.com/OCR-D/spec "$@"

#
# Spec
#

.PHONY: spec
# Copy JSON Schema, OpenAPI from OCR-D/spec
spec: repo/spec
	cp repo/spec/ocrd_api.swagger.yml ocrd/model/yaml/ocrd_oas3.spec.yml
	cp repo/spec/ocrd_tool.schema.yml ocrd/model/yaml/ocrd_tool.schema.yml

#
# Assets
#

# Setup test assets
assets: repo/assets
	mkdir -p test/assets
	cp -r -t test/assets repo/assets/data/*

# Start asset server at http://localhost:5001
assets-server:
	cd assets && make start

# Remove symlinks in test/assets
assets-clean:
	rm -rf test/assets

#
# Tests
#

.PHONY: test
# Run all unit tests
test: spec
	$(PYTHON) -m pytest --duration=10 test

#
# Documentation
#

.PHONY: docs
# Build documentation
docs: gh-pages
	sphinx-apidoc -f -o docs/api ocrd
	cd docs ; $(MAKE) html
	cp -r docs/build/html/* gh-pages
	cd gh-pages; git add . && git commit -m 'Updated docs $$(date)' && git push

# Clean docs
docs-clean:
	cd docs ; rm -rf _build api

gh-pages:
	git clone --branch gh-pages https://github.com/OCR-D/pyocrd gh-pages

#
# Clean up
#

pyclean:
	rm -f **/*.pyc
	find ocrd -name '__pycache__' -exec rm -rf '{}' \;
	rm -rf .pytest_cache

test-profile:
	$(PYTHON) -m cProfile -o profile $$(which pytest)
	$(PYTHON) analyze_profile.py

#
# Docker
#

# Build docker image
docker:
	docker build -t $(DOCKER_TAG) .

#
# bash library
#
.PHONY: bashlib

# Build bash library
bashlib:
	cd bashlib; make lib<|MERGE_RESOLUTION|>--- conflicted
+++ resolved
@@ -40,12 +40,7 @@
 deps-ubuntu:
 	sudo apt install -y \
 		python3 \
-		python3-pip \
-<<<<<<< HEAD
-		libimage-exiftool-perl
-=======
-		libxml2-utils
->>>>>>> 88c49e5c
+		python3-pip
 
 # Install python deps via pip
 deps-pip:
