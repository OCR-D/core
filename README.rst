core
====


    Collection of OCR-related python tools and wrappers from the OCR-D team

.. image:: https://travis-ci.org/OCR-D/core.svg?branch=master
    :target: https://travis-ci.org/OCR-D/core

.. image:: https://img.shields.io/docker/automated/ocrd/pyocrd.svg
    :target: https://hub.docker.com/r/ocrd/core/tags/
    :alt: Docker Automated build

.. image:: https://img.shields.io/pypi/v/ocrd.svg
    :target: https://pypi.org/project/ocrd/

Installation
------------

To bootstrap the tool, you'll need installed (Ubuntu packages):

* Python (``python``)
* pip (``python-pip``)
<<<<<<< HEAD
* exiftool (``libimage-exiftool-perl``)
=======
* libxml2-utils for xmllint (``libxml2-utils``)
>>>>>>> 88c49e5c

To install system-wide:

::

    make deps-ubuntu deps-pip install


To develop, install to a virtualenv

::

    pip install virtualenv
    virtualenv --no-site-packages venv
    source venv/bin/activate
    make deps-pip install

Usage
-----

pyocrd installs a binary ``ocrd`` that can be used to invoke the processors
directly (``ocrd process``) or start (development) webservices (``ocrd server``)

**TODO**: Update docs here.

Examples:

::

    # List available processors
    ocrd process

    # Region-segment with tesserocr all files in METS INPUT fileGrp
    ocrd process -m /path/to/mets.xml segment-region/tesserocr

    # Chain multiple processors
    ocrd process -m /path/to/mets.xml characterize/exif segment-line/tesserocr recognize/tesserocr

    # Start a processor web service at port 6543
    ocrd server process -p 6543
    http PUT localhost:6543/characterize url==http://server/path/to/mets.xml

Testing
-------

Download assets (``make assets``)

Test with local files: ``make test``

Test with local asset server:
  - Start asset-server: ``make asset-server``
  - ``make test OCRD_BASEURL='http://localhost:5001/'``

Test with remote assets:
  - ``make test OCRD_BASEURL='https://github.com/OCR-D/assets/raw/master/data/'``

See Also
--------

* `OCR-D Specifications <https://github.com/ocr-d/spec>`_
* `pyocrd wiki <https://github.com/ocr-d/pyocrd/wiki>`_<|MERGE_RESOLUTION|>--- conflicted
+++ resolved
@@ -21,11 +21,6 @@
 
 * Python (``python``)
 * pip (``python-pip``)
-<<<<<<< HEAD
-* exiftool (``libimage-exiftool-perl``)
-=======
-* libxml2-utils for xmllint (``libxml2-utils``)
->>>>>>> 88c49e5c
 
 To install system-wide:
 
