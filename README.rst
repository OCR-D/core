pyocrd
======


    Collection of OCR-related python tools and wrappers from the OCR-D team

.. image:: https://travis-ci.org/OCR-D/pyocrd.svg?branch=master
    :target: https://travis-ci.org/OCR-D/pyocrd

.. image:: https://img.shields.io/docker/automated/ocrd/pyocrd.svg
    :target: https://hub.docker.com/r/ocrd/pyocrd/tags/
    :alt: Docker Automated build

Installation
------------

To bootstrap the tool, you'll need installed (Ubuntu packages):

* Python (``python``)
* pip (``python-pip``)
* exiftool (``libimage-exiftool-perl``)
* libxml2-utils for xmllint (``libxml2-utils``)

To install system-wide:

::

    sudo make deps-ubuntu
    pip install -r requirements.txt
    pip install .

To install to user HOME dir

::

    sudo make deps-ubuntu
    pip install --user -r requirements.txt
    pip install .

To develop, install to a virtualenv

::

    pip install virtualenv
    virtualenv --no-site-packages venv
    source venv/bin/activate
    pip install -r requirements.txt
    pip install .

<<<<<<< HEAD
=======
If tesserocr fails to compile with an error:::

    $PREFIX/include/tesseract/unicharset.h:241:10: error: ‘string’ does not name a type; did you mean ‘stdin’? 
           static string CleanupString(const char* utf8_str) {
                  ^~~~~~
                  stdin

This is due to some inconsistencies in the installed tesseract C headers. Replace ``string`` with ``std::string`` in ``$PREFIX/include/tesseract/unicharset.h:265:5:`` and ``$PREFIX/include/tesseract/unichar.h:164:10:`` ff.

If tesserocr fails with an error about ``LSTM``/``CUBE``, you have a
mismatch between tesseract header/data/pkg-config versions. ``apt policy
libtesseract-dev`` lists the apt-installable versions, keep it consistent. Make
sure there are no spurious pkg-config artifacts, e.g. in
``/usr/local/lib/pkgconfig/tesseract.pc``. The same goes for language models.

>>>>>>> 1cb662dd

Usage
-----

pyocrd installs a binary ``ocrd`` that can be used to invoke the processors
directly (``ocrd process``) or start (development) webservices (``ocrd server``)

**TODO**: Update docs here.

Examples:

::

    # List available processors
    ocrd process

    # Region-segment with tesserocr all files in METS INPUT fileGrp
    ocrd process -m /path/to/mets.xml segment-region/tesserocr

    # Chain multiple processors
    ocrd process -m /path/to/mets.xml characterize/exif segment-line/tesserocr recognize/tesserocr

    # Start a processor web service at port 6543
    ocrd server process -p 6543
    http PUT localhost:6543/characterize url==http://server/path/to/mets.xml

Testing
-------

Download ocrd-assets (``make assets``)

Test with local files: ``make test``

Test with local asset server:
  - Start asset-server: ``make asset-server``
  - ``OCRD_BASEURL='http://localhost:5001/' make test``

Test with remote assets:
  - ``OCRD_BASEURL='https://github.com/OCR-D/ocrd-assets/raw/master/data/' make test``

See Also
--------

* `OCR-D Specifications <https://github.com/ocr-d/spec>`_
* `pyocrd wiki <https://github.com/ocr-d/pyocrd/wiki>`_<|MERGE_RESOLUTION|>--- conflicted
+++ resolved
@@ -47,25 +47,6 @@
     pip install -r requirements.txt
     pip install .
 
-<<<<<<< HEAD
-=======
-If tesserocr fails to compile with an error:::
-
-    $PREFIX/include/tesseract/unicharset.h:241:10: error: ‘string’ does not name a type; did you mean ‘stdin’? 
-           static string CleanupString(const char* utf8_str) {
-                  ^~~~~~
-                  stdin
-
-This is due to some inconsistencies in the installed tesseract C headers. Replace ``string`` with ``std::string`` in ``$PREFIX/include/tesseract/unicharset.h:265:5:`` and ``$PREFIX/include/tesseract/unichar.h:164:10:`` ff.
-
-If tesserocr fails with an error about ``LSTM``/``CUBE``, you have a
-mismatch between tesseract header/data/pkg-config versions. ``apt policy
-libtesseract-dev`` lists the apt-installable versions, keep it consistent. Make
-sure there are no spurious pkg-config artifacts, e.g. in
-``/usr/local/lib/pkgconfig/tesseract.pc``. The same goes for language models.
-
->>>>>>> 1cb662dd
-
 Usage
 -----
 
