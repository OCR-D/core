--- conflicted
+++ resolved
@@ -34,13 +34,9 @@
         sudo \
         git \
     && make deps-ubuntu \
-<<<<<<< HEAD
-    && pip3 install --upgrade pip setuptools \
+    && python3 -m venv /usr/local \
     && hash -r \
-=======
-    && python3 -m venv /usr/local \
     && pip install --upgrade pip setuptools \
->>>>>>> edcf8555
     && make install \
     && eval $FIXUP \
     && rm -rf /build-ocrd
@@ -54,14 +50,14 @@
     pip3 install nvidia-cufft-cu11 && \
     pip3 install nvidia-cuda-runtime-cu11 && \
     pip3 install nvidia-cuda-nvrtc-cu11 && \
-    echo /usr/local/lib/python3.8/dist-packages/nvidia/cudnn/lib/ >> /etc/ld.so.conf.d/000_cuda.conf && \
-    echo /usr/local/lib/python3.8/dist-packages/nvidia/cublas/lib/ >> /etc/ld.so.conf.d/000_cuda.conf && \
-    echo /usr/local/lib/python3.8/dist-packages/nvidia/cusparse/lib/ >> /etc/ld.so.conf.d/000_cuda.conf && \
-    echo /usr/local/lib/python3.8/dist-packages/nvidia/cusolver/lib/ >> /etc/ld.so.conf.d/000_cuda.conf && \
-    echo /usr/local/lib/python3.8/dist-packages/nvidia/curand/lib/ >> /etc/ld.so.conf.d/000_cuda.conf && \
-    echo /usr/local/lib/python3.8/dist-packages/nvidia/cufft/lib/ >> /etc/ld.so.conf.d/000_cuda.conf && \
-    echo /usr/local/lib/python3.8/dist-packages/nvidia/cuda_runtime/lib/ >> /etc/ld.so.conf.d/000_cuda.conf && \
-    echo /usr/local/lib/python3.8/dist-packages/nvidia/cuda_nvrtc/lib/ >> /etc/ld.so.conf.d/000_cuda.conf && \
+    echo /usr/local/lib/python3.8/site-packages/nvidia/cudnn/lib/ >> /etc/ld.so.conf.d/000_cuda.conf && \
+    echo /usr/local/lib/python3.8/site-packages/nvidia/cublas/lib/ >> /etc/ld.so.conf.d/000_cuda.conf && \
+    echo /usr/local/lib/python3.8/site-packages/nvidia/cusparse/lib/ >> /etc/ld.so.conf.d/000_cuda.conf && \
+    echo /usr/local/lib/python3.8/site-packages/nvidia/cusolver/lib/ >> /etc/ld.so.conf.d/000_cuda.conf && \
+    echo /usr/local/lib/python3.8/site-packages/nvidia/curand/lib/ >> /etc/ld.so.conf.d/000_cuda.conf && \
+    echo /usr/local/lib/python3.8/site-packages/nvidia/cufft/lib/ >> /etc/ld.so.conf.d/000_cuda.conf && \
+    echo /usr/local/lib/python3.8/site-packages/nvidia/cuda_runtime/lib/ >> /etc/ld.so.conf.d/000_cuda.conf && \
+    echo /usr/local/lib/python3.8/site-packages/nvidia/cuda_nvrtc/lib/ >> /etc/ld.so.conf.d/000_cuda.conf && \
     ldconfig; fi
 
 WORKDIR /data
