from logging import Logger
from pathlib import Path
from os.path import join
from os import environ, listdir, getcwd, unlink
from shutil import copytree, rmtree, copy
from fnmatch import filter as apply_glob
from datetime import datetime
from tarfile import open as open_tarfile
from typing import Dict, Optional
from urllib.parse import urlparse, unquote
from zipfile import ZipFile

import requests
from gdown.parse_url import parse_url as gparse_url
from gdown.download import get_url_from_gdrive_confirmation
from yaml import safe_load, safe_dump

# pylint: disable=wrong-import-position

# https://github.com/OCR-D/core/issues/867
# https://stackoverflow.com/questions/50900727/skip-converting-entities-while-loading-a-yaml-string-using-pyyaml
import yaml.constructor
yaml.constructor.SafeConstructor.yaml_constructors['tag:yaml.org,2002:timestamp'] = \
    yaml.constructor.SafeConstructor.yaml_constructors['tag:yaml.org,2002:str']

# pylint: enable=wrong-import-position

# pylint: enable=wrong-import-position

# pylint: enable=wrong-import-position

from ocrd_validators import OcrdResourceListValidator
from ocrd_utils import getLogger, directory_size, get_moduledir, guess_media_type, config
from ocrd_utils.constants import RESOURCES_DIR_SYSTEM, RESOURCE_TYPES, MIME_TO_EXT
from ocrd_utils.os import get_processor_resource_types, list_all_resources, pushd_popd, get_ocrd_tool_json
from .constants import RESOURCE_LIST_FILENAME, RESOURCE_USER_LIST_COMMENT


class OcrdResourceManager:

    """
    Managing processor resources
    """
    def __init__(self, userdir=None, xdg_config_home=None, xdg_data_home=None, skip_init=False):
        self.log = getLogger('ocrd.resource_manager')
        self.database = {}

        self._xdg_data_home = xdg_data_home
        self._xdg_config_home = xdg_config_home
        self._userdir = userdir
        self.user_list = Path(self.xdg_config_home, 'ocrd', 'resources.yml')

        self.log.info(f"OcrdResourceManager data home path: {self.xdg_data_home}")
        self.log.info(f"OcrdResourceManager config home path: {self.xdg_config_home}")
        self.log.info(f"OcrdResourceManager user list path: {self.user_list}")

        if not skip_init:
            self.load_resource_list(Path(RESOURCE_LIST_FILENAME))
            if not self.user_list.exists():
                if not self.user_list.parent.exists():
                    self.user_list.parent.mkdir(parents=True)
                self.save_user_list()
            self.load_resource_list(self.user_list)

    @property
    def userdir(self):
        if not self._userdir:
            self._userdir = config.HOME
        return self._userdir

    @property
    def xdg_data_home(self):
        if not self._xdg_data_home:
            self._xdg_data_home = config.XDG_DATA_HOME
        return self._xdg_data_home

    @property
    def xdg_config_home(self):
        if not self._xdg_config_home:
            self._xdg_config_home = config.XDG_CONFIG_HOME
        return self._xdg_config_home

    def save_user_list(self, database=None):
        if not database:
            database = self.database
        self.log.info(f"Saving resources to path: {self.user_list}")
        self._dedup_database()
        with open(self.user_list, 'w', encoding='utf-8') as f:
            f.write(RESOURCE_USER_LIST_COMMENT)
            f.write('\n')
            f.write(safe_dump(database))

    def load_resource_list(self, list_filename: Path, database=None):
        self.log.info(f"Loading resources from path: {list_filename}")
        if not database:
            database = self.database
        if list_filename.is_file():
            with open(list_filename, 'r', encoding='utf-8') as f:
                list_loaded = safe_load(f) or {}
            report = OcrdResourceListValidator.validate(list_loaded)
            if not report.is_valid:
                self.log.error('\n'.join(report.errors))
                raise ValueError(f"Resource list {list_filename} is invalid!")
            for executable, resource_list in list_loaded.items():
                if executable not in database:
                    database[executable] = []
                # Prepend, so user provided is sorted before builtin
                database[executable] = list_loaded[executable] + database[executable]
        return database

    def _search_executables(self, executable: Optional[str]):
        skip_executables = ["ocrd-cis-data", "ocrd-import", "ocrd-make"]
        for exec_dir in environ['PATH'].split(':'):
            self.log.debug(f"Searching for executables inside path: {exec_dir}")
            for exec_path in Path(exec_dir).glob(f'{executable}'):
                if not exec_path.name.startswith('ocrd-'):
                    self.log.warning(f"OCR-D processor executable '{exec_path}' has no 'ocrd-' prefix")
                if exec_path.name in skip_executables:
                    self.log.debug(f"Not an OCR-D processor CLI, skipping '{exec_path}'")
                    continue
                self.log.debug(f"Inspecting '{exec_path} --dump-json' for resources")
                ocrd_tool = get_ocrd_tool_json(exec_path)
                for res_dict in ocrd_tool.get('resources', ()):
                    if exec_path.name not in self.database:
                        self.database[exec_path.name] = []
                    self.database[exec_path.name].insert(0, res_dict)

    def list_available(
        self, executable: str = None, dynamic: bool = True, name: str = None, database: Dict = None, url: str = None
    ):
        """
        List models available for download by processor
        """
        if not database:
            database = self.database
        if not executable:
            return list(database.items())
        if dynamic:
            self._search_executables(executable)
            self.save_user_list()
        found = False
        ret = []
        for k in database:
            if apply_glob([k], executable):
                found = True
                restuple = (k, [])
                ret.append(restuple)
                for resdict in database[k]:
                    if name and resdict['name'] != name:
                        continue
                    if url and resdict['url'] != url:
                        continue
                    restuple[1].append(resdict)
        if not found:
            ret = [(executable, [])]
        return ret

    def list_installed(self, executable: str = None):
        """
        List installed resources, matching with registry by ``name``
        """
        ret = []
        if executable:
            all_executables = [executable]
        else:
            # resources we know about
            all_executables = list(self.database.keys())
            # resources in the file system
            parent_dirs = [f"{join(self.xdg_data_home, 'ocrd-resources')}", RESOURCES_DIR_SYSTEM]
            for parent_dir in parent_dirs:
                if Path(parent_dir).exists():
                    all_executables += [x for x in listdir(parent_dir) if x.startswith('ocrd-')]
        for this_executable in set(all_executables):
            reslist = []
            moduledir = get_moduledir(this_executable)
            resdict_list = self.list_available(executable=this_executable)[0][1]
            for res_basedir, res_filename in list_all_resources(this_executable,
                                                                moduled=moduledir,
                                                                xdg_data_home=self.xdg_data_home):
                res_filename = Path(res_filename).resolve()
                res_name = res_filename.relative_to(res_basedir)
                res_type = 'file' if res_filename.is_file() else 'directory'
                res_size = res_filename.stat().st_size if res_filename.is_file() else directory_size(res_filename)
<<<<<<< HEAD
                if resdict := next((res for res in resdict_list if res['name'] == res_name), False):
                    pass
=======
                resdict_list = [x for x in self.database.get(this_executable, []) if x['name'] == res_name]
                if resdict_list:
                    resdict = resdict_list[0]
>>>>>>> d760cf9a
                elif str(res_filename.parent).startswith(moduledir):
                    resdict = {
                        'name': res_name, 
                        'url': str(res_filename), 
                        'description': 'Found at module', 
                        'type': res_type,
                        'size': res_size
                    }
                else:
                    resdict = self.add_to_user_database(this_executable, res_filename, resource_type=res_type)
                # resdict['path'] = str(res_filename)
                reslist.append(resdict)
            ret.append((this_executable, reslist))
        self.save_user_list()
        return ret

    def add_to_user_database(self, executable, res_filename, url=None, resource_type='file'):
        """
        Add a stub entry to the user resource.yml
        """
        res_name = Path(res_filename).name
        if Path(res_filename).is_dir():
            res_size = directory_size(res_filename)
        else:
            res_size = Path(res_filename).stat().st_size
        user_database = self.load_resource_list(self.user_list)
        resources_found = self.list_available(executable=executable, name=res_name, database=user_database)[0][1]
        if not resources_found:
            self.log.info(f"{executable} resource '{res_name}' ({str(res_filename)}) not a known resource, "
                          f"creating stub in {self.user_list}'")
            resdict = {
                'name': res_name,
                'url': url if url else '???',
                'description': f'Found at {self.resource_dir_to_location(res_filename)} on {datetime.now()}',
                'version_range': '???',
                'type': resource_type,
                'size': res_size
            }
            user_database[executable].append(resdict)
        else:
            resdict = resources_found[0]
        self.save_user_list(user_database)
        self.load_resource_list(self.user_list)
        return resdict

    @property
    def default_resource_dir(self):
        return self.location_to_resource_dir('data')

    def location_to_resource_dir(self, location: str) -> str:
        if location == 'data':
            return join(self.xdg_data_home, 'ocrd-resources')
        if location == 'system':
            return RESOURCES_DIR_SYSTEM
        return getcwd()

    def resource_dir_to_location(self, resource_path: Path) -> str:
        resource_path = str(resource_path)
        if resource_path.startswith(RESOURCES_DIR_SYSTEM):
            return 'system'
        if resource_path.startswith(join(self.xdg_data_home, 'ocrd-resources')):
            return 'data'
        if resource_path.startswith(getcwd()):
            return 'cwd'
        return resource_path

    def build_resource_dest_dir(self, location: str, executable: str) -> Path:
        if location == 'module':
            base_dir = get_moduledir(executable)
            if not base_dir:
                base_dir = self.location_to_resource_dir('data')
        else:
            base_dir = self.location_to_resource_dir(location)
        no_subdir = location in ['cwd', 'module']
        dest_dir = Path(base_dir) if no_subdir else Path(base_dir, executable)
        return dest_dir

    @staticmethod
    def remove_resource(log: Logger, resource_path: Path):
        if resource_path.is_dir():
            log.info(f"Removing existing target resource directory {resource_path}")
            rmtree(str(resource_path))
        else:
            log.info(f"Removing existing target resource file {resource_path}")
            unlink(str(resource_path))

    @staticmethod
    def parameter_usage(name: str, usage: str = 'as-is') -> str:
        if usage == 'as-is':
            return name
        elif usage == 'without-extension':
            return Path(name).stem
        raise ValueError(f"No such usage '{usage}'")

    @staticmethod
    def _download_impl(log: Logger, url: str, filename):
        log.info(f"Downloading {url} to {filename}")
        try:
            gdrive_file_id, is_gdrive_download_link = gparse_url(url, warning=False)
            if gdrive_file_id:
                if not is_gdrive_download_link:
                    url = f"https://drive.google.com/uc?id={gdrive_file_id}"
                try:
                    with requests.get(url, stream=True) as r:
                        if "Content-Disposition" not in r.headers:
                            url = get_url_from_gdrive_confirmation(r.text)
                except RuntimeError as e:
                    log.warning(f"Cannot unwrap Google Drive URL: {e}")
            with open(filename, 'wb') as f:
                with requests.get(url, stream=True) as r:
                    r.raise_for_status()
                    for data in r.iter_content(chunk_size=4096):
                        f.write(data)
        except Exception as e:
            rmtree(filename, ignore_errors=True)
            Path(filename).unlink(missing_ok=True)
            raise e

    @staticmethod
    def _copy_file(log: Logger, src, dst):
        log.info(f"Copying file {src} to {dst}")
        with open(dst, 'wb') as f_out, open(src, 'rb') as f_in:
            while True:
                chunk = f_in.read(4096)
                if chunk:
                    f_out.write(chunk)
                else:
                    break

    @staticmethod
    def _copy_dir(log: Logger, src, dst):
        log.info(f"Copying dir recursively from {src} to {dst}")
        if not Path(src).is_dir():
            raise ValueError(f"The source is not a directory: {src}")
        Path(dst).mkdir(parents=True, exist_ok=True)
        for child in Path(src).rglob('*'):
            child_dst = Path(dst) / child.relative_to(src)
            if Path(child).is_dir():
                OcrdResourceManager._copy_dir(log, child, child_dst)
            else:
                OcrdResourceManager._copy_file(log, child, child_dst)

    @staticmethod
    def _copy_impl(log: Logger, src_filename, filename):
        log.info(f"Copying {src_filename} to {filename}")
        if Path(src_filename).is_dir():
            OcrdResourceManager._copy_dir(log, src_filename, filename)
        else:
            OcrdResourceManager._copy_file(log, src_filename, filename)

    @staticmethod
    def _extract_archive(log: Logger, tempdir: Path, path_in_archive: str, fpath: Path, archive_fname: str):
        Path('out').mkdir()
        with pushd_popd('out'):
            mimetype = guess_media_type(f'../{archive_fname}', fallback='application/octet-stream')
            log.info(f"Extracting {mimetype} archive to {tempdir}/out")
            if mimetype == 'application/zip':
                with ZipFile(f'../{archive_fname}', 'r') as zipf:
                    zipf.extractall()
            elif mimetype in ('application/gzip', 'application/x-xz'):
                with open_tarfile(f'../{archive_fname}', 'r:*') as tar:
                    tar.extractall()
            else:
                raise RuntimeError(f"Unable to handle extraction of {mimetype} archive")
            log.info(f"Copying '{path_in_archive}' from archive to {fpath}")
            if Path(path_in_archive).is_dir():
                copytree(path_in_archive, str(fpath))
            else:
                copy(path_in_archive, str(fpath))

<<<<<<< HEAD
    def _copy_resource(self, log, url, path_in_archive, resource_type, fpath, progress_cb=None) -> Path:
=======
    def copy_resource(
        self, log: Logger, url: str, fpath: Path, resource_type: str = 'file', path_in_archive: str = '.'
    ) -> Path:
>>>>>>> d760cf9a
        """
        Copy a local resource to another destination
        """
        if resource_type == 'archive':
            archive_fname = 'download.tar.xx'
            with pushd_popd(tempdir=True) as tempdir:
                self._copy_impl(log, url, archive_fname)
                self._extract_archive(log, tempdir, path_in_archive, fpath, archive_fname)
        else:
            self._copy_impl(log, url, fpath)
        return fpath

<<<<<<< HEAD
    def _download_resource(self, log, url, path_in_archive, resource_type, fpath, progress_cb=None) -> Path:
=======
    def download_resource(
        self, log: Logger, url: str, fpath: Path, resource_type: str = 'file', path_in_archive: str = '.'
    ) -> Path:
>>>>>>> d760cf9a
        """
        Download a resource by URL to a destination directory
        """
        if resource_type == 'archive':
            archive_fname = 'download.tar.xx'
            with pushd_popd(tempdir=True) as tempdir:
                self._download_impl(log, url, archive_fname)
                self._extract_archive(log, tempdir, path_in_archive, fpath, archive_fname)
        else:
            self._download_impl(log, url, fpath)
        return fpath

    # TODO Proper caching (make head request for size, If-Modified etc)
    def handle_resource(
        self, res_dict: Dict, executable: str, dest_dir: Path, any_url: str, overwrite: bool = False,
        resource_type: str = 'file', path_in_archive: str = '.'
    ) -> Optional[Path]:
        """
        Download or Copy a resource by URL to a destination directory
        """
        log = getLogger('ocrd.resource_manager.handle_resource')
        registered = "registered" if "size" in res_dict else "unregistered"
        resource_type = res_dict.get('type', resource_type)
        resource_name = res_dict.get('name', None)
        if resource_type not in RESOURCE_TYPES:
            raise ValueError(f"Unknown resource type: {resource_type}, must be one of: {RESOURCE_TYPES}")
        if any_url:
            res_dict['url'] = any_url
        if not resource_name:
            url_parsed = urlparse(res_dict['url'])
            resource_name = Path(unquote(url_parsed.path)).name
        if res_dict['url'] == '???':
            log.warning(f"Skipping user resource {resource_name} since download url is: {res_dict['url']}")
            return None

        fpath = Path(dest_dir, resource_name)
        if fpath.exists():
            if not overwrite:
                fpath_type = 'Directory' if fpath.is_dir() else 'File'
                log.warning(f"{fpath_type} {fpath} already exists but --overwrite is not set, skipping the download")
                # raise FileExistsError(f"{fpath_type} {fpath} already exists but --overwrite is not set")
                return fpath
            self.remove_resource(log, resource_path=fpath)
        dest_dir.mkdir(parents=True, exist_ok=True)
        path_in_archive = res_dict.get('path_in_archive', path_in_archive)

        # TODO @mehmedGIT: Consider properly handling cases for invalid URLs.
        if res_dict['url'].startswith('https://') or res_dict['url'].startswith('http://'):
            log.info(f"Downloading {registered} resource '{resource_name}' ({res_dict['url']})")
            if 'size' not in res_dict:
                with requests.head(res_dict['url']) as r:
                    res_dict['size'] = int(r.headers.get('content-length', 0))
            fpath = self.download_resource(log, res_dict['url'], fpath, resource_type, path_in_archive)
        else:
            log.info(f"Copying {registered} resource '{resource_name}' ({res_dict['url']})")
            urlpath = Path(res_dict['url'])
            res_dict['url'] = str(urlpath.resolve())
            res_dict['size'] = directory_size(urlpath) if Path(urlpath).is_dir() else urlpath.stat().st_size
            fpath = self.copy_resource(log, res_dict['url'], fpath, resource_type, path_in_archive)

        if registered == 'unregistered':
            log.info(f"{executable} resource '{resource_name}' ({res_dict['url']}) not a known resource, creating stub "
                     f"in {self.user_list}'")
            self.add_to_user_database(executable, fpath, url=res_dict['url'])
        self.save_user_list()
        log.info(f"Installed resource {res_dict['url']} under {fpath}")
        return fpath

    def _dedup_database(self, database=None, dedup_key='name'):
        """
        Deduplicate resources by name
        """
        if not database:
            database = self.database
        for executable, reslist in database.items():
            reslist_dedup = []
            for resdict in reslist:
                if not any(r[dedup_key] == resdict[dedup_key] for r in reslist_dedup):
                    reslist_dedup.append(resdict)
            database[executable] = reslist_dedup
        return database<|MERGE_RESOLUTION|>--- conflicted
+++ resolved
@@ -181,14 +181,8 @@
                 res_name = res_filename.relative_to(res_basedir)
                 res_type = 'file' if res_filename.is_file() else 'directory'
                 res_size = res_filename.stat().st_size if res_filename.is_file() else directory_size(res_filename)
-<<<<<<< HEAD
                 if resdict := next((res for res in resdict_list if res['name'] == res_name), False):
                     pass
-=======
-                resdict_list = [x for x in self.database.get(this_executable, []) if x['name'] == res_name]
-                if resdict_list:
-                    resdict = resdict_list[0]
->>>>>>> d760cf9a
                 elif str(res_filename.parent).startswith(moduledir):
                     resdict = {
                         'name': res_name, 
@@ -359,13 +353,9 @@
             else:
                 copy(path_in_archive, str(fpath))
 
-<<<<<<< HEAD
-    def _copy_resource(self, log, url, path_in_archive, resource_type, fpath, progress_cb=None) -> Path:
-=======
     def copy_resource(
         self, log: Logger, url: str, fpath: Path, resource_type: str = 'file', path_in_archive: str = '.'
     ) -> Path:
->>>>>>> d760cf9a
         """
         Copy a local resource to another destination
         """
@@ -378,13 +368,9 @@
             self._copy_impl(log, url, fpath)
         return fpath
 
-<<<<<<< HEAD
-    def _download_resource(self, log, url, path_in_archive, resource_type, fpath, progress_cb=None) -> Path:
-=======
     def download_resource(
         self, log: Logger, url: str, fpath: Path, resource_type: str = 'file', path_in_archive: str = '.'
     ) -> Path:
->>>>>>> d760cf9a
         """
         Download a resource by URL to a destination directory
         """
