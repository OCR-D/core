--- conflicted
+++ resolved
@@ -429,16 +429,12 @@
 
     @staticmethod
     def kill_process(mets_server_pid: int):
-<<<<<<< HEAD
-        subprocess_run(args=["kill", "-s", "SIGINT", f"{mets_server_pid}"], shell=False, universal_newlines=True)
-=======
         os.kill(mets_server_pid, signal.SIGINT)
         sleep(3)
         try:
             os.kill(mets_server_pid, signal.SIGKILL)
         except ProcessLookupError as e:
             pass
->>>>>>> 85bde157
 
     def shutdown(self):
         pid = os.getpid()
@@ -585,13 +581,9 @@
             # Add to workspace
             kwargs = file_resource.dict()
             workspace.add_file(**kwargs, force=force)
-<<<<<<< HEAD
-            return file_resource
-=======
             response = file_resource
             self.log.info(f"POST /file -> {response.__dict__}")
             return response
->>>>>>> 85bde157
 
         # ------------- #
 
