"""
# METS server functionality
"""
import re
from os import _exit, chmod
from typing import Dict, Optional, Union, List, Tuple
from pathlib import Path
from urllib.parse import urlparse
import socket
import atexit

from fastapi import FastAPI, Request, Form, Response
from fastapi.responses import JSONResponse
from requests import Session as requests_session
from requests.exceptions import ConnectionError
from requests_unixsocket import Session as requests_unixsocket_session
from pydantic import BaseModel, Field, ValidationError

import uvicorn

from ocrd_models import OcrdFile, ClientSideOcrdFile, OcrdAgent, ClientSideOcrdAgent
from ocrd_utils import getLogger, deprecated_alias


#
# Models
#


class OcrdFileModel(BaseModel):
    file_grp: str = Field()
    file_id: str = Field()
    mimetype: str = Field()
    page_id: Optional[str] = Field()
    url: Optional[str] = Field()
    local_filename: Optional[str] = Field()

    @staticmethod
    def create(
        file_grp: str, file_id: str, page_id: Optional[str], url: Optional[str],
        local_filename: Optional[Union[str, Path]], mimetype: str
    ):
        return OcrdFileModel(
            file_grp=file_grp, file_id=file_id, page_id=page_id, mimetype=mimetype, url=url,
            local_filename=str(local_filename)
        )


class OcrdAgentModel(BaseModel):
    name: str = Field()
    type: str = Field()
    role: str = Field()
    otherrole: Optional[str] = Field()
    othertype: str = Field()
    notes: Optional[List[Tuple[Dict[str, str], Optional[str]]]] = Field()

    @staticmethod
    def create(
        name: str, _type: str, role: str, otherrole: str, othertype: str,
        notes: List[Tuple[Dict[str, str], Optional[str]]]
    ):
        return OcrdAgentModel(name=name, type=_type, role=role, otherrole=otherrole, othertype=othertype, notes=notes)


class OcrdFileListModel(BaseModel):
    files: List[OcrdFileModel] = Field()

    @staticmethod
    def create(files: List[OcrdFile]):
        ret = OcrdFileListModel(
            files=[
                OcrdFileModel.create(
                    file_grp=f.fileGrp, file_id=f.ID, mimetype=f.mimetype, page_id=f.pageId, url=f.url,
                    local_filename=f.local_filename
                ) for f in files
            ]
        )
        return ret


class OcrdFileGroupListModel(BaseModel):
    file_groups: List[str] = Field()

    @staticmethod
    def create(file_groups: List[str]):
        return OcrdFileGroupListModel(file_groups=file_groups)


class OcrdAgentListModel(BaseModel):
    agents: List[OcrdAgentModel] = Field()

    @staticmethod
    def create(agents: List[OcrdAgent]):
        return OcrdAgentListModel(
            agents=[
                OcrdAgentModel.create(
                    name=a.name, _type=a.type, role=a.role, otherrole=a.otherrole, othertype=a.othertype, notes=a.notes
                ) for a in agents
            ]
        )


#
# Client
#


class ClientSideOcrdMets:
    """
    Partial substitute for :py:class:`ocrd_models.ocrd_mets.OcrdMets` which provides for
    :py:meth:`ocrd_models.ocrd_mets.OcrdMets.find_files`,
    :py:meth:`ocrd_models.ocrd_mets.OcrdMets.find_all_files`, and
    :py:meth:`ocrd_models.ocrd_mets.OcrdMets.add_agent`,
    :py:meth:`ocrd_models.ocrd_mets.OcrdMets.agents`,
    :py:meth:`ocrd_models.ocrd_mets.OcrdMets.add_file` to query via HTTP a
    :py:class:`ocrd.mets_server.OcrdMetsServer`.
    """

<<<<<<< HEAD
    def __init__(self, url, workspace_path: Optional[str] = None):
        self.protocol = "tcp" if url.startswith("http://") else "uds"
        self.log = getLogger(f"ocrd.mets_client[{url}]")
        self.url = url if self.protocol == "tcp" else f'http+unix://{url.replace("/", "%2F")}'
        self.ws_dir_path = workspace_path if workspace_path else None

        if self.protocol == "tcp" and "tcp_mets" in self.url:
            self.multiplexing_mode = True
            if not self.ws_dir_path:
                # Must be set since this path is the way to multiplex among multiple workspaces on the PS side
                raise ValueError("ClientSideOcrdMets runs in multiplexing mode but the workspace dir path is not set!")
        else:
            self.multiplexing_mode = False
=======
    def __init__(self, url):
        self.protocol = 'tcp' if url.startswith('http://') else 'uds'
        self.log = getLogger(f'ocrd.models.ocrd_mets.client.{url}')
        self.url = url if self.protocol == 'tcp' else f'http+unix://{url.replace("/", "%2F")}'
>>>>>>> 26a3f787

    @property
    def session(self) -> Union[requests_session, requests_unixsocket_session]:
        return requests_session() if self.protocol == "tcp" else requests_unixsocket_session()

    def __getattr__(self, name):
        raise NotImplementedError(f"ClientSideOcrdMets has no access to '{name}' - try without METS server")

    def __str__(self):
        return f"<ClientSideOcrdMets[url={self.url}]>"

    def save(self):
        """
        Request writing the changes to the file system
        """
        if not self.multiplexing_mode:
            self.session.request("PUT", url=self.url)
        else:
            self.session.request(
                "POST",
                self.url,
                json=MpxReq.save(self.ws_dir_path)
            )

    def stop(self):
        """
        Request stopping the mets server
        """
        try:
            if not self.multiplexing_mode:
                self.session.request("DELETE", self.url)
                return
            else:
                self.session.request(
                    "POST",
                    self.url,
                    json=MpxReq.stop(self.ws_dir_path)
                )
        except ConnectionError:
            # Expected because we exit the process without returning
            pass

    def reload(self):
        """
        Request reloading of the mets file from the file system
        """
        if not self.multiplexing_mode:
            return self.session.request("POST", f"{self.url}/reload").text
        else:
            return self.session.request(
                "POST",
                self.url,
                json=MpxReq.reload(self.ws_dir_path)
            ).json()["text"]

    @property
    def unique_identifier(self):
        if not self.multiplexing_mode:
            return self.session.request("GET", f"{self.url}/unique_identifier").text
        else:
            return self.session.request(
                "POST",
                self.url,
                json=MpxReq.unique_identifier(self.ws_dir_path)
            ).json()["text"]

    @property
    def workspace_path(self):
        if not self.multiplexing_mode:
            self.ws_dir_path = self.session.request("GET", f"{self.url}/workspace_path").text
            return self.ws_dir_path
        else:
            self.ws_dir_path = self.session.request(
                "POST",
                self.url,
                json=MpxReq.workspace_path(self.ws_dir_path)
            ).json()["text"]
            return self.ws_dir_path

    @property
    def file_groups(self):
        if not self.multiplexing_mode:
            return self.session.request("GET", f"{self.url}/file_groups").json()["file_groups"]
        else:
            return self.session.request(
                "POST",
                self.url,
                json=MpxReq.file_groups(self.ws_dir_path)
            ).json()["file_groups"]

    @property
    def agents(self):
        if not self.multiplexing_mode:
            agent_dicts = self.session.request("GET", f"{self.url}/agent").json()["agents"]
        else:
            agent_dicts = self.session.request(
                "POST",
                self.url,
                json=MpxReq.agents(self.ws_dir_path)
            ).json()["agents"]

        for agent_dict in agent_dicts:
            agent_dict["_type"] = agent_dict.pop("type")
        return [ClientSideOcrdAgent(None, **agent_dict) for agent_dict in agent_dicts]

    def add_agent(self, *args, **kwargs):
        if not self.multiplexing_mode:
            return self.session.request("POST", f"{self.url}/agent", json=OcrdAgentModel.create(**kwargs).dict())
        else:
            self.session.request(
                "POST",
                self.url,
                json=MpxReq.add_agent(self.ws_dir_path, OcrdAgentModel.create(**kwargs).dict())
            ).json()
            return OcrdAgentModel.create(**kwargs)

    @deprecated_alias(ID="file_id")
    @deprecated_alias(pageId="page_id")
    @deprecated_alias(fileGrp="file_grp")
    def find_files(self, **kwargs):
        self.log.debug("find_files(%s)", kwargs)
        if "pageId" in kwargs:
            kwargs["page_id"] = kwargs.pop("pageId")
        if "ID" in kwargs:
            kwargs["file_id"] = kwargs.pop("ID")
        if "fileGrp" in kwargs:
            kwargs["file_grp"] = kwargs.pop("fileGrp")

        if not self.multiplexing_mode:
            r = self.session.request(method="GET", url=f"{self.url}/file", params={**kwargs})
        else:
            r = self.session.request(
                "POST",
                self.url,
                json=MpxReq.find_files(self.ws_dir_path, {**kwargs})
            )

        for f in r.json()["files"]:
            yield ClientSideOcrdFile(
                None, ID=f["file_id"], pageId=f["page_id"], fileGrp=f["file_grp"], url=f["url"],
                local_filename=f["local_filename"], mimetype=f["mimetype"]
            )

    def find_all_files(self, *args, **kwargs):
        return list(self.find_files(*args, **kwargs))

    @deprecated_alias(pageId="page_id")
    @deprecated_alias(ID="file_id")
    def add_file(
        self, file_grp, content=None, file_id=None, url=None, local_filename=None, mimetype=None, page_id=None, **kwargs
    ):
        data = OcrdFileModel.create(
            file_id=file_id, file_grp=file_grp, page_id=page_id, mimetype=mimetype, url=url,
            local_filename=local_filename
        )

        if not self.multiplexing_mode:
            r = self.session.request("POST", f"{self.url}/file", data=data.dict())
            if not r:
                raise RuntimeError("Add file failed. Please check provided parameters")
        else:
            r = self.session.request("POST", self.url, json=MpxReq.add_file(self.ws_dir_path, data.dict()))
            if "error" in r:
                raise RuntimeError(f"Add file failed: Msg: {r['error']}")

        return ClientSideOcrdFile(
            None, ID=file_id, fileGrp=file_grp, url=url, pageId=page_id, mimetype=mimetype,
            local_filename=local_filename
        )


class MpxReq:
    """This class wrapps the request bodies needed for the tcp forwarding

    For every mets-server-call like find_files or workspace_path a special request_body is
    needed to call `MetsServerProxy.forward_tcp_request`. These are created by this functions.

    Reason to put this to a separate class is to allow easier testing
    """

    @staticmethod
    def __args_wrapper(
        workspace_path: str, method_type: str, response_type: str, request_url: str, request_data: dict
    ) -> Dict:
        return {
            "workspace_path": workspace_path,
            "method_type": method_type,
            "response_type": response_type,
            "request_url": request_url,
            "request_data": request_data
        }

    @staticmethod
    def save(ws_dir_path: str) -> Dict:
        return MpxReq.__args_wrapper(
            ws_dir_path, method_type="PUT", response_type="empty", request_url="", request_data={})

    @staticmethod
    def stop(ws_dir_path: str) -> Dict:
        return MpxReq.__args_wrapper(
            ws_dir_path, method_type="DELETE", response_type="empty", request_url="", request_data={})

    @staticmethod
    def reload(ws_dir_path: str) -> Dict:
        return MpxReq.__args_wrapper(
            ws_dir_path, method_type="POST", response_type="text", request_url="reload", request_data={})

    @staticmethod
    def unique_identifier(ws_dir_path: str) -> Dict:
        return MpxReq.__args_wrapper(
            ws_dir_path, method_type="GET", response_type="text", request_url="unique_identifier", request_data={})

    @staticmethod
    def workspace_path(ws_dir_path: str) -> Dict:
        return MpxReq.__args_wrapper(
            ws_dir_path, method_type="GET", response_type="text", request_url="workspace_path", request_data={})

    @staticmethod
    def file_groups(ws_dir_path: str) -> Dict:
        return MpxReq.__args_wrapper(
            ws_dir_path, method_type="GET", response_type="dict", request_url="file_groups", request_data={})

    @staticmethod
    def agents(ws_dir_path: str) -> Dict:
        return MpxReq.__args_wrapper(
            ws_dir_path, method_type="GET", response_type="class", request_url="agent", request_data={})

    @staticmethod
    def add_agent(ws_dir_path: str, agent_model: Dict) -> Dict:
        request_data = {"class": agent_model}
        return MpxReq.__args_wrapper(
            ws_dir_path, method_type="POST", response_type="class", request_url="agent", request_data=request_data)

    @staticmethod
    def find_files(ws_dir_path: str, params: Dict) -> Dict:
        request_data = {"params": params}
        return MpxReq.__args_wrapper(
            ws_dir_path, method_type="GET", response_type="class", request_url="file", request_data=request_data)

    @staticmethod
    def add_file(ws_dir_path: str, data: Dict) -> Dict:
        request_data = {"form": data}
        return MpxReq.__args_wrapper(
            ws_dir_path, method_type="POST", response_type="class", request_url="file", request_data=request_data)

#
# Server
#


class OcrdMetsServer:
    def __init__(self, workspace, url):
        self.workspace = workspace
        self.url = url
        self.is_uds = not (url.startswith('http://') or url.startswith('https://'))
        self.log = getLogger(f'ocrd.models.ocrd_mets.server.{self.url}')

    def shutdown(self):
        if self.is_uds:
            if Path(self.url).exists():
                self.log.debug(f'UDS socket {self.url} still exists, removing it')
                Path(self.url).unlink()
        # os._exit because uvicorn catches SystemExit raised by sys.exit
        _exit(0)

    def startup(self):
        self.log.info("Starting up METS server")

        workspace = self.workspace

        app = FastAPI(
            title="OCR-D METS Server",
            description="Providing simultaneous write-access to mets.xml for OCR-D",
        )

        @app.exception_handler(ValidationError)
        async def exception_handler_validation_error(request: Request, exc: ValidationError):
            return JSONResponse(status_code=400, content=exc.errors())

        @app.exception_handler(FileExistsError)
        async def exception_handler_file_exists(request: Request, exc: FileExistsError):
            return JSONResponse(status_code=400, content=str(exc))

        @app.exception_handler(re.error)
        async def exception_handler_invalid_regex(request: Request, exc: re.error):
            return JSONResponse(status_code=400, content=f'invalid regex: {exc}')

        @app.put(path='/')
        def save():
            """
            Write current changes to the file system
            """
            return workspace.save_mets()

        @app.delete(path='/')
        async def stop():
            """
            Stop the mets server
            """
            getLogger('ocrd.models.ocrd_mets').info(f'Shutting down METS Server {self.url}')
            workspace.save_mets()
            self.shutdown()

        @app.post(path='/reload')
        async def workspace_reload_mets():
            """
            Reload mets file from the file system
            """
            workspace.reload_mets()
            return Response(content=f'Reloaded from {workspace.directory}', media_type="text/plain")

        @app.get(path='/unique_identifier', response_model=str)
        async def unique_identifier():
            return Response(content=workspace.mets.unique_identifier, media_type='text/plain')

        @app.get(path='/workspace_path', response_model=str)
        async def workspace_path():
            return Response(content=workspace.directory, media_type="text/plain")

        @app.get(path='/file_groups', response_model=OcrdFileGroupListModel)
        async def file_groups():
            return {'file_groups': workspace.mets.file_groups}

        @app.get(path='/agent', response_model=OcrdAgentListModel)
        async def agents():
            return OcrdAgentListModel.create(workspace.mets.agents)

        @app.post(path='/agent', response_model=OcrdAgentModel)
        async def add_agent(agent: OcrdAgentModel):
            kwargs = agent.dict()
            kwargs['_type'] = kwargs.pop('type')
            workspace.mets.add_agent(**kwargs)
            return agent

        @app.get(path="/file", response_model=OcrdFileListModel)
        async def find_files(
            file_grp: Optional[str] = None,
            file_id: Optional[str] = None,
            page_id: Optional[str] = None,
            mimetype: Optional[str] = None,
            local_filename: Optional[str] = None,
            url: Optional[str] = None
        ):
            """
            Find files in the mets
            """
            found = workspace.mets.find_all_files(
                fileGrp=file_grp, ID=file_id, pageId=page_id, mimetype=mimetype, local_filename=local_filename, url=url
            )
            return OcrdFileListModel.create(found)

        @app.post(path='/file', response_model=OcrdFileModel)
        async def add_file(
            file_grp: str = Form(),
            file_id: str = Form(),
            page_id: Optional[str] = Form(),
            mimetype: str = Form(),
            url: Optional[str] = Form(None),
            local_filename: Optional[str] = Form(None)
        ):
            """
            Add a file
            """
<<<<<<< HEAD
            # Validate
            file_resource = OcrdFileModel.create(
                file_grp=file_grp, file_id=file_id, page_id=page_id, mimetype=mimetype, url=url,
                local_filename=local_filename
            )
            # Add to workspace
            kwargs = file_resource.dict()
            workspace.add_file(**kwargs)
            return file_resource
=======
            self.log.info(f'Shutting down')
            workspace.save_mets()
            self.shutdown()
>>>>>>> 26a3f787

        # ------------- #

        if self.is_uds:
            # Create socket and change to world-readable and -writable to avoid permission errors
            self.log.debug(f"chmod 0o677 {self.url}")
            server = socket.socket(socket.AF_UNIX, socket.SOCK_STREAM)
            server.bind(self.url)  # creates the socket file
            atexit.register(self.shutdown)
            server.close()
            chmod(self.url, 0o666)
            uvicorn_kwargs = {'uds': self.url}
        else:
            parsed = urlparse(self.url)
            uvicorn_kwargs = {'host': parsed.hostname, 'port': parsed.port}
        uvicorn_kwargs['log_config'] = None
        uvicorn_kwargs['access_log'] = False

        self.log.debug("Starting uvicorn")
        uvicorn.run(app, **uvicorn_kwargs)<|MERGE_RESOLUTION|>--- conflicted
+++ resolved
@@ -116,7 +116,6 @@
     :py:class:`ocrd.mets_server.OcrdMetsServer`.
     """
 
-<<<<<<< HEAD
     def __init__(self, url, workspace_path: Optional[str] = None):
         self.protocol = "tcp" if url.startswith("http://") else "uds"
         self.log = getLogger(f"ocrd.mets_client[{url}]")
@@ -130,12 +129,6 @@
                 raise ValueError("ClientSideOcrdMets runs in multiplexing mode but the workspace dir path is not set!")
         else:
             self.multiplexing_mode = False
-=======
-    def __init__(self, url):
-        self.protocol = 'tcp' if url.startswith('http://') else 'uds'
-        self.log = getLogger(f'ocrd.models.ocrd_mets.client.{url}')
-        self.url = url if self.protocol == 'tcp' else f'http+unix://{url.replace("/", "%2F")}'
->>>>>>> 26a3f787
 
     @property
     def session(self) -> Union[requests_session, requests_unixsocket_session]:
@@ -499,7 +492,6 @@
             """
             Add a file
             """
-<<<<<<< HEAD
             # Validate
             file_resource = OcrdFileModel.create(
                 file_grp=file_grp, file_id=file_id, page_id=page_id, mimetype=mimetype, url=url,
@@ -509,11 +501,6 @@
             kwargs = file_resource.dict()
             workspace.add_file(**kwargs)
             return file_resource
-=======
-            self.log.info(f'Shutting down')
-            workspace.save_mets()
-            self.shutdown()
->>>>>>> 26a3f787
 
         # ------------- #
 
