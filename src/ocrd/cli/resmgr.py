--- conflicted
+++ resolved
@@ -14,18 +14,14 @@
 import click
 
 from ocrd_utils import (
-<<<<<<< HEAD
-    directory_size, getLogger, get_moduledir, get_ocrd_tool_json, initLogging, RESOURCE_LOCATIONS, RESOURCE_TYPES)
-=======
     directory_size,
     getLogger,
     get_moduledir,
     get_ocrd_tool_json,
-    resource_filename,
     initLogging,
     RESOURCE_LOCATIONS,
+    RESOURCE_TYPES,
 )
->>>>>>> 96c9ad19
 from ocrd.constants import RESOURCE_USER_LIST_COMMENT
 
 from ..resource_manager import OcrdResourceManager
