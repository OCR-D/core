--- conflicted
+++ resolved
@@ -968,18 +968,7 @@
         """
         for res in list_all_resources(self.executable, ocrd_tool=self.ocrd_tool, moduled=self.moduledir):
             res = Path(res)
-<<<<<<< HEAD
             yield res.name
-=======
-            if '*/*' not in mimetypes:
-                if res.is_dir() and 'text/directory' not in mimetypes:
-                    continue
-                # if we do not know all MIME types, then keep the file, otherwise require suffix match
-                if res.is_file() and not any(res.suffix == MIME_TO_EXT.get(mime, res.suffix)
-                                             for mime in mimetypes):
-                    continue
-            yield res
->>>>>>> fd911599
 
     @property
     def module(self):
