"""
Processor base class and helper functions.
"""

__all__ = [
    'Processor',
    'generate_processor_help',
    'run_cli',
    'run_processor'
]

from os.path import exists, join
from shutil import copyfileobj
import json
import os
from os import getcwd
from pathlib import Path
from typing import List, Optional, Union
import sys
import inspect
import tarfile
import io
from deprecated import deprecated
from requests import HTTPError

from ocrd.workspace import Workspace
from ocrd_models.ocrd_file import ClientSideOcrdFile, OcrdFile
from ocrd.processor.ocrd_page_result import OcrdPageResult
from ocrd_utils import (
    VERSION as OCRD_VERSION,
    MIMETYPE_PAGE,
    MIME_TO_EXT,
    config,
    getLogger,
    initLogging,
    list_resource_candidates,
    pushd_popd,
    list_all_resources,
    get_processor_resource_types,
    resource_filename,
    resource_string,
    make_file_id,
    deprecation_warning
)
from ocrd_validators import ParameterValidator
from ocrd_models.ocrd_page import MetadataItemType, LabelType, LabelsType, OcrdPage, to_xml
from ocrd_modelfactory import page_from_file

# XXX imports must remain for backwards-compatibility
from .helpers import run_cli, run_processor, generate_processor_help # pylint: disable=unused-import


class ResourceNotFoundError(FileNotFoundError):
    """
    An exception signifying the requested processor resource
    cannot be resolved.
    """
    def __init__(self, name, executable):
        self.name = name
        self.executable = executable
        self.message = (f"Could not find resource '{name}' for executable '{executable}'. "
                        f"Try 'ocrd resmgr download {executable} {name}' to download this resource.")
        super().__init__(self.message)

class NonUniqueInputFile(ValueError):
    """
    An exception signifying the specified fileGrp / pageId / mimetype
    selector yields multiple PAGE files, or no PAGE files but multiple images,
    or multiple files of that mimetype.
    """
    def __init__(self, fileGrp, pageId, mimetype):
        self.fileGrp = fileGrp
        self.pageId = pageId
        self.mimetype = mimetype
        self.message = (f"Could not determine unique input file for fileGrp {fileGrp} "
                        f"and pageId {pageId} under mimetype {mimetype or 'PAGE+image(s)'}")
        super().__init__(self.message)

class MissingInputFile(ValueError):
    """
    An exception signifying the specified fileGrp / pageId / mimetype
    selector yields no PAGE files, or no PAGE and no image files,
    or no files of that mimetype.
    """
    def __init__(self, fileGrp, pageId, mimetype):
        self.fileGrp = fileGrp
        self.pageId = pageId
        self.mimetype = mimetype
        self.message = (f"Could not find input file for fileGrp {fileGrp} "
                        f"and pageId {pageId} under mimetype {mimetype or 'PAGE+image(s)'}")
        super().__init__(self.message)

class Processor():
    """
    A processor is a tool that implements the uniform OCR-D command-line interface
    for run-time data processing. That is, it executes a single workflow step,
    or a combination of workflow steps, on the workspace (represented by local METS).
    It reads input files for all or requested physical pages of the input fileGrp(s),
    and writes output files for them into the output fileGrp(s). It may take 
    a number of optional or mandatory parameters.
    """

    @property
    def metadata(self):
        """the ocrd-tool.json dict of the package"""
        if hasattr(self, '_metadata'):
            return self._metadata
        self._metadata = json.loads(resource_string(self.__module__.split('.')[0], 'ocrd-tool.json'))
        return self._metadata

    @property
    def version(self):
        """the version of the package"""
        if hasattr(self, '_version'):
            return self._version
        self._version = self.metadata['version']
        return self._version

    @property
    def executable(self):
        """the executable name of this processor tool"""
        if hasattr(self, '_executable'):
            return self._executable
        self._executable = os.path.basename(inspect.stack()[-1].filename)
        return self._executable

    @property
    def ocrd_tool(self):
        """the ocrd-tool.json dict of this processor tool"""
        if hasattr(self, '_ocrd_tool'):
            return self._ocrd_tool
        self._ocrd_tool = self.metadata['tools'][self.executable]
        return self._ocrd_tool

    def __init__(
            self,
            # FIXME: deprecate in favor of process_workspace(workspace)
            workspace : Optional[Workspace],
            ocrd_tool=None,
            parameter=None,
            input_file_grp=None,
            output_file_grp=None,
            page_id=None,
            download_files=config.OCRD_DOWNLOAD_INPUT,
            version=None
    ):
        """
        Instantiate, but do not setup (neither for processing nor other usage).
        If given, do parse and validate :py:data:`.parameter`.

        Args:
             workspace (:py:class:`~ocrd.Workspace`): The workspace to process. \
                 If not ``None``, then `chdir` to that directory.
                 Deprecated since version 3.0: Should be ``None`` here, but then needs to be set \
                 before processing.
        Keyword Args:
             parameter (string): JSON of the runtime choices for ocrd-tool ``parameters``. \
                 Can be ``None`` even for processing, but then needs to be set before running.
             input_file_grp (string): comma-separated list of METS ``fileGrp`` used for input. \
                 Deprecated since version 3.0: Should be ``None`` here, but then needs to be set \
                 before processing.
             output_file_grp (string): comma-separated list of METS ``fileGrp`` used for output. \
                 Deprecated since version 3.0: Should be ``None`` here, but then needs to be set \
                 before processing.
             page_id (string): comma-separated list of METS physical ``page`` IDs to process \
                 (or empty for all pages). \
                 Deprecated since version 3.0: Should be ``None`` here, but then needs to be set \
                 before processing.
             download_files (boolean): Whether input files will be downloaded prior to processing, \
                 defaults to :py:attr:`ocrd_utils.config.OCRD_DOWNLOAD_INPUT` which is ``True`` by default
        """
        if ocrd_tool is not None:
            deprecation_warning("Passing 'ocrd_tool' as keyword argument to Processor is deprecated - "
                                "use or override metadata/executable/ocrd-tool properties instead")
            self._ocrd_tool = ocrd_tool
            self._executable = ocrd_tool['executable']
        if version is not None:
            deprecation_warning("Passing 'version' as keyword argument to Processor is deprecated - "
                                "use or override metadata/version properties instead")
            self._version = version
        if workspace is not None:
            deprecation_warning("Passing a workspace argument other than 'None' to Processor "
                                "is deprecated - pass as argument to process_workspace instead")
            self.workspace = workspace
            self.old_pwd = getcwd()
            os.chdir(self.workspace.directory)
        if input_file_grp is not None:
            deprecation_warning("Passing an input_file_grp kwarg other than 'None' to Processor "
                                "is deprecated - pass as argument to process_workspace instead")
            self.input_file_grp = input_file_grp
        if output_file_grp is not None:
            deprecation_warning("Passing an output_file_grp kwarg other than 'None' to Processor "
                                "is deprecated - pass as argument to process_workspace instead")
            self.output_file_grp = output_file_grp
        if page_id is not None:
            deprecation_warning("Passing a page_id kwarg other than 'None' to Processor "
                                "is deprecated - pass as argument to process_workspace instead")
            self.page_id = page_id or None
        self.download = download_files
        if parameter is None:
            parameter = {}
        parameterValidator = ParameterValidator(self.ocrd_tool)

        report = parameterValidator.validate(parameter)
        if not report.is_valid:
            raise ValueError("Invalid parameters %s" % report.errors)
        self.parameter = parameter
        # NOTE: this is the logger to be used by processor implementations,
        # `processor.base` default implementations should use
        # :py:attr:`self._base_logger`
        self.logger = getLogger(f'ocrd.processor.{self.__class__.__name__}')
        self._base_logger = getLogger('ocrd.processor.base')
        # workaround for deprecated#72 (@deprecated decorator does not work for subclasses):
        setattr(self, 'process',
                deprecated(version='3.0', reason='process() should be replaced with process_page() and process_workspace()')(getattr(self, 'process')))

    def show_help(self, subcommand=None):
        """
        Print a usage description including the standard CLI and all of this processor's ocrd-tool
        parameters and docstrings.
        """
        print(generate_processor_help(self.ocrd_tool, processor_instance=self, subcommand=subcommand))

    def show_version(self):
        """
        Print information on this processor's version and OCR-D version.
        """
        print("Version %s, ocrd/core %s" % (self.version, OCRD_VERSION))

    def verify(self):
        """
        Verify that :py:attr:`input_file_grp` and :py:attr:`output_file_grp` fulfill the processor's requirements.
        """
        assert self.input_file_grp is not None
        assert self.output_file_grp is not None
        input_file_grps = self.input_file_grp.split(',')
        output_file_grps = self.output_file_grp.split(',')
        def assert_file_grp_cardinality(grps : List[str], spec : Union[int, List[int]], msg):
            if isinstance(spec, int):
                if spec > 0:
                    assert len(grps) == spec, msg % (len(grps), str(spec))
            else:
                assert isinstance(spec, list)
                minimum = spec[0]
                maximum = spec[1]
                if minimum > 0:
                    assert len(grps) >= minimum, msg % (len(grps), str(spec))
                if maximum > 0:
                    assert len(grps) <= maximum, msg % (len(grps), str(spec))
        # FIXME: maybe we should enforce the cardinality properties to be specified or apply default=1 here
        # (but we already have ocrd-tool validation, and these first need to be adopted by implementors)
        if 'input_file_grp_cardinality' in self.ocrd_tool:
            assert_file_grp_cardinality(input_file_grps, self.ocrd_tool['input_file_grp_cardinality'],
                                        "Unexpected number of input file groups %d vs %s")
        if 'output_file_grp_cardinality' in self.ocrd_tool:
            assert_file_grp_cardinality(output_file_grps, self.ocrd_tool['output_file_grp_cardinality'],
                                        "Unexpected number of output file groups %d vs %s")
        for input_file_grp in input_file_grps:
            assert input_file_grp in self.workspace.mets.file_groups
        # keep this for backwards compatibility:
        return True

    def dump_json(self):
        """
        Print :py:attr:`ocrd_tool` on stdout.
        """
        print(json.dumps(self.ocrd_tool, indent=True))
        return

    def dump_module_dir(self):
        """
        Print :py:attr:`moduledir` on stdout.
        """
        print(self.moduledir)
        return

    def list_resources(self):
        """
        Find all installed resource files in the search paths and print their path names.
        """
        for res in self.list_all_resources():
            print(res)
        return

    def setup(self) -> None:
        """
        Prepare the processor for actual data processing,
        prior to changing to the workspace directory but
        after parsing parameters.

        (Override this to load models into memory etc.)
        """
        pass

    @deprecated(version='3.0', reason='process() should be replaced with process_page_pcgts() or process_page_file() or process_workspace()')
    def process(self) -> None:
        """
        Process all files of the :py:data:`workspace`
        from the given :py:data:`input_file_grp`
        to the given :py:data:`output_file_grp`
        for the given :py:data:`page_id` (or all pages)
        under the given :py:data:`parameter`.

        (This contains the main functionality and needs to be
        overridden by subclasses.)
        """
        raise NotImplementedError()

    def process_workspace(self, workspace: Workspace) -> None:
        """
        Process all files of the given ``workspace``,
        from the given :py:data:`input_file_grp`
        to the given :py:data:`output_file_grp`
        for the given :py:data:`page_id` (or all pages)
        under the given :py:data:`parameter`.

        (This will iterate over pages and files, calling
        :py:meth:`.process_page_file` and handling exceptions.
        It should be overridden by subclasses to handle cases
        like post-processing or computation across pages.)
        """
        log = getLogger('ocrd.processor.base')
        with pushd_popd(workspace.directory):
            self.workspace = workspace
            self.verify()
            try:
                # FIXME: add page parallelization by running multiprocessing.Pool (#322)
                for input_file_tuple in self.zip_input_files(on_error='abort', require_first=False):
                    input_files : List[Optional[Union[OcrdFile, ClientSideOcrdFile]]] = [None] * len(input_file_tuple)
                    page_id = next(input_file.pageId
                                   for input_file in input_file_tuple
                                   if input_file)
                    log.info(f"processing page {page_id}")
                    for i, input_file in enumerate(input_file_tuple):
                        if input_file is None:
                            # file/page not found in this file grp
                            continue
                        input_files[i] = input_file
                        if not self.download:
                            continue
                        try:
                            input_files[i] = self.workspace.download_file(input_file)
                        except (ValueError, FileNotFoundError, HTTPError) as e:
                            log.error(repr(e))
                            log.warning(f"failed downloading file {input_file} for page {page_id}")
                    # FIXME: differentiate error cases in various ways:
                    # - ResourceNotFoundError → use ResourceManager to download (once), then retry
                    # - transient (I/O or OOM) error → maybe sleep, retry
                    # - persistent (data) error → skip / dummy / raise
                    try:
                        self.process_page_file(*input_files)
                    except Exception as err:
                        # we have to be broad here, but want to exclude NotImplementedError
                        if isinstance(err, NotImplementedError):
                            raise err
                        if isinstance(err, FileExistsError):
                            if config.OCRD_EXISTING_OUTPUT == 'ABORT':
                                raise err
                            if config.OCRD_EXISTING_OUTPUT == 'SKIP':
                                continue
                            if config.OCRD_EXISTING_OUTPUT == 'OVERWRITE':
                                # too late here, must not happen
                                raise Exception(f"got {err} despite OCRD_EXISTING_OUTPUT==OVERWRITE")
                        # FIXME: re-usable/actionable logging
                        log.exception(f"Failure on page {page_id}: {err}")
                        if config.OCRD_MISSING_OUTPUT == 'ABORT':
                            raise err
                        if config.OCRD_MISSING_OUTPUT == 'SKIP':
                            continue
                        if config.OCRD_MISSING_OUTPUT == 'COPY':
                            self._copy_page_file(input_files[0])
                        else:
                            desc = config.describe('OCRD_MISSING_OUTPUT', wrap_text=False, indent_text=False)
                            raise ValueError(f"unknown configuration value {config.OCRD_MISSING_OUTPUT} - {desc}")
            except NotImplementedError:
                # fall back to deprecated method
                self.process()

    def _copy_page_file(self, input_file : Union[OcrdFile, ClientSideOcrdFile]) -> None:
        """
        Copy the given ``input_file`` of the :py:data:`workspace`,
        representing one physical page (passed as one opened
        :py:class:`~ocrd_models.OcrdFile` per input fileGrp)
        and add it as if it was a processing result.
        """
        log = getLogger('ocrd.processor.base')
        input_pcgts : OcrdPage
        assert isinstance(input_file, (OcrdFile, ClientSideOcrdFile))
        log.debug(f"parsing file {input_file.ID} for page {input_file.pageId}")
        try:
            input_pcgts = page_from_file(input_file)
        except ValueError as err:
            # not PAGE and not an image to generate PAGE for
            log.error(f"non-PAGE input for page {input_file.pageId}: {err}")
            return
        output_file_id = make_file_id(input_file, self.output_file_grp)
        input_pcgts.set_pcGtsId(output_file_id)
        self.add_metadata(input_pcgts)
        self.workspace.add_file(file_id=output_file_id,
                                file_grp=self.output_file_grp,
                                page_id=input_file.pageId,
                                local_filename=os.path.join(self.output_file_grp, output_file_id + '.xml'),
                                mimetype=MIMETYPE_PAGE,
                                content=to_xml(input_pcgts),
                                force=config.OCRD_EXISTING_OUTPUT == 'OVERWRITE',
        )

    def process_page_file(self, *input_files : Optional[Union[OcrdFile, ClientSideOcrdFile]]) -> None:
        """
        Process the given ``input_files`` of the :py:data:`workspace`,
        representing one physical page (passed as one opened
        :py:class:`.OcrdFile` per input fileGrp)
        under the given :py:data:`.parameter`, and make sure the
        results get added accordingly.

        (This uses :py:meth:`.process_page_pcgts`, but should be overridden by subclasses
        to handle cases like multiple output fileGrps, non-PAGE input etc.)
        """
        log = getLogger('ocrd.processor.base')
        input_pcgts : List[Optional[OcrdPage]] = [None] * len(input_files)
        assert isinstance(input_files[0], (OcrdFile, ClientSideOcrdFile))
        page_id = input_files[0].pageId
        for i, input_file in enumerate(input_files):
            assert isinstance(input_file, (OcrdFile, ClientSideOcrdFile))
            log.debug("parsing file %s for page %s", input_file.ID, input_file.pageId)
            try:
                page_ = page_from_file(input_file)
                assert isinstance(page_, OcrdPage)
                input_pcgts[i] = page_
            except ValueError as err:
                # not PAGE and not an image to generate PAGE for
                log.error("non-PAGE input for page %s: %s", page_id, err)
        output_file_id = make_file_id(input_files[0], self.output_file_grp)
        result = self.process_page_pcgts(*input_pcgts, page_id=page_id)
        for image_result in result.images:
            image_file_id = f'{output_file_id}_{image_result.file_id_suffix}'
            image_file_path = join(self.output_file_grp, f'{image_file_id}.png')
            image_result.alternative_image.set_filename(image_file_path)
            self.workspace.save_image_file(
                image_result.pil,
                image_file_id,
                self.output_file_grp,
                page_id=page_id,
                file_path=image_file_path,
                force=config.OCRD_EXISTING_OUTPUT == 'OVERWRITE',
            )
        result.pcgts.set_pcGtsId(output_file_id)
        self.add_metadata(result.pcgts)
        self.workspace.add_file(file_id=output_file_id,
                                file_grp=self.output_file_grp,
                                page_id=page_id,
                                local_filename=os.path.join(self.output_file_grp, output_file_id + '.xml'),
                                mimetype=MIMETYPE_PAGE,
                                content=to_xml(result.pcgts),
                                force=config.OCRD_EXISTING_OUTPUT == 'OVERWRITE',
        )

    def process_page_pcgts(self, *input_pcgts : Optional[OcrdPage], page_id : Optional[str] = None) -> OcrdPageResult:
        """
        Process the given ``input_pcgts`` of the :py:data:`.workspace`,
        representing one physical page (passed as one parsed
        :py:class:`.OcrdPage` per input fileGrp)
        under the given :py:data:`.parameter`, and return the
        resulting :py:class:`.OcrdPageResult`.

        Optionally, add to the ``images`` attribute of the resulting
        :py:class:`.OcrdPageResult` instances of :py:class:`.OcrdPageResultImage`,
        which have required fields for ``pil`` (:py:class:`PIL.Image` image data),
        ``file_id_suffix`` (used for generating IDs of the saved image) and
        ``alternative_image`` (reference of the :py:class:`ocrd_models.ocrd_page.AlternativeImageType`
        for setting the filename of the saved image).

        (This contains the main functionality and must be overridden by subclasses,
        unless it does not get called by some overriden :py:meth:`.process_page_file`.)
        """
        raise NotImplementedError()

    def add_metadata(self, pcgts: OcrdPage) -> None:
        """
        Add PAGE-XML :py:class:`~ocrd_models.ocrd_page.MetadataItemType` ``MetadataItem`` describing
        the processing step and runtime parameters to :py:class:`.OcrdPage` ``pcgts``.
        """
        metadata_obj = pcgts.get_Metadata()
        assert metadata_obj is not None
        metadata_obj.add_MetadataItem(
                MetadataItemType(type_="processingStep",
                    name=self.ocrd_tool['steps'][0],
                    value=self.ocrd_tool['executable'],
                    Labels=[LabelsType(
                        externalModel="ocrd-tool",
                        externalId="parameters",
                        Label=[LabelType(type_=name,
                                         value=self.parameter[name])
                               for name in self.parameter.keys()]),
                            LabelsType(
                        externalModel="ocrd-tool",
                        externalId="version",
                        Label=[LabelType(type_=self.ocrd_tool['executable'],
                                         value=self.version),
                               LabelType(type_='ocrd/core',
                                         value=OCRD_VERSION)])
                    ]))

    def resolve_resource(self, val):
        """
        Resolve a resource name to an absolute file path with the algorithm in
        `spec <https://ocr-d.de/en/spec/ocrd_tool#file-parameters>`_

        Args:
            val (string): resource value to resolve
        """
        initLogging()
        executable = self.ocrd_tool['executable']
        log = getLogger('ocrd.processor.base')
        if exists(val):
            log.debug("Resolved to absolute path %s" % val)
            return val
        if hasattr(self, 'old_pwd'):
            cwd = self.old_pwd
        else:
            cwd = getcwd()
        ret = [cand for cand in list_resource_candidates(executable, val,
                                                         cwd=cwd, moduled=self.moduledir)
               if exists(cand)]
        if ret:
            log.debug("Resolved %s to absolute path %s" % (val, ret[0]))
            return ret[0]
        raise ResourceNotFoundError(val, executable)

    def show_resource(self, val):
        """
        Resolve a resource name to a file path with the algorithm in
        `spec <https://ocr-d.de/en/spec/ocrd_tool#file-parameters>`_,
        then print its contents to stdout.

        Args:
            val (string): resource value to show
        """

        res_fname = self.resolve_resource(val)
        fpath = Path(res_fname)
        if fpath.is_dir():
            with pushd_popd(fpath):
                fileobj = io.BytesIO()
                with tarfile.open(fileobj=fileobj, mode='w:gz') as tarball:
                    tarball.add('.')
                fileobj.seek(0)
                copyfileobj(fileobj, sys.stdout.buffer)
        else:
            sys.stdout.buffer.write(fpath.read_bytes())

    def list_all_resources(self):
        """
        List all resources found in the filesystem and matching content-type by filename suffix
        """
        mimetypes = get_processor_resource_types(None, self.ocrd_tool)
        for res in list_all_resources(self.ocrd_tool['executable'], moduled=self.moduledir):
            res = Path(res)
            if not '*/*' in mimetypes:
                if res.is_dir() and not 'text/directory' in mimetypes:
                    continue
                # if we do not know all MIME types, then keep the file, otherwise require suffix match
                if res.is_file() and not any(res.suffix == MIME_TO_EXT.get(mime, res.suffix)
                                             for mime in mimetypes):
                    continue
            yield res

    @property
    def module(self):
        """
        The top-level module this processor belongs to.
        """
        # find shortest prefix path that is not just a namespace package
        fqname = ''
        for name in self.__module__.split('.'):
            if fqname:
                fqname += '.'
            fqname += name
            if getattr(sys.modules[fqname], '__file__', None):
                return fqname
        # fall-back
        return self.__module__

    @property
    def moduledir(self):
        """
        The filesystem path of the module directory.
        """
        return resource_filename(self.module, '.')

    @property
    def input_files(self):
        """
        List the input files (for single-valued :py:attr:`input_file_grp`).

        For each physical page:

        - If there is a single PAGE-XML for the page, take it (and forget about all
          other files for that page)
        - Else if there is a single image file, take it (and forget about all other
          files for that page)
        - Otherwise raise an error (complaining that only PAGE-XML warrants
          having multiple images for a single page)

        See `algorithm <https://github.com/cisocrgroup/ocrd_cis/pull/57#issuecomment-656336593>`_

        Returns:
            A list of :py:class:`ocrd_models.ocrd_file.OcrdFile` objects.
        """
        if not self.input_file_grp:
            raise ValueError("Processor is missing input fileGrp")
        ret = self.zip_input_files(mimetype=None, on_error='abort')
        if not ret:
            return []
        assert len(ret[0]) == 1, 'Use zip_input_files() instead of input_files when processing multiple input fileGrps'
        return [tuples[0] for tuples in ret]

    def zip_input_files(self, require_first=True, mimetype=None, on_error='skip'):
        """
        List tuples of input files (for multi-valued :py:attr:`input_file_grp`).

        Processors that expect/need multiple input file groups,
        cannot use :py:data:`input_files`. They must align (zip) input files
        across pages. This includes the case where not all pages
        are equally present in all file groups. It also requires
        making a consistent selection if there are multiple files
        per page.

        Following the OCR-D functional model, this function tries to
        find a single PAGE file per page, or fall back to a single
        image file per page. In either case, multiple matches per page
        are an error (see error handling below).
        This default behaviour can be changed by using a fixed MIME
        type filter via :py:attr:`mimetype`. But still, multiple matching
        files per page are an error.

        Single-page multiple-file errors are handled according to
        :py:attr:`on_error`:

        - if ``skip``, then the page for the respective fileGrp will be
          silently skipped (as if there was no match at all)
        - if ``first``, then the first matching file for the page will be
          silently selected (as if the first was the only match)
        - if ``last``, then the last matching file for the page will be
          silently selected (as if the last was the only match)
        - if ``abort``, then an exception will be raised.

        Multiple matches for PAGE-XML will always raise an exception.

        Keyword Args:
             require_first (boolean): If true, then skip a page entirely
                 whenever it is not available in the first input `fileGrp`.
             on_error (string): How to handle multiple file matches per page.
             mimetype (string): If not `None`, filter by the specified MIME
                 type (literal or regex prefixed by `//`). Otherwise prefer
                 PAGE or image.
        Returns:
            A list of :py:class:`ocrd_models.ocrd_file.OcrdFile` tuples.
        """
        if not self.input_file_grp:
            raise ValueError("Processor is missing input fileGrp")

        ifgs = self.input_file_grp.split(",")
        # Iterating over all files repeatedly may seem inefficient at first sight,
        # but the unnecessary OcrdFile instantiations for posterior fileGrp filtering
        # can actually be much more costly than traversing the ltree.
        # This might depend on the number of pages vs number of fileGrps.

        pages = dict()
        for i, ifg in enumerate(ifgs):
            files_ = sorted(self.workspace.mets.find_all_files(
                    pageId=self.page_id, fileGrp=ifg, mimetype=mimetype),
                                # sort by MIME type so PAGE comes before images
                                key=lambda file_: file_.mimetype)
<<<<<<< HEAD
            # Warn if no files found but pageId was specified because that
            # might be because of invalid page_id (range)
            if self.page_id and not files_:
                msg = (f"Could not find any files for --page-id {self.page_id} - "
                       f"compare '{self.page_id}' with the output of 'orcd workspace list-page'.")
                if on_error == 'abort':
                    raise ValueError(msg)
                self._base_logger.warning(msg)
=======
>>>>>>> 6b68f7a8
            for file_ in files_:
                if not file_.pageId:
                    # ignore document-global files
                    continue
                ift = pages.setdefault(file_.pageId, [None]*len(ifgs))
                if ift[i]:
<<<<<<< HEAD
                    self._base_logger.debug("another file %s for page %s in input file group %s", file_.ID, file_.pageId, ifg)
=======
                    LOG.debug(f"another file {file_.ID} for page {file_.pageId} in input file group {ifg}")
>>>>>>> 6b68f7a8
                    # fileGrp has multiple files for this page ID
                    if mimetype:
                        # filter was active, this must not happen
                        LOG.warning(f"added file {file_.ID} for page {file_.pageId} in input file group {ifg} "
                                    f"conflicts with file {ift[i].ID} of same MIME type {mimetype} - on_error={on_error}")
                        if on_error == 'skip':
                            ift[i] = None
                        elif on_error == 'first':
                            pass # keep first match
                        elif on_error == 'last':
                            ift[i] = file_
                        elif on_error == 'abort':
                            raise NonUniqueInputFile(ifg, file_.pageId, mimetype)
                        else:
                            raise Exception("Unknown 'on_error' strategy '%s'" % on_error)
                    elif (ift[i].mimetype == MIMETYPE_PAGE and
                          file_.mimetype != MIMETYPE_PAGE):
                        pass # keep PAGE match
                    elif (ift[i].mimetype == MIMETYPE_PAGE and
                          file_.mimetype == MIMETYPE_PAGE):
                        raise NonUniqueInputFile(ifg, file_.pageId, None)
                    else:
                        # filter was inactive but no PAGE is in control, this must not happen
                        LOG.warning(f"added file {file_.ID} for page {file_.pageId} in input file group {ifg} "
                                    f"conflicts with file {ift[i].ID} but no PAGE available - on_error={on_error}")
                        if on_error == 'skip':
                            ift[i] = None
                        elif on_error == 'first':
                            pass # keep first match
                        elif on_error == 'last':
                            ift[i] = file_
                        elif on_error == 'abort':
                            raise NonUniqueInputFile(ifg, file_.pageId, None)
                        else:
                            raise Exception("Unknown 'on_error' strategy '%s'" % on_error)
                else:
<<<<<<< HEAD
                    self._base_logger.debug("adding file %s for page %s to input file group %s", file_.ID, file_.pageId, ifg)
=======
                    LOG.debug(f"adding file {file_.ID} for page {file_.pageId} to input file group {ifg}")
>>>>>>> 6b68f7a8
                    ift[i] = file_
        # Warn if no files found but pageId was specified, because that might be due to invalid page_id (range)
        if self.page_id and not any(pages):
            LOG.critical(f"Could not find any files for selected pageId {self.page_id}.\ncompare '{self.page_id}' with the output of 'orcd workspace list-page'.")
        ifts = list()
        for page, ifiles in pages.items():
            for i, ifg in enumerate(ifgs):
                if not ifiles[i]:
<<<<<<< HEAD
                    # other fallback options?
                    self._base_logger.error('found no page %s in file group %s',
                              page, ifg)
=======
                    # could be from non-unique with on_error=skip or from true gap
                    LOG.error(f'Found no file for page {page} in file group {ifg}')
                    if config.OCRD_MISSING_INPUT == 'abort':
                        raise MissingInputFile(ifg, page, mimetype)
            if not any(ifiles):
                # must be from non-unique with on_error=skip
                LOG.warning(f'Found no files for {page} - skipping')
                continue
>>>>>>> 6b68f7a8
            if ifiles[0] or not require_first:
                ifts.append(tuple(ifiles))
        return ifts<|MERGE_RESOLUTION|>--- conflicted
+++ resolved
@@ -319,7 +319,6 @@
         It should be overridden by subclasses to handle cases
         like post-processing or computation across pages.)
         """
-        log = getLogger('ocrd.processor.base')
         with pushd_popd(workspace.directory):
             self.workspace = workspace
             self.verify()
@@ -330,7 +329,7 @@
                     page_id = next(input_file.pageId
                                    for input_file in input_file_tuple
                                    if input_file)
-                    log.info(f"processing page {page_id}")
+                    self._base_logger.info(f"processing page {page_id}")
                     for i, input_file in enumerate(input_file_tuple):
                         if input_file is None:
                             # file/page not found in this file grp
@@ -341,8 +340,8 @@
                         try:
                             input_files[i] = self.workspace.download_file(input_file)
                         except (ValueError, FileNotFoundError, HTTPError) as e:
-                            log.error(repr(e))
-                            log.warning(f"failed downloading file {input_file} for page {page_id}")
+                            self._base_logger.error(repr(e))
+                            self._base_logger.warning(f"failed downloading file {input_file} for page {page_id}")
                     # FIXME: differentiate error cases in various ways:
                     # - ResourceNotFoundError → use ResourceManager to download (once), then retry
                     # - transient (I/O or OOM) error → maybe sleep, retry
@@ -362,7 +361,7 @@
                                 # too late here, must not happen
                                 raise Exception(f"got {err} despite OCRD_EXISTING_OUTPUT==OVERWRITE")
                         # FIXME: re-usable/actionable logging
-                        log.exception(f"Failure on page {page_id}: {err}")
+                        self._base_logger.exception(f"Failure on page {page_id}: {err}")
                         if config.OCRD_MISSING_OUTPUT == 'ABORT':
                             raise err
                         if config.OCRD_MISSING_OUTPUT == 'SKIP':
@@ -383,15 +382,14 @@
         :py:class:`~ocrd_models.OcrdFile` per input fileGrp)
         and add it as if it was a processing result.
         """
-        log = getLogger('ocrd.processor.base')
         input_pcgts : OcrdPage
         assert isinstance(input_file, (OcrdFile, ClientSideOcrdFile))
-        log.debug(f"parsing file {input_file.ID} for page {input_file.pageId}")
+        self._base_logger.debug(f"parsing file {input_file.ID} for page {input_file.pageId}")
         try:
             input_pcgts = page_from_file(input_file)
         except ValueError as err:
             # not PAGE and not an image to generate PAGE for
-            log.error(f"non-PAGE input for page {input_file.pageId}: {err}")
+            self._base_logger.error(f"non-PAGE input for page {input_file.pageId}: {err}")
             return
         output_file_id = make_file_id(input_file, self.output_file_grp)
         input_pcgts.set_pcGtsId(output_file_id)
@@ -416,20 +414,19 @@
         (This uses :py:meth:`.process_page_pcgts`, but should be overridden by subclasses
         to handle cases like multiple output fileGrps, non-PAGE input etc.)
         """
-        log = getLogger('ocrd.processor.base')
         input_pcgts : List[Optional[OcrdPage]] = [None] * len(input_files)
         assert isinstance(input_files[0], (OcrdFile, ClientSideOcrdFile))
         page_id = input_files[0].pageId
         for i, input_file in enumerate(input_files):
             assert isinstance(input_file, (OcrdFile, ClientSideOcrdFile))
-            log.debug("parsing file %s for page %s", input_file.ID, input_file.pageId)
+            self._base_logger.debug(f"parsing file {input_file.ID} for page {page_id}")
             try:
                 page_ = page_from_file(input_file)
                 assert isinstance(page_, OcrdPage)
                 input_pcgts[i] = page_
             except ValueError as err:
                 # not PAGE and not an image to generate PAGE for
-                log.error("non-PAGE input for page %s: %s", page_id, err)
+                self._base_logger.error(f"non-PAGE input for page {page_id}: {err}")
         output_file_id = make_file_id(input_files[0], self.output_file_grp)
         result = self.process_page_pcgts(*input_pcgts, page_id=page_id)
         for image_result in result.images:
@@ -509,12 +506,11 @@
         Args:
             val (string): resource value to resolve
         """
-        initLogging()
         executable = self.ocrd_tool['executable']
-        log = getLogger('ocrd.processor.base')
         if exists(val):
-            log.debug("Resolved to absolute path %s" % val)
+            self._base_logger.debug("Resolved to absolute path %s" % val)
             return val
+        # FIXME: remove once workspace arg / old_pwd is gone:
         if hasattr(self, 'old_pwd'):
             cwd = self.old_pwd
         else:
@@ -523,7 +519,7 @@
                                                          cwd=cwd, moduled=self.moduledir)
                if exists(cand)]
         if ret:
-            log.debug("Resolved %s to absolute path %s" % (val, ret[0]))
+            self._base_logger.debug("Resolved %s to absolute path %s" % (val, ret[0]))
             return ret[0]
         raise ResourceNotFoundError(val, executable)
 
@@ -536,7 +532,6 @@
         Args:
             val (string): resource value to show
         """
-
         res_fname = self.resolve_resource(val)
         fpath = Path(res_fname)
         if fpath.is_dir():
@@ -672,33 +667,18 @@
                     pageId=self.page_id, fileGrp=ifg, mimetype=mimetype),
                                 # sort by MIME type so PAGE comes before images
                                 key=lambda file_: file_.mimetype)
-<<<<<<< HEAD
-            # Warn if no files found but pageId was specified because that
-            # might be because of invalid page_id (range)
-            if self.page_id and not files_:
-                msg = (f"Could not find any files for --page-id {self.page_id} - "
-                       f"compare '{self.page_id}' with the output of 'orcd workspace list-page'.")
-                if on_error == 'abort':
-                    raise ValueError(msg)
-                self._base_logger.warning(msg)
-=======
->>>>>>> 6b68f7a8
             for file_ in files_:
                 if not file_.pageId:
                     # ignore document-global files
                     continue
                 ift = pages.setdefault(file_.pageId, [None]*len(ifgs))
                 if ift[i]:
-<<<<<<< HEAD
-                    self._base_logger.debug("another file %s for page %s in input file group %s", file_.ID, file_.pageId, ifg)
-=======
-                    LOG.debug(f"another file {file_.ID} for page {file_.pageId} in input file group {ifg}")
->>>>>>> 6b68f7a8
+                    self._base_logger.debug(f"another file {file_.ID} for page {file_.pageId} in input file group {ifg}")
                     # fileGrp has multiple files for this page ID
                     if mimetype:
                         # filter was active, this must not happen
-                        LOG.warning(f"added file {file_.ID} for page {file_.pageId} in input file group {ifg} "
-                                    f"conflicts with file {ift[i].ID} of same MIME type {mimetype} - on_error={on_error}")
+                        self._base_logger.warning(f"added file {file_.ID} for page {file_.pageId} in input file group {ifg} "
+                                                  f"conflicts with file {ift[i].ID} of same MIME type {mimetype} - on_error={on_error}")
                         if on_error == 'skip':
                             ift[i] = None
                         elif on_error == 'first':
@@ -717,8 +697,8 @@
                         raise NonUniqueInputFile(ifg, file_.pageId, None)
                     else:
                         # filter was inactive but no PAGE is in control, this must not happen
-                        LOG.warning(f"added file {file_.ID} for page {file_.pageId} in input file group {ifg} "
-                                    f"conflicts with file {ift[i].ID} but no PAGE available - on_error={on_error}")
+                        self._base_logger.warning(f"added file {file_.ID} for page {file_.pageId} in input file group {ifg} "
+                                                  f"conflicts with file {ift[i].ID} but no PAGE available - on_error={on_error}")
                         if on_error == 'skip':
                             ift[i] = None
                         elif on_error == 'first':
@@ -730,33 +710,24 @@
                         else:
                             raise Exception("Unknown 'on_error' strategy '%s'" % on_error)
                 else:
-<<<<<<< HEAD
-                    self._base_logger.debug("adding file %s for page %s to input file group %s", file_.ID, file_.pageId, ifg)
-=======
-                    LOG.debug(f"adding file {file_.ID} for page {file_.pageId} to input file group {ifg}")
->>>>>>> 6b68f7a8
+                    self._base_logger.debug(f"adding file {file_.ID} for page {file_.pageId} to input file group {ifg}")
                     ift[i] = file_
         # Warn if no files found but pageId was specified, because that might be due to invalid page_id (range)
         if self.page_id and not any(pages):
-            LOG.critical(f"Could not find any files for selected pageId {self.page_id}.\ncompare '{self.page_id}' with the output of 'orcd workspace list-page'.")
+            self._base_logger.critical(f"Could not find any files for selected pageId {self.page_id}.\n"
+                                       f"compare '{self.page_id}' with the output of 'orcd workspace list-page'.")
         ifts = list()
         for page, ifiles in pages.items():
             for i, ifg in enumerate(ifgs):
                 if not ifiles[i]:
-<<<<<<< HEAD
-                    # other fallback options?
-                    self._base_logger.error('found no page %s in file group %s',
-                              page, ifg)
-=======
                     # could be from non-unique with on_error=skip or from true gap
-                    LOG.error(f'Found no file for page {page} in file group {ifg}')
+                    self._base_logger.error(f'Found no file for page {page} in file group {ifg}')
                     if config.OCRD_MISSING_INPUT == 'abort':
                         raise MissingInputFile(ifg, page, mimetype)
             if not any(ifiles):
                 # must be from non-unique with on_error=skip
-                LOG.warning(f'Found no files for {page} - skipping')
+                self._base_logger.warning(f'Found no files for {page} - skipping')
                 continue
->>>>>>> 6b68f7a8
             if ifiles[0] or not require_first:
                 ifts.append(tuple(ifiles))
         return ifts