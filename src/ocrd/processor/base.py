"""
Processor base class and helper functions.
"""

__all__ = [
    'Processor',
    'generate_processor_help',
    'run_cli',
    'run_processor'
]

from os.path import exists
from shutil import copyfileobj
import json
import os
from os import getcwd
from pathlib import Path
from typing import Optional
import sys
import inspect
import tarfile
import io
from deprecated import deprecated

from ocrd.workspace import Workspace
from ocrd_utils import (
    VERSION as OCRD_VERSION,
    MIMETYPE_PAGE,
    MIME_TO_EXT,
    getLogger,
    initLogging,
    list_resource_candidates,
    pushd_popd,
    list_all_resources,
    get_processor_resource_types,
    resource_filename,
    resource_string,
    make_file_id,
    deprecation_warning
)
from ocrd_validators import ParameterValidator
from ocrd_models.ocrd_page import MetadataItemType, LabelType, LabelsType, OcrdPage, to_xml
from ocrd_modelfactory import page_from_file

# XXX imports must remain for backwards-compatibility
from .helpers import run_cli, run_processor, generate_processor_help # pylint: disable=unused-import

class ResourceNotFoundError(FileNotFoundError):
    """
    An exception signifying the requested processor resource
    cannot be resolved.
    """
    def __init__(self, name, executable):
        self.name = name
        self.executable = executable
        self.message = "Could not find resource '%s' for executable '%s'. " \
                       "Try 'ocrd resmgr download %s %s' to download this resource." \
                       % (name, executable, executable, name)
        super().__init__(self.message)

class Processor():
    """
    A processor is a tool that implements the uniform OCR-D command-line interface
    for run-time data processing. That is, it executes a single workflow step,
    or a combination of workflow steps, on the workspace (represented by local METS).
    It reads input files for all or requested physical pages of the input fileGrp(s),
    and writes output files for them into the output fileGrp(s). It may take 
    a number of optional or mandatory parameters.
    """

    @property
    def metadata(self):
        """the ocrd-tool.json dict of the package"""
        if hasattr(self, '_metadata'):
            return self._metadata
        self._metadata = json.loads(resource_string(self.__module__.split('.')[0], 'ocrd-tool.json'))
        return self._metadata

    @property
    def version(self):
        """the version of the package"""
        if hasattr(self, '_version'):
            return self._version
        self._version = self.metadata['version']
        return self._version

    @property
    def executable(self):
        """the executable name of this processor tool"""
        if hasattr(self, '_executable'):
            return self._executable
        self._executable = os.path.basename(inspect.stack()[-1].filename)
        return self._executable

    @property
    def ocrd_tool(self):
        """the ocrd-tool.json dict of this processor tool"""
        if hasattr(self, '_ocrd_tool'):
            return self._ocrd_tool
        self._ocrd_tool = self.metadata['tools'][self.executable]
        return self._ocrd_tool

    def __init__(
            self,
            # FIXME: deprecate in favor of process_workspace(workspace)
            workspace : Optional[Workspace],
            ocrd_tool=None,
            parameter=None,
            input_file_grp=None,
            output_file_grp=None,
            page_id=None,
            download_files=True,
            version=None
    ):
        """
        Instantiate, but do not process. Unless ``list_resources`` or
        ``show_resource`` or ``show_help`` or ``show_version`` or
        ``dump_json`` or ``dump_module_dir`` is true, setup for processing
        (parsing and validating parameters, entering the workspace directory).

        Args:
             workspace (:py:class:`~ocrd.Workspace`): The workspace to process. \
                 Deprecated since version 3.0: Should be ``None`` here, but then needs to be set \
                 before processing.
        Keyword Args:
             parameter (string): JSON of the runtime choices for ocrd-tool ``parameters``. \
                 Can be ``None`` even for processing, but then needs to be set before running.
             input_file_grp (string): comma-separated list of METS ``fileGrp``s used for input. \
                 Deprecated since version 3.0: Should be ``None`` here, but then needs to be set \
                 before processing.
             output_file_grp (string): comma-separated list of METS ``fileGrp``s used for output. \
                 Deprecated since version 3.0: Should be ``None`` here, but then needs to be set \
                 before processing.
             page_id (string): comma-separated list of METS physical ``page`` IDs to process \
<<<<<<< HEAD
                 (or empty for all pages). \
                 Deprecated since version 3.0: Should be ``None`` here, but then needs to be set \
                 before processing.
             download_files (boolean): Whether input files will be downloaded prior to processing.
        """
        if ocrd_tool is not None:
            deprecation_warning("Passing 'ocrd_tool' as keyword argument to Processor is deprecated - "
                                "use or override metadata/executable/ocrd-tool properties instead")
            self._ocrd_tool = ocrd_tool
            self._executable = ocrd_tool['executable']
        if version is not None:
            deprecation_warning("Passing 'version' as keyword argument to Processor is deprecated - "
                                "use or override metadata/version properties instead")
            self._version = version
        if workspace is not None:
            deprecation_warning("Passing a workspace argument other than 'None' to Processor "
                                "is deprecated - pass as argument to process_workspace instead")
            self.workspace = workspace
            self.old_pwd = getcwd()
            os.chdir(self.workspace.directory)
        if input_file_grp is not None:
            deprecation_warning("Passing an input_file_grp kwarg other than 'None' to Processor "
                                "is deprecated - pass as argument to process_workspace instead")
            self.input_file_grp = input_file_grp
        if output_file_grp is not None:
            deprecation_warning("Passing an output_file_grp kwarg other than 'None' to Processor "
                                "is deprecated - pass as argument to process_workspace instead")
            self.output_file_grp = output_file_grp
        if page_id is not None:
            deprecation_warning("Passing a page_id kwarg other than 'None' to Processor "
                                "is deprecated - pass as argument to process_workspace instead")
            self.page_id = page_id or None
        self.download = download_files
        if parameter is None:
            parameter = {}
        parameterValidator = ParameterValidator(self.ocrd_tool)
=======
                 (or empty for all pages).
             resolve_resource (string): If not ``None``, then instead of processing, resolve \
                 given resource by name and print its full path to stdout.
             show_resource (string): If not ``None``, then instead of processing, resolve \
                 given resource by name and print its contents to stdout.
             list_resources (boolean): If true, then instead of processing, find all installed \
                 resource files in the search paths and print their path names.
             show_help (boolean): If true, then instead of processing, print a usage description \
                 including the standard CLI and all of this processor's ocrd-tool parameters and \
                 docstrings.
             subcommand (string): 'worker' or 'server', only used here for the right --help output
             show_version (boolean): If true, then instead of processing, print information on \
                 this processor's version and OCR-D version. Exit afterwards.
             dump_json (boolean): If true, then instead of processing, print :py:attr:`ocrd_tool` \
                 on stdout.
             dump_module_dir (boolean): If true, then instead of processing, print :py:attr:`moduledir` \
                 on stdout.
        """
        self.ocrd_tool = ocrd_tool
        if dump_json:
            print(json.dumps(ocrd_tool, indent=True))
            return
        if dump_module_dir:
            print(self.moduledir)
            return
        if list_resources:
            for res in self.list_all_resources():
                print(res)
            return
        if resolve_resource:
            try:
                res = self.resolve_resource(resolve_resource)
                print(res)
            except ResourceNotFoundError as e:
                log = getLogger('ocrd.processor.base')
                log.critical(e.message)
                sys.exit(1)
            return
        if show_resource:
            try:
                self.show_resource(show_resource)
            except ResourceNotFoundError as e:
                log = getLogger('ocrd.processor.base')
                log.critical(e.message)
                sys.exit(1)
            return
        if show_help:
            self.show_help(subcommand=subcommand)
            return
        self.version = version
        if show_version:
            self.show_version()
            return
        self.workspace = workspace
        # FIXME HACK would be better to use pushd_popd(self.workspace.directory)
        # but there is no way to do that in process here since it's an
        # overridden method. chdir is almost always an anti-pattern.
        if self.workspace:
            self.old_pwd = getcwd()
            os.chdir(self.workspace.directory)
        self.input_file_grp = input_file_grp
        self.output_file_grp = output_file_grp
        self.page_id = None if page_id == [] or page_id is None else page_id
        if parameter is None:
            parameter = {}
        parameterValidator = ParameterValidator(ocrd_tool)
>>>>>>> 6041785b
        report = parameterValidator.validate(parameter)
        if not report.is_valid:
            raise ValueError("Invalid parameters %s" % report.errors)
        self.parameter = parameter
        # workaround for deprecated#72 (@deprecated decorator does not work for subclasses):
        setattr(self, 'process',
                deprecated(version='3.0', reason='process() should be replaced with process_page() and process_workspace()')(getattr(self, 'process')))

    def show_help(self, subcommand=None):
        """
        Print a usage description including the standard CLI and all of this processor's ocrd-tool
        parameters and docstrings.
        """
        print(generate_processor_help(self.ocrd_tool, processor_instance=self, subcommand=subcommand))

    def show_version(self):
        """
        Print information on this processor's version and OCR-D version.
        """
        print("Version %s, ocrd/core %s" % (self.version, OCRD_VERSION))

    def verify(self):
        """
        Verify that :py:attr:`input_file_grp` and :py:attr:`output_file_grp` fulfill the processor's requirements.
        """
        assert self.input_file_grp is not None
        assert self.output_file_grp is not None
        input_file_grps = self.input_file_grp.split(',')
        output_file_grps = self.output_file_grp.split(',')
        def assert_file_grp_cardinality(grps, spec, msg):
            if isinstance(spec, int) and spec > 0:
                assert len(grps) == spec, msg % (len(grps), str(spec))
            else:
                minimum = spec[0]
                maximum = spec[1]
                if minimum > 0:
                    assert len(grps) >= minimum, msg % (len(grps), str(spec))
                if maximum > 0:
                    assert len(grps) <= maximum, msg % (len(grps), str(spec))
        # FIXME: maybe we should enforce the cardinality properties to be specified or apply default=1 here
        # (but we already have ocrd-tool validation, and these first need to be adopted by implementors)
        if 'input_file_grp_cardinality' in self.ocrd_tool:
            assert_file_grp_cardinality(input_file_grps, self.ocrd_tool['input_file_grp_cardinality'],
                                        "Unexpected number of input file groups %d vs %s")
        if 'output_file_grp_cardinality' in self.ocrd_tool:
            assert_file_grp_cardinality(output_file_grps, self.ocrd_tool['output_file_grp_cardinality'],
                                        "Unexpected number of output file groups %d vs %s")
        for input_file_grp in input_file_grps:
            assert input_file_grp in self.workspace.mets.file_groups
        # keep this for backwards compatibility:
        return True

    def dump_json(self):
        """
        Print :py:attr:`ocrd_tool` on stdout.
        """
        print(json.dumps(self.ocrd_tool, indent=True))
        return

    def dump_module_dir(self):
        """
        Print :py:attr:`moduledir` on stdout.
        """
        print(self.moduledir)
        return

    def list_resources(self):
        """
        Find all installed resource files in the search paths and print their path names.
        """
        for res in self.list_all_resources():
            print(res)
        return

    def setup(self) -> None:
        """
        Prepare the processor for actual data processing,
        prior to changing to the workspace directory but
        after parsing parameters.

        (Override this to load models into memory etc.)
        """
        pass

    @deprecated(version='3.0', reason='process() should be replaced with process_page() and process_workspace()')
    def process(self) -> None:
        """
        Process all files of the :py:attr:`workspace`
        from the given :py:attr:`input_file_grp`
        to the given :py:attr:`output_file_grp`
        for the given :py:attr:`page_id` (or all pages)
        under the given :py:attr:`parameter`.

        (This contains the main functionality and needs to be overridden by subclasses.)
        """
        raise NotImplementedError()

    def process_workspace(self, workspace: Workspace) -> None:
        """
        Process all files of the given ``workspace``,
        from the given :py:attr:`input_file_grp`
        to the given :py:attr:`output_file_grp`
        for the given :py:attr:`page_id` (or all pages)
        under the given :py:attr:`parameter`.

        (This will iterate over pages and files, calling
        :py:meth:`process_page`, handling exceptions.)
        """
        log = getLogger('ocrd.processor.base')
        with pushd_popd(workspace.directory):
            self.workspace = workspace
            self.verify()
            try:
                # FIXME: add page parallelization by running multiprocessing.Pool (#322)
                for input_file_tuple in self.zip_input_files(on_error='abort'):
                    # FIXME: add error handling by catching exceptions in various ways (#579)
                    # for example:
                    # - ResourceNotFoundError → use ResourceManager to download (once), then retry
                    # - transient (I/O or OOM) error → maybe sleep, retry
                    # - persistent (data) error → skip / dummy / raise
                    input_files = [None] * len(input_file_tuple)
                    for i, input_file in enumerate(input_file_tuple):
                        if i == 0:
                            log.info("processing page %s", input_file.pageId)
                        elif input_file is None:
                            # file/page not found in this file grp
                            continue
                        input_files[i] = input_file
                        if not self.download:
                            continue
                        try:
                            input_files[i] = self.workspace.download_file(input_file)
                        except ValueError as e:
                            log.error(repr(e))
                            log.warning("skipping file %s for page %s", input_file, input_file.pageId)
                    self.process_page_file(*input_files)
            except NotImplementedError:
                # fall back to deprecated method
                self.process()

    def process_page_file(self, *input_files) -> None:
        """
        Process the given ``input_files`` of the :py:attr:`workspace`,
        representing one physical page (passed as one opened
        :py:class:`~ocrd_models.OcrdFile` per input fileGrp)
        under the given :py:attr:`parameter`, and make sure the
        results get added accordingly.

        (This uses process_page_pcgts, but can be overridden by subclasses
        to handle cases like multiple fileGrps, non-PAGE input etc.)
        """
        log = getLogger('ocrd.processor.base')
        input_pcgts = [None] * len(input_files)
        page_id = input_files[0].pageId
        for i, input_file in enumerate(input_files):
            # FIXME: what about non-PAGE input like image or JSON ???
            log.debug("parsing file %s for page %s", input_file.ID, input_file.pageId)
            try:
                input_pcgts[i] = page_from_file(input_file)
            except ValueError as e:
                log.info("non-PAGE input for page %s: %s", page_id, e)
        output_file_id = make_file_id(input_files[0], self.output_file_grp)
        output_pcgts = self.process_page_pcgts(*input_pcgts, output_file_id=output_file_id, page_id=page_id)
        if isinstance(output_pcgts, (list, tuple)):
            output_images = output_pcgts[1:]
            output_pcgts = output_pcgts[0]
            for output_image_pil, output_image_id, output_image_path in output_images:
                self.workspace.save_image_file(
                    output_image_pil,
                    output_image_id,
                    self.output_file_grp,
                    page_id=page_id,
                    file_path=output_image_path)
        output_pcgts.set_pcGtsId(output_file_id)
        self.add_metadata(output_pcgts)
        # FIXME: what about non-PAGE output like JSON ???
        self.workspace.add_file(file_id=output_file_id,
                                file_grp=self.output_file_grp,
                                page_id=page_id,
                                local_filename=os.path.join(self.output_file_grp, output_file_id + '.xml'),
                                mimetype=MIMETYPE_PAGE,
                                content=to_xml(output_pcgts))

    def process_page_pcgts(self, *input_pcgts : OcrdPage, output_file_id : Optional[str] = None, page_id : Optional[str] = None) -> OcrdPage:
        """
        Process the given ``input_pcgts`` of the :py:attr:`workspace`,
        representing one physical page (passed as one parsed
        :py:class:`~ocrd_models.OcrdPage` per input fileGrp)
        under the given :py:attr:`parameter`, and return the
        resulting :py:class:`~ocrd_models.OcrdPage`.

        Optionally, return a list or tuple of the :py:class:`~ocrd_models.OcrdPage`
        and one or more lists or tuples of :py:class:`PIL.Image` (image data),
        :py:class:str (file ID) and :py:class:str (file path) of derived images
        to be annotated along with the resulting PAGE file.

        (This contains the main functionality and must be overridden by subclasses.)
        """
        raise NotImplementedError()

    def add_metadata(self, pcgts: OcrdPage) -> None:
        """
        Add PAGE-XML :py:class:`~ocrd_models.ocrd_page.MetadataItemType` ``MetadataItem`` describing
        the processing step and runtime parameters to :py:class:`~ocrd_models.ocrd_page.PcGtsType` ``pcgts``.
        """
        pcgts.get_Metadata().add_MetadataItem(
                MetadataItemType(type_="processingStep",
                    name=self.ocrd_tool['steps'][0],
                    value=self.ocrd_tool['executable'],
                    Labels=[LabelsType(
                        externalModel="ocrd-tool",
                        externalId="parameters",
                        Label=[LabelType(type_=name,
                                         value=self.parameter[name])
                               for name in self.parameter.keys()]),
                            LabelsType(
                        externalModel="ocrd-tool",
                        externalId="version",
                        Label=[LabelType(type_=self.ocrd_tool['executable'],
                                         value=self.version),
                               LabelType(type_='ocrd/core',
                                         value=OCRD_VERSION)])
                    ]))

    def resolve_resource(self, val):
        """
        Resolve a resource name to an absolute file path with the algorithm in
        https://ocr-d.de/en/spec/ocrd_tool#file-parameters

        Args:
            val (string): resource value to resolve
        """
        initLogging()
        executable = self.ocrd_tool['executable']
        log = getLogger('ocrd.processor.base')
        if exists(val):
            log.debug("Resolved to absolute path %s" % val)
            return val
        if hasattr(self, 'old_pwd'):
            cwd = self.old_pwd
        else:
            cwd = getcwd()
        ret = [cand for cand in list_resource_candidates(executable, val,
                                                         cwd=cwd, moduled=self.moduledir)
               if exists(cand)]
        if ret:
            log.debug("Resolved %s to absolute path %s" % (val, ret[0]))
            return ret[0]
        raise ResourceNotFoundError(val, executable)

    def show_resource(self, val):
<<<<<<< HEAD
        """
        Resolve a resource name to a file path with the algorithm in
        https://ocr-d.de/en/spec/ocrd_tool#file-parameters,
        then print its contents to stdout.

        Args:
            val (string): resource value to show
        """
=======
>>>>>>> 6041785b
        res_fname = self.resolve_resource(val)
        fpath = Path(res_fname)
        if fpath.is_dir():
            with pushd_popd(fpath):
                fileobj = io.BytesIO()
                with tarfile.open(fileobj=fileobj, mode='w:gz') as tarball:
                    tarball.add('.')
                fileobj.seek(0)
                copyfileobj(fileobj, sys.stdout.buffer)
        else:
            sys.stdout.buffer.write(fpath.read_bytes())

    def list_all_resources(self):
        """
        List all resources found in the filesystem and matching content-type by filename suffix
        """
        mimetypes = get_processor_resource_types(None, self.ocrd_tool)
        for res in list_all_resources(self.ocrd_tool['executable'], moduled=self.moduledir):
            res = Path(res)
            if not '*/*' in mimetypes:
                if res.is_dir() and not 'text/directory' in mimetypes:
                    continue
                # if we do not know all MIME types, then keep the file, otherwise require suffix match
                if res.is_file() and not any(res.suffix == MIME_TO_EXT.get(mime, res.suffix)
                                             for mime in mimetypes):
                    continue
            yield res

    @property
    def module(self):
        """
        The top-level module this processor belongs to.
        """
        # find shortest prefix path that is not just a namespace package
        fqname = ''
        for name in self.__module__.split('.'):
            if fqname:
                fqname += '.'
            fqname += name
            if getattr(sys.modules[fqname], '__file__', None):
                return fqname
        # fall-back
        return self.__module__

    @property
    def moduledir(self):
        """
        The filesystem path of the module directory.
        """
        return resource_filename(self.module, '.')

    @property
    def input_files(self):
        """
        List the input files (for single-valued :py:attr:`input_file_grp`).

        For each physical page:

        - If there is a single PAGE-XML for the page, take it (and forget about all
          other files for that page)
        - Else if there is a single image file, take it (and forget about all other
          files for that page)
        - Otherwise raise an error (complaining that only PAGE-XML warrants
          having multiple images for a single page)
        Algorithm <https://github.com/cisocrgroup/ocrd_cis/pull/57#issuecomment-656336593>_

        Returns:
            A list of :py:class:`ocrd_models.ocrd_file.OcrdFile` objects.
        """
        if not self.input_file_grp:
            raise ValueError("Processor is missing input fileGrp")
        ret = self.zip_input_files(mimetype=None, on_error='abort')
        if not ret:
            return []
        assert len(ret[0]) == 1, 'Use zip_input_files() instead of input_files when processing multiple input fileGrps'
        return [tuples[0] for tuples in ret]

    def zip_input_files(self, require_first=True, mimetype=None, on_error='skip'):
        """
        List tuples of input files (for multi-valued :py:attr:`input_file_grp`).

        Processors that expect/need multiple input file groups,
        cannot use :py:data:`input_files`. They must align (zip) input files
        across pages. This includes the case where not all pages
        are equally present in all file groups. It also requires
        making a consistent selection if there are multiple files
        per page.

        Following the OCR-D functional model, this function tries to
        find a single PAGE file per page, or fall back to a single
        image file per page. In either case, multiple matches per page
        are an error (see error handling below).
        This default behaviour can be changed by using a fixed MIME
        type filter via :py:attr:`mimetype`. But still, multiple matching
        files per page are an error.

        Single-page multiple-file errors are handled according to
        :py:attr:`on_error`:

        - if ``skip``, then the page for the respective fileGrp will be
          silently skipped (as if there was no match at all)
        - if ``first``, then the first matching file for the page will be
          silently selected (as if the first was the only match)
        - if ``last``, then the last matching file for the page will be
          silently selected (as if the last was the only match)
        - if ``abort``, then an exception will be raised.
        Multiple matches for PAGE-XML will always raise an exception.

        Keyword Args:
             require_first (boolean): If true, then skip a page entirely
                 whenever it is not available in the first input `fileGrp`.
             mimetype (string): If not `None`, filter by the specified MIME
                 type (literal or regex prefixed by `//`). Otherwise prefer
                 PAGE or image.
        Returns:
            A list of :py:class:`ocrd_models.ocrd_file.OcrdFile` tuples.
        """
        if not self.input_file_grp:
            raise ValueError("Processor is missing input fileGrp")

        LOG = getLogger('ocrd.processor.base')
        ifgs = self.input_file_grp.split(",")
        # Iterating over all files repeatedly may seem inefficient at first sight,
        # but the unnecessary OcrdFile instantiations for posterior fileGrp filtering
        # can actually be much more costly than traversing the ltree.
        # This might depend on the number of pages vs number of fileGrps.

        pages = dict()
        for i, ifg in enumerate(ifgs):
            files_ = sorted(self.workspace.mets.find_all_files(
                    pageId=self.page_id, fileGrp=ifg, mimetype=mimetype),
                                # sort by MIME type so PAGE comes before images
                                key=lambda file_: file_.mimetype)
            # Warn if no files found but pageId was specified because that
            # might be because of invalid page_id (range)
            if self.page_id and not files_:
                msg = (f"Could not find any files for --page-id {self.page_id} - "
                       f"compare '{self.page_id}' with the output of 'orcd workspace list-page'.")
                if on_error == 'abort':
                    raise ValueError(msg)
                LOG.warning(msg)
            for file_ in files_:
                if not file_.pageId:
                    continue
                ift = pages.setdefault(file_.pageId, [None]*len(ifgs))
                if ift[i]:
                    LOG.debug("another file %s for page %s in input file group %s", file_.ID, file_.pageId, ifg)
                    # fileGrp has multiple files for this page ID
                    if mimetype:
                        # filter was active, this must not happen
                        if on_error == 'skip':
                            ift[i] = None
                        elif on_error == 'first':
                            pass # keep first match
                        elif on_error == 'last':
                            ift[i] = file_
                        elif on_error == 'abort':
                            raise ValueError(
                                "Multiple '%s' matches for page '%s' in fileGrp '%s'." % (
                                    mimetype, file_.pageId, ifg))
                        else:
                            raise Exception("Unknown 'on_error' strategy '%s'" % on_error)
                    elif (ift[i].mimetype == MIMETYPE_PAGE and
                          file_.mimetype != MIMETYPE_PAGE):
                        pass # keep PAGE match
                    elif (ift[i].mimetype == MIMETYPE_PAGE and
                          file_.mimetype == MIMETYPE_PAGE):
                        raise ValueError(
                            "Multiple PAGE-XML matches for page '%s' in fileGrp '%s'." % (
                                file_.pageId, ifg))
                    else:
                        # filter was inactive but no PAGE is in control, this must not happen
                        if on_error == 'skip':
                            ift[i] = None
                        elif on_error == 'first':
                            pass # keep first match
                        elif on_error == 'last':
                            ift[i] = file_
                        elif on_error == 'abort':
                            raise ValueError(
                                "No PAGE-XML for page '%s' in fileGrp '%s' but multiple matches." % (
                                    file_.pageId, ifg))
                        else:
                            raise Exception("Unknown 'on_error' strategy '%s'" % on_error)
                else:
                    LOG.debug("adding file %s for page %s to input file group %s", file_.ID, file_.pageId, ifg)
                    ift[i] = file_
        ifts = list()
        for page, ifiles in pages.items():
            for i, ifg in enumerate(ifgs):
                if not ifiles[i]:
                    # other fallback options?
                    LOG.error('found no page %s in file group %s',
                              page, ifg)
            if ifiles[0] or not require_first:
                ifts.append(tuple(ifiles))
        return ifts<|MERGE_RESOLUTION|>--- conflicted
+++ resolved
@@ -132,7 +132,6 @@
                  Deprecated since version 3.0: Should be ``None`` here, but then needs to be set \
                  before processing.
              page_id (string): comma-separated list of METS physical ``page`` IDs to process \
-<<<<<<< HEAD
                  (or empty for all pages). \
                  Deprecated since version 3.0: Should be ``None`` here, but then needs to be set \
                  before processing.
@@ -169,74 +168,7 @@
         if parameter is None:
             parameter = {}
         parameterValidator = ParameterValidator(self.ocrd_tool)
-=======
-                 (or empty for all pages).
-             resolve_resource (string): If not ``None``, then instead of processing, resolve \
-                 given resource by name and print its full path to stdout.
-             show_resource (string): If not ``None``, then instead of processing, resolve \
-                 given resource by name and print its contents to stdout.
-             list_resources (boolean): If true, then instead of processing, find all installed \
-                 resource files in the search paths and print their path names.
-             show_help (boolean): If true, then instead of processing, print a usage description \
-                 including the standard CLI and all of this processor's ocrd-tool parameters and \
-                 docstrings.
-             subcommand (string): 'worker' or 'server', only used here for the right --help output
-             show_version (boolean): If true, then instead of processing, print information on \
-                 this processor's version and OCR-D version. Exit afterwards.
-             dump_json (boolean): If true, then instead of processing, print :py:attr:`ocrd_tool` \
-                 on stdout.
-             dump_module_dir (boolean): If true, then instead of processing, print :py:attr:`moduledir` \
-                 on stdout.
-        """
-        self.ocrd_tool = ocrd_tool
-        if dump_json:
-            print(json.dumps(ocrd_tool, indent=True))
-            return
-        if dump_module_dir:
-            print(self.moduledir)
-            return
-        if list_resources:
-            for res in self.list_all_resources():
-                print(res)
-            return
-        if resolve_resource:
-            try:
-                res = self.resolve_resource(resolve_resource)
-                print(res)
-            except ResourceNotFoundError as e:
-                log = getLogger('ocrd.processor.base')
-                log.critical(e.message)
-                sys.exit(1)
-            return
-        if show_resource:
-            try:
-                self.show_resource(show_resource)
-            except ResourceNotFoundError as e:
-                log = getLogger('ocrd.processor.base')
-                log.critical(e.message)
-                sys.exit(1)
-            return
-        if show_help:
-            self.show_help(subcommand=subcommand)
-            return
-        self.version = version
-        if show_version:
-            self.show_version()
-            return
-        self.workspace = workspace
-        # FIXME HACK would be better to use pushd_popd(self.workspace.directory)
-        # but there is no way to do that in process here since it's an
-        # overridden method. chdir is almost always an anti-pattern.
-        if self.workspace:
-            self.old_pwd = getcwd()
-            os.chdir(self.workspace.directory)
-        self.input_file_grp = input_file_grp
-        self.output_file_grp = output_file_grp
-        self.page_id = None if page_id == [] or page_id is None else page_id
-        if parameter is None:
-            parameter = {}
-        parameterValidator = ParameterValidator(ocrd_tool)
->>>>>>> 6041785b
+
         report = parameterValidator.validate(parameter)
         if not report.is_valid:
             raise ValueError("Invalid parameters %s" % report.errors)
@@ -488,7 +420,6 @@
         raise ResourceNotFoundError(val, executable)
 
     def show_resource(self, val):
-<<<<<<< HEAD
         """
         Resolve a resource name to a file path with the algorithm in
         https://ocr-d.de/en/spec/ocrd_tool#file-parameters,
@@ -497,8 +428,7 @@
         Args:
             val (string): resource value to show
         """
-=======
->>>>>>> 6041785b
+
         res_fname = self.resolve_resource(val)
         fpath = Path(res_fname)
         if fpath.is_dir():
