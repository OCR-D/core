from enum import Enum

DOCKER_IMAGE_MONGO_DB = "mongo"
DOCKER_IMAGE_RABBIT_MQ = "rabbitmq:3.12-management"
# These feature flags are required by default to use the newer version
DOCKER_RABBIT_MQ_FEATURES = "quorum_queue,implicit_default_bindings,classic_mirrored_queue_version"

NETWORK_PROTOCOLS = ["http://", "https://"]
OCRD_ALL_TOOL_JSON = "ocrd-all-tool.json"
# Used as a placeholder to lock all pages when no page_id is specified
SERVER_ALL_PAGES_PLACEHOLDER = "all_pages"

# TODO: Make this more configurable
RESOURCE_MANAGER_SERVER_PORT = 45555

class StrEnum(str, Enum):
    def __str__(self):
        return self.value


class DeployType(StrEnum):
    # Deployed by the Processing Server config file
    DOCKER = "docker"
    NATIVE = "native"
    # Deployed through a registration endpoint of the Processing Server
    # TODO: That endpoint is still not implemented
    EXTERNAL = "external"


# TODO: Make the states uppercase
class JobState(StrEnum):
    # The processing job is cached inside the Processing Server requests cache
    cached = "CACHED"
    # The processing job was cancelled due to failed dependencies
    cancelled = "CANCELLED"
    # Processing job failed
    failed = "FAILED"
    # The processing job is queued inside the RabbitMQ
    queued = "QUEUED"
    # Processing job is currently running on a Worker
    running = "RUNNING"
    # Processing job finished successfully
    success = "SUCCESS"
    # Processing job has not been assigned yet
    unset = "UNSET"


class NetworkLoggingDirs(StrEnum):
    METS_SERVERS = "mets_servers"
    PROCESSING_JOBS = "processing_jobs"
    PROCESSING_SERVERS = "processing_servers"
    PROCESSING_WORKERS = "processing_workers"
<<<<<<< HEAD
    PROCESSOR_SERVERS = "processor_servers"
    RESOURCE_MANAGER_SERVERS = "resource_manager_servers"
=======
>>>>>>> ee87c2fc


class ServerApiTags(StrEnum):
    ADMIN = "admin"
    DISCOVERY = "discovery"
    PROCESSING = "processing"
    TOOLS = "tools"
    WORKFLOW = "workflow"
    WORKSPACE = "workspace"<|MERGE_RESOLUTION|>--- conflicted
+++ resolved
@@ -50,11 +50,7 @@
     PROCESSING_JOBS = "processing_jobs"
     PROCESSING_SERVERS = "processing_servers"
     PROCESSING_WORKERS = "processing_workers"
-<<<<<<< HEAD
-    PROCESSOR_SERVERS = "processor_servers"
     RESOURCE_MANAGER_SERVERS = "resource_manager_servers"
-=======
->>>>>>> ee87c2fc
 
 
 class ServerApiTags(StrEnum):
