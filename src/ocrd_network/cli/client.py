import click
from json import dumps
from typing import List, Optional, Tuple
from ocrd.decorators.parameter_option import parameter_option, parameter_override_option
from ocrd_network.constants import JobState
from ocrd_utils import DEFAULT_METS_BASENAME
from ocrd_utils.introspect import set_json_key_value_overrides
from ocrd_utils.str import parse_json_string_or_file
from ..client import Client


@click.group('client')
def client_cli():
    """
    A client for interacting with the network modules.
    The client CLI mimics the WebAPI endpoints
    """
    pass


@client_cli.group('discovery')
def discovery_cli():
    """
    The discovery endpoint of the WebAPI
    """
    pass


@discovery_cli.command('processors')
@click.option('--address',
              help='The address of the Processing Server. If not provided, '
                   'the "OCRD_NETWORK_SERVER_ADDR_PROCESSING" env variable is used by default')
def check_deployed_processors(address: Optional[str]):
    """
    Get a list of deployed processing workers/processor servers.
    Each processor is shown only once regardless of the amount of deployed instances.
    """
    client = Client(server_addr_processing=address)
    processors_list = client.check_deployed_processors()
    print(dumps(processors_list, indent=4))


@discovery_cli.command('processor')
@click.option('--address',
              help='The address of the Processing Server. If not provided, '
                   'the "OCRD_NETWORK_SERVER_ADDR_PROCESSING" env variable is used by default')
@click.argument('processor_name', required=True, type=click.STRING)
def check_processor_ocrd_tool(address: Optional[str], processor_name: str):
    """
    Get the json tool of a deployed processor specified with `processor_name`
    """
    client = Client(server_addr_processing=address)
    ocrd_tool = client.check_deployed_processor_ocrd_tool(processor_name=processor_name)
    print(dumps(ocrd_tool, indent=4))


@client_cli.group('processing')
def processing_cli():
    """
    The processing endpoint of the WebAPI
    """
    pass


@processing_cli.command('check-log')
@click.option('--address',
              help='The address of the Processing Server. If not provided, '
                   'the "OCRD_NETWORK_SERVER_ADDR_PROCESSING" env variable is used by default')
@click.option('-j', '--processing-job-id', required=True)
def check_processing_job_status(address: Optional[str], processing_job_id: str):
    """
    Check the log of a previously submitted processing job.
    """
    client = Client(server_addr_processing=address)
    response = client.check_job_log(job_id=processing_job_id)
    print(response._content.decode(encoding='utf-8'))


@processing_cli.command('check-status')
@click.option('--address',
              help='The address of the Processing Server. If not provided, '
                   'the "OCRD_NETWORK_SERVER_ADDR_PROCESSING" env variable is used by default')
@click.option('-j', '--processing-job-id', required=True)
def check_processing_job_status(address: Optional[str], processing_job_id: str):
    """
    Check the status of a previously submitted processing job.
    """
    client = Client(server_addr_processing=address)
    job_status = client.check_job_status(processing_job_id)
    assert job_status
    print(f"Processing job status: {job_status}")


@processing_cli.command('run')
@click.argument('processor_name', required=True, type=click.STRING)
@click.option('--address',
              help='The address of the Processing Server. If not provided, '
                   'the "OCRD_NETWORK_SERVER_ADDR_PROCESSING" env variable is used by default')
@click.option('-m', '--mets', required=True, default=DEFAULT_METS_BASENAME)
@click.option('-I', '--input-file-grp', default='OCR-D-INPUT')
@click.option('-O', '--output-file-grp', default='OCR-D-OUTPUT')
@click.option('-g', '--page-id')
@parameter_option
@parameter_override_option
@click.option('--result-queue-name')
@click.option('--callback-url')
@click.option('--agent-type', default='worker')
@click.option('-b', '--block', default=False, is_flag=True,
              help='If set, the client will block till job timeout, fail or success.')
@click.option('-p', '--print-state', default=False, is_flag=True,
              help='If set, the client will print job states by each iteration.')
def send_processing_job_request(
    address: Optional[str],
    processor_name: str,
    mets: str,
    input_file_grp: str,
    output_file_grp: Optional[str],
    page_id: Optional[str],
    parameter: List[str],
    parameter_override: List[Tuple[str, str]],
    result_queue_name: Optional[str],
    callback_url: Optional[str],
    # TODO: This is temporally available to toggle
    #  between the ProcessingWorker/ProcessorServer
    agent_type: Optional[str],
    block: Optional[bool],
    print_state: Optional[bool]
):
    """
    Submit a processing job to the processing server.
    """
    req_params = {
        "path_to_mets": mets,
        "description": "OCR-D Network client request",
        "input_file_grps": input_file_grp.split(','),
        "agent_type": agent_type
    }
    if output_file_grp:
        req_params["output_file_grps"] = output_file_grp.split(',')
    if page_id:
        req_params["page_id"] = page_id
    req_params["parameters"] = set_json_key_value_overrides(parse_json_string_or_file(*parameter), *parameter_override)
    if result_queue_name:
        req_params["result_queue_name"] = result_queue_name
    if callback_url:
        req_params["callback_url"] = callback_url
    client = Client(server_addr_processing=address)
    processing_job_id = client.send_processing_job_request(
        processor_name=processor_name, req_params=req_params)
    assert processing_job_id
    print(f"Processing job id: {processing_job_id}")
    if block:
        client.poll_job_status(job_id=processing_job_id, print_state=print_state)


@client_cli.group('workflow')
def workflow_cli():
    """
    The workflow endpoint of the WebAPI
    """
    pass


@workflow_cli.command('check-status')
@click.option('--address', help='The address of the Processing Server. If not provided, '
                                'the "OCRD_NETWORK_SERVER_ADDR_PROCESSING" env variable is used by default')
@click.option('-j', '--workflow-job-id', required=True)
def check_workflow_job_status(address: Optional[str], workflow_job_id: str):
    """
    Check the status of a previously submitted workflow job.
    """
    client = Client(server_addr_processing=address)
    job_status = client.check_workflow_status(workflow_job_id)
    assert job_status
    print(f"Workflow job status: {job_status}")


@workflow_cli.command('run')
@click.option('--address', help='The address of the Processing Server. If not provided, '
                                'the "OCRD_NETWORK_SERVER_ADDR_PROCESSING" env variable is used by default')
@click.option('-m', '--path-to-mets', required=True)
@click.option('-w', '--path-to-workflow', required=True)
<<<<<<< HEAD
@click.option('-p/-P', '--page-wise/--no-page-wise', is_flag=True, default=False, help="Whether to generate per-page jobs")
@click.option('-b', '--block', is_flag=True, default=False,
=======
@click.option('-b', '--block', default=False, is_flag=True,
>>>>>>> d7df2004
              help='If set, the client will block till job timeout, fail or success.')
@click.option('-p', '--print-state', default=False, is_flag=True,
              help='If set, the client will print job states by each iteration.')
def send_workflow_job_request(
    address: Optional[str],
    path_to_mets: str,
    path_to_workflow: str,
<<<<<<< HEAD
    page_wise : bool,
    block: Optional[bool]
=======
    block: Optional[bool],
    print_state: Optional[bool]
>>>>>>> d7df2004
):
    """
    Submit a workflow job to the processing server.
    """
    client = Client(server_addr_processing=address)
    workflow_job_id = client.send_workflow_job_request(
        path_to_wf=path_to_workflow,
        path_to_mets=path_to_mets,
        page_wise=page_wise,
    )
    assert workflow_job_id
    print(f"Workflow job id: {workflow_job_id}")
    if block:
<<<<<<< HEAD
        print(f"Polling state of workflow job {workflow_job_id}")
        state = client.poll_workflow_status(job_id=workflow_job_id)
        if state != JobState.success:
            print(f"Workflow failed with {state}")
            exit(1)
        else:
            print(f"Workflow succeeded")
            exit(0)
=======
        client.poll_workflow_status(job_id=workflow_job_id, print_state=print_state)
>>>>>>> d7df2004


@client_cli.group('workspace')
def workspace_cli():
    """
    The workspace endpoint of the WebAPI
    """
    pass<|MERGE_RESOLUTION|>--- conflicted
+++ resolved
@@ -180,12 +180,8 @@
                                 'the "OCRD_NETWORK_SERVER_ADDR_PROCESSING" env variable is used by default')
 @click.option('-m', '--path-to-mets', required=True)
 @click.option('-w', '--path-to-workflow', required=True)
-<<<<<<< HEAD
 @click.option('-p/-P', '--page-wise/--no-page-wise', is_flag=True, default=False, help="Whether to generate per-page jobs")
-@click.option('-b', '--block', is_flag=True, default=False,
-=======
 @click.option('-b', '--block', default=False, is_flag=True,
->>>>>>> d7df2004
               help='If set, the client will block till job timeout, fail or success.')
 @click.option('-p', '--print-state', default=False, is_flag=True,
               help='If set, the client will print job states by each iteration.')
@@ -193,13 +189,9 @@
     address: Optional[str],
     path_to_mets: str,
     path_to_workflow: str,
-<<<<<<< HEAD
     page_wise : bool,
-    block: Optional[bool]
-=======
-    block: Optional[bool],
-    print_state: Optional[bool]
->>>>>>> d7df2004
+    block: bool,
+    print_state: bool
 ):
     """
     Submit a workflow job to the processing server.
@@ -213,19 +205,14 @@
     assert workflow_job_id
     print(f"Workflow job id: {workflow_job_id}")
     if block:
-<<<<<<< HEAD
         print(f"Polling state of workflow job {workflow_job_id}")
-        state = client.poll_workflow_status(job_id=workflow_job_id)
+        state = client.poll_workflow_status(job_id=workflow_job_id, print_state=print_state)
         if state != JobState.success:
             print(f"Workflow failed with {state}")
             exit(1)
         else:
             print(f"Workflow succeeded")
             exit(0)
-=======
-        client.poll_workflow_status(job_id=workflow_job_id, print_state=print_state)
->>>>>>> d7df2004
-
 
 @client_cli.group('workspace')
 def workspace_cli():
