import json
from requests import get as request_get, post as request_post
from time import sleep
from .constants import JobState, NETWORK_PROTOCOLS


<<<<<<< HEAD
def _poll_endpoint_status(ps_server_host: str, job_id: str, job_type: str, tries: int, wait: int) -> JobState:
=======
def _poll_endpoint_status(
    ps_server_host: str, job_id: str, job_type: str, tries: int, wait: int, print_state: bool = False):
>>>>>>> d7df2004
    if job_type not in ["workflow", "processor"]:
        raise ValueError(f"Unknown job type '{job_type}', expected 'workflow' or 'processor'")
    job_state = JobState.unset
    while tries > 0:
        sleep(wait)
        if job_type == "processor":
            job_state = get_ps_processing_job_status(ps_server_host, job_id)
        if job_type == "workflow":
            job_state = get_ps_workflow_job_status(ps_server_host, job_id)
        if print_state:
            print(f"State of the {job_type} job {job_id}: {job_state}")
        if job_state == JobState.success or job_state == JobState.failed:
            break
        tries -= 1
    return job_state


def poll_job_status_till_timeout_fail_or_success(
    ps_server_host: str, job_id: str, tries: int, wait: int, print_state: bool = False) -> JobState:
    return _poll_endpoint_status(ps_server_host, job_id, "processor", tries, wait, print_state)


def poll_wf_status_till_timeout_fail_or_success(
    ps_server_host: str, job_id: str, tries: int, wait: int, print_state: bool = False) -> JobState:
    return _poll_endpoint_status(ps_server_host, job_id, "workflow", tries, wait, print_state)


def get_ps_deployed_processors(ps_server_host: str):
    request_url = f"{ps_server_host}/processor"
    response = request_get(url=request_url, headers={"accept": "application/json; charset=utf-8"})
    assert response.status_code == 200, f"Processing server: {request_url}, {response.status_code}"
    return response.json()


def get_ps_deployed_processor_ocrd_tool(ps_server_host: str, processor_name: str):
    request_url = f"{ps_server_host}/processor/info/{processor_name}"
    response = request_get(url=request_url, headers={"accept": "application/json; charset=utf-8"})
    assert response.status_code == 200, f"Processing server: {request_url}, {response.status_code}"
    return response.json()


def get_ps_processing_job_log(ps_server_host: str, processing_job_id: str):
    request_url = f"{ps_server_host}/processor/log/{processing_job_id}"
    response = request_get(url=request_url, headers={"accept": "application/json; charset=utf-8"})
    return response


def get_ps_processing_job_status(ps_server_host: str, processing_job_id: str) -> JobState:
    request_url = f"{ps_server_host}/processor/job/{processing_job_id}"
    response = request_get(url=request_url, headers={"accept": "application/json; charset=utf-8"})
    assert response.status_code == 200, f"Processing server: {request_url}, {response.status_code}"
    job_state = response.json()["state"]
    assert job_state
    return getattr(JobState, job_state.lower())

def get_ps_workflow_job_status(ps_server_host: str, workflow_job_id: str) -> JobState:
    request_url = f"{ps_server_host}/workflow/job-simple/{workflow_job_id}"
    response = request_get(url=request_url, headers={"accept": "application/json; charset=utf-8"})
    assert response.status_code == 200, f"Processing server: {request_url}, {response.status_code}"
    job_state = response.json()["state"]
    assert job_state
    return getattr(JobState, job_state.lower())


def post_ps_processing_request(ps_server_host: str, processor: str, job_input: dict) -> str:
    request_url = f"{ps_server_host}/processor/run/{processor}"
    response = request_post(
        url=request_url,
        headers={"accept": "application/json; charset=utf-8"},
        json=job_input
    )
    assert response.status_code == 200, f"Processing server: {request_url}, {response.status_code}"
    processing_job_id = response.json()["job_id"]
    assert processing_job_id
    return processing_job_id


# TODO: Can be extended to include other parameters such as page_wise
def post_ps_workflow_request(
    ps_server_host: str,
    path_to_wf: str,
    path_to_mets: str,
    page_wise : bool,
) -> str:
    request_url = f"{ps_server_host}/workflow/run?mets_path={path_to_mets}&page_wise={'True' if page_wise else 'False'}"
    response = request_post(
        url=request_url,
        headers={"accept": "application/json; charset=utf-8"},
        files={"workflow": open(path_to_wf, "rb")}
    )
    # print(response.json())
    # print(response.__dict__)
    json_resp_raw = response.text
    # print(f'post_ps_workflow_request >> {response.status_code}')
    # print(f'post_ps_workflow_request >> {json_resp_raw}')
    assert response.status_code == 200, f"Processing server: {request_url}, {response.status_code}"
    wf_job_id = json.loads(json_resp_raw)["job_id"]
    assert wf_job_id
    return wf_job_id


def verify_server_protocol(address: str):
    for protocol in NETWORK_PROTOCOLS:
        if address.startswith(protocol):
            return
    raise ValueError(f"Wrong/Missing protocol in the server address: {address}, must be one of: {NETWORK_PROTOCOLS}")<|MERGE_RESOLUTION|>--- conflicted
+++ resolved
@@ -4,12 +4,7 @@
 from .constants import JobState, NETWORK_PROTOCOLS
 
 
-<<<<<<< HEAD
-def _poll_endpoint_status(ps_server_host: str, job_id: str, job_type: str, tries: int, wait: int) -> JobState:
-=======
-def _poll_endpoint_status(
-    ps_server_host: str, job_id: str, job_type: str, tries: int, wait: int, print_state: bool = False):
->>>>>>> d7df2004
+def _poll_endpoint_status(ps_server_host: str, job_id: str, job_type: str, tries: int, wait: int, print_state: bool = False) -> JobState:
     if job_type not in ["workflow", "processor"]:
         raise ValueError(f"Unknown job type '{job_type}', expected 'workflow' or 'processor'")
     job_state = JobState.unset
