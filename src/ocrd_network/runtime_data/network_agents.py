--- conflicted
+++ resolved
@@ -57,7 +57,7 @@
         self.wait_between_agent_deploys: float = 0.3
 
     def __str__(self):
-        return f"{self.pid} {self.deploy_type} {self.agent_type} {self.processor_name} on host: {self.host}"
+        return f"{self.pid} {self.deploy_type} {self.processor_name} on host: {self.host}"
 
     def _start_native_instance(self, logger: Logger, ssh_client, start_cmd: str):
         if self.deploy_type != DeployType.NATIVE:
@@ -83,12 +83,8 @@
 
     def deploy_network_agent(self, logger: Logger, connector_client, database_url: str, queue_url: str):
         if self.deploy_type == DeployType.NATIVE:
-<<<<<<< HEAD
-            start_cmd = f"{self.processor_name} {self.agent_type} --database {database_url} --queue {queue_url} &"
+            start_cmd = f"{self.processor_name} --database {database_url} --queue {queue_url} &"
             assert connector_client, f"SSH client connection missing."
-=======
-            start_cmd = f"{self.processor_name} --database {database_url} --queue {queue_url} &"
->>>>>>> ee87c2fc
             self.pid = self._start_native_instance(logger, connector_client, start_cmd)
             sleep(self.wait_between_agent_deploys)
             return self.pid
@@ -101,40 +97,4 @@
             self.pid = self._start_docker_instance(logger, connector_client, start_cmd)
             sleep(self.wait_between_agent_deploys)
             return self.pid
-<<<<<<< HEAD
-        raise RuntimeError(f"Unknown deploy type of {self.__dict__}")
-
-
-class DataProcessorServer(DataNetworkAgent):
-    def __init__(
-        self, processor_name: str, deploy_type: DeployType, host: str, port: int, init_by_config: bool, pid: Any = None
-    ) -> None:
-        super().__init__(
-            processor_name=processor_name, host=host, deploy_type=deploy_type, agent_type=AgentType.PROCESSOR_SERVER,
-            init_by_config=init_by_config, pid=pid
-        )
-        self.port = port
-
-    def __str__(self):
-        return f"{super().__str__}:{self.port}"
-
-    def deploy_network_agent(self, logger: Logger, connector_client, database_url: str):
-        agent_address = f"{self.host}:{self.port}"
-        if self.deploy_type == DeployType.NATIVE:
-            start_cmd = f"{self.processor_name} {self.agent_type} --address {agent_address} --database {database_url} &"
-            assert connector_client, f"SSH client connection missing."
-            self.pid = self._start_native_instance(logger, connector_client, start_cmd)
-            sleep(self.wait_between_agent_deploys)
-            return self.pid
-        if self.deploy_type == DeployType.DOCKER:
-            # TODO: add real command to start processor server in docker here
-            start_cmd = ""
-            assert connector_client, f"Docker client connection missing."
-            if not start_cmd:
-                raise RuntimeError("Missing start command for the Processor Server in docker mode")
-            self.pid = self._start_docker_instance(logger, connector_client, start_cmd)
-            sleep(self.wait_between_agent_deploys)
-            return self.pid
-=======
->>>>>>> ee87c2fc
         raise RuntimeError(f"Unknown deploy type of {self.__dict__}")