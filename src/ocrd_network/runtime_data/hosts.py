--- conflicted
+++ resolved
@@ -1,19 +1,13 @@
 from logging import Logger
-<<<<<<< HEAD
-from typing import Dict, List, Union
-=======
-from time import sleep
-from typing import Dict, List
->>>>>>> ee87c2fc
+from typing import Dict, List, Optional
+
+from docker import APIClient
+from paramiko import SSHClient
 
 from ..constants import RESOURCE_MANAGER_SERVER_PORT
-from .connection_clients import create_docker_client, create_ssh_client
-<<<<<<< HEAD
+from .connection_clients import CustomDockerClient, create_docker_client, create_ssh_client
 from .network_agents import (
-    AgentType, DataProcessingWorker, DataProcessorServer, DeployType, deploy_agent_native_get_pid_hack)
-=======
-from .network_agents import DataProcessingWorker, DeployType
->>>>>>> ee87c2fc
+    DataProcessingWorker, DeployType, deploy_agent_native_get_pid_hack)
 
 
 class DataHost:
@@ -34,66 +28,23 @@
 
         # Connection clients, ssh for native deployment, docker for docker deployment
         self.ssh_client = None
-        self.docker_client = None
+        self.docker_client: Optional[CustomDockerClient] = None
 
-<<<<<<< HEAD
         # Lists of network agents based on their agent and deployment type
-        self.network_agents_worker_native: List[DataProcessingWorker] = []
-        self.network_agents_worker_docker: List[DataProcessingWorker] = []
-        self.network_agents_server_native: List[DataProcessorServer] = []
-        self.network_agents_server_docker: List[DataProcessorServer] = []
-=======
-        # Time to wait between deploying single workers
-        self.wait_between_deploys: float = 0.3
-
-        # Lists of Processing Workers based on their deployment type
-        self.workers_native = []
-        self.workers_docker = []
->>>>>>> ee87c2fc
+        self.workers_native: List[DataProcessingWorker] = []
+        self.workers_docker: List[DataProcessingWorker] = []
 
         if not workers:
             workers = []
         if not servers:
             servers = []
 
-<<<<<<< HEAD
-        self.__parse_network_agents(processing_workers=workers, processor_servers=servers)
-=======
         self.__parse_workers(processing_workers=workers)
->>>>>>> ee87c2fc
 
     def __append_workers_to_lists(self, worker_data: DataProcessingWorker) -> None:
         if worker_data.deploy_type != DeployType.DOCKER and worker_data.deploy_type != DeployType.NATIVE:
             raise ValueError(f"Processing Worker deploy type is unknown: {worker_data.deploy_type}")
 
-<<<<<<< HEAD
-    def __add_deployed_agent_server_port_to_cache(self, processor_name: str, port: int) -> None:
-        if processor_name not in self.processor_servers_ports:
-            self.processor_servers_ports[processor_name] = [port]
-            return
-        self.processor_servers_ports[processor_name] = self.processor_servers_ports[processor_name].append(port)
-
-    def __append_network_agent_to_lists(self, agent_data: Union[DataProcessingWorker, DataProcessorServer]) -> None:
-        if agent_data.deploy_type != DeployType.DOCKER and agent_data.deploy_type != DeployType.NATIVE:
-            raise ValueError(f"Network agent deploy type is unknown: {agent_data.deploy_type}")
-        if agent_data.agent_type != AgentType.PROCESSING_WORKER and agent_data.agent_type != AgentType.PROCESSOR_SERVER:
-            raise ValueError(f"Network agent type is unknown: {agent_data.agent_type}")
-
-        if agent_data.deploy_type == DeployType.NATIVE:
-            self.needs_ssh_connector = True
-            if agent_data.agent_type == AgentType.PROCESSING_WORKER:
-                self.network_agents_worker_native.append(agent_data)
-            elif agent_data.agent_type == AgentType.PROCESSOR_SERVER:
-                self.network_agents_server_native.append(agent_data)
-        elif agent_data.deploy_type == DeployType.DOCKER:
-            self.needs_docker_connector = True
-            if agent_data.agent_type == AgentType.PROCESSING_WORKER:
-                self.network_agents_worker_docker.append(agent_data)
-            elif agent_data.agent_type == AgentType.PROCESSOR_SERVER:
-                self.network_agents_server_docker.append(agent_data)
-
-    def __parse_network_agents(self, processing_workers: List[Dict], processor_servers: List[Dict]):
-=======
         if worker_data.deploy_type == DeployType.NATIVE:
             self.needs_ssh_connector = True
             self.workers_native.append(worker_data)
@@ -102,24 +53,13 @@
             self.workers_docker.append(worker_data)
 
     def __parse_workers(self, processing_workers: List[Dict]):
->>>>>>> ee87c2fc
         for worker in processing_workers:
             worker_data = DataProcessingWorker(
                 processor_name=worker["name"], deploy_type=worker.get("deploy_type", "native"),
                 host=self.host, init_by_config=True, pid=None
             )
             for _ in range(int(worker["number_of_instance"])):
-<<<<<<< HEAD
-                self.__append_network_agent_to_lists(agent_data=worker_data)
-        for server in processor_servers:
-            server_data = DataProcessorServer(
-                processor_name=server["name"], deploy_type=server["deploy_type"], host=self.host,
-                port=int(server["port"]), init_by_config=True, pid=None
-            )
-            self.__append_network_agent_to_lists(agent_data=server_data)
-=======
                 self.__append_workers_to_lists(worker_data=worker_data)
->>>>>>> ee87c2fc
 
     def create_connection_client(self, client_type: str):
         if client_type not in ["docker", "ssh"]:
@@ -131,7 +71,6 @@
             self.docker_client = create_docker_client(self.host, self.username, self.password, self.keypath)
             return self.docker_client
 
-<<<<<<< HEAD
     def __deploy_network_agent_resource_manager_server(self, logger: Logger):
         logger.info(f"Deploying resource manager server on host: {self.host}:{self.resource_manager_port}")
         start_cmd = f"ocrd network resmgr-server --address {self.host}:{self.resource_manager_port} &"
@@ -139,8 +78,6 @@
         logger.info(f"Deployed: OCR-D Resource Manager Server [{pid}]: {self.host}:{self.resource_manager_port}")
         self.resource_manager_pid = pid
 
-    def __deploy_network_agents_processing_workers(self, logger: Logger, mongodb_url: str, rabbitmq_url: str):
-=======
     def __deploy_single_worker(
         self, logger: Logger, worker_data: DataProcessingWorker,
         mongodb_url: str, rabbitmq_url: str
@@ -159,60 +96,34 @@
             connection_client = self.docker_client
 
         worker_data.deploy_network_agent(logger, connection_client, mongodb_url, rabbitmq_url)
-        sleep(self.wait_between_deploys)
 
     def __deploy_all_workers(self, logger: Logger, mongodb_url: str, rabbitmq_url: str):
->>>>>>> ee87c2fc
         logger.info(f"Deploying processing workers on host: {self.host}")
         amount_workers = len(self.workers_native) + len(self.workers_docker)
         if not amount_workers:
             logger.info("No processing workers found to be deployed")
-<<<<<<< HEAD
-        for data_worker in self.network_agents_worker_native:
-            data_worker.deploy_network_agent(logger, self.ssh_client, mongodb_url, rabbitmq_url)
+        for data_worker in self.workers_native:
+            self.__deploy_single_worker(logger, data_worker, mongodb_url, rabbitmq_url)
             logger.info(f"Deployed: {data_worker}")
-        for data_worker in self.network_agents_worker_docker:
-            data_worker.deploy_network_agent(logger, self.docker_client, mongodb_url, rabbitmq_url)
+        for data_worker in self.workers_docker:
+            self.__deploy_single_worker(logger, data_worker, mongodb_url, rabbitmq_url)
             logger.info(f"Deployed: {data_worker}")
 
-    def __deploy_network_agents_processor_servers(self, logger: Logger, mongodb_url: str):
-        logger.info(f"Deploying processor servers on host: {self.host}")
-        amount_servers = len(self.network_agents_server_native) + len(self.network_agents_server_docker)
-        if not amount_servers:
-            logger.info("No processor servers found to be deployed")
-        for data_server in self.network_agents_server_native:
-            data_server.deploy_network_agent(logger, self.ssh_client, mongodb_url)
-            self.__add_deployed_agent_server_port_to_cache(data_server.processor_name, data_server.port)
-            logger.info(f"Deployed: {data_server}")
-        for data_server in self.network_agents_server_docker:
-            data_server.deploy_network_agent(logger, self.docker_client, mongodb_url)
-            self.__add_deployed_agent_server_port_to_cache(data_server.processor_name, data_server.port)
-            logger.info(f"Deployed: {data_server}")
-
-    def deploy_network_agents(self, logger: Logger, mongodb_url: str, rabbitmq_url: str) -> None:
-=======
-        for data_worker in self.workers_native:
-            self.__deploy_single_worker(logger, data_worker, mongodb_url, rabbitmq_url)
-        for data_worker in self.workers_docker:
-            self.__deploy_single_worker(logger, data_worker, mongodb_url, rabbitmq_url)
-
     def deploy_workers(self, logger: Logger, mongodb_url: str, rabbitmq_url: str) -> None:
->>>>>>> ee87c2fc
         if self.needs_ssh_connector and not self.ssh_client:
             logger.debug("Creating missing ssh connector before deploying")
-            self.ssh_client = self.create_connection_client(client_type="ssh")
+            client = self.create_connection_client(client_type="ssh")
+            assert isinstance(client, SSHClient)
+            self.ssh_client = client
         if self.needs_docker_connector:
             logger.debug("Creating missing docker connector before deploying")
-            self.docker_client = self.create_connection_client(client_type="docker")
-<<<<<<< HEAD
+            client = self.create_connection_client(client_type="docker")
+            assert isinstance(client, CustomDockerClient)
+            self.docker_client = client
+
         self.__deploy_network_agent_resource_manager_server(logger)
-        self.__deploy_network_agents_processing_workers(logger, mongodb_url, rabbitmq_url)
-        self.__deploy_network_agents_processor_servers(logger, mongodb_url)
-=======
-
         self.__deploy_all_workers(logger=logger, mongodb_url=mongodb_url, rabbitmq_url=rabbitmq_url)
 
->>>>>>> ee87c2fc
         if self.ssh_client:
             self.ssh_client.close()
             self.ssh_client = None
@@ -220,19 +131,14 @@
             self.docker_client.close()
             self.docker_client = None
 
-<<<<<<< HEAD
     def __stop_network_agent_resource_manager_server(self, logger: Logger):
         logger.info(f"Stopping OCR-D Resource Manager Server [{self.resource_manager_pid}]: "
                     f"{self.host}:{self.resource_manager_port}")
-        assert self.ssh_client, f"SSH client connection missing"
+        assert self.ssh_client, "SSH client connection missing"
         self.ssh_client.exec_command(f"kill {self.resource_manager_pid}")
 
-    def __stop_network_agent(self, logger: Logger, name: str, deploy_type: DeployType, agent_type: AgentType, pid: str):
-        agent_info = f"network agent: {agent_type}, deploy: {deploy_type}, name: {name}"
-=======
     def __stop_worker(self, logger: Logger, name: str, deploy_type: DeployType, pid: str):
         worker_info = f"Processing Worker: deploy: {deploy_type}, name: {name}"
->>>>>>> ee87c2fc
         if not pid:
             logger.warning(f"No pid was passed for {worker_info}")
             return
@@ -248,15 +154,15 @@
     def stop_workers(self, logger: Logger):
         if self.needs_ssh_connector and not self.ssh_client:
             logger.debug("Creating missing ssh connector before stopping")
-            self.ssh_client = self.create_connection_client(client_type="ssh")
+            client = self.create_connection_client(client_type="ssh")
+            assert isinstance(client, SSHClient)
+            self.ssh_client = client
         if self.needs_docker_connector and not self.docker_client:
             logger.debug("Creating missing docker connector before stopping")
-            self.docker_client = self.create_connection_client(client_type="docker")
-<<<<<<< HEAD
+            client = self.create_connection_client(client_type="docker")
+            assert isinstance(client, CustomDockerClient)
+            self.docker_client = client
         self.__stop_network_agent_resource_manager_server(logger=logger)
-        self.__stop_network_agents_workers(logger=logger)
-        self.__stop_network_agents_servers(logger=logger)
-=======
 
         logger.info(f"Stopping processing workers on host: {self.host}")
         amount_workers = len(self.workers_native) + len(self.workers_docker)
@@ -269,7 +175,6 @@
             self.__stop_worker(logger, worker.processor_name, worker.deploy_type, worker.pid)
         self.workers_docker = []
 
->>>>>>> ee87c2fc
         if self.ssh_client:
             self.ssh_client.close()
             self.ssh_client = None
