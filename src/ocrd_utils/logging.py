"""
Logging setup

By default: Log with lastResort logger, usually STDERR.

Logging can be overridden either programmatically in code using the library or by creating one or more of

- ``/etc/ocrd_logging.py``
- ``$HOME/ocrd_logging.py``
- ``$PWD/ocrd_logging.py``

These files will be executed in the context of ocrd/ocrd_logging.py, with `logging` global set.

Changes as of 2023-08-20:

    - Try to be less intrusive with OCR-D specific logging conventions to
      make it easier and less surprising to define logging behavior when
      using OCR-D/core as a library
    - Change :py:meth:`setOverrideLogLevel` to only override the log level of the ``ocrd``
      logger and its descendants
    - :py:meth:`initLogging` will set exactly one handler, for the root logger or for the
      ``ocrd`` logger.
    - Child loggers should propagate to the ancestor logging (default
      behavior of the logging library - no more ``PropagationShyLogger``)
    - :py:meth:`disableLogging` only removes any handlers from the ``ocrd`` logger
"""
# pylint: disable=no-member

from __future__ import absolute_import

import logging
import logging.config
from pathlib import Path
import sys

from .constants import LOG_FORMAT, LOG_TIMEFMT
from .config import config


__all__ = [
    'disableLogging',
    'getLevelName',
    'getLogger',
    'initLogging',
    'logging',
    'setOverrideLogLevel',
]

# These are the loggers we add handlers to
ROOT_OCRD_LOGGERS = [
    'ocrd',
    'ocrd_network'
]

LOGGING_DEFAULTS = {
    'ocrd': logging.INFO,
    'ocrd_network': logging.INFO,
    # 'ocrd.resolver': logging.INFO,
    # 'ocrd.resolver.download_to_directory': logging.INFO,
    # 'ocrd.resolver.add_files_to_mets': logging.INFO,
    # To cut back on the `Self-intersection at or near point` INFO messages
    'shapely.geos': logging.ERROR,
    'tensorflow': logging.ERROR,
    'PIL': logging.INFO,
    'paramiko.transport': logging.INFO,
    'uvicorn.access': logging.DEBUG,
    'uvicorn.error': logging.DEBUG,
    'uvicorn': logging.INFO,
    'multipart': logging.INFO,
}

_initialized_flag = False

_ocrdLevel2pythonLevel = {
    'TRACE': 'DEBUG',
    'OFF': 'CRITICAL',
    'FATAL': 'ERROR',
}

def tf_disable_interactive_logs():
    try:
        from os import environ # pylint: disable=import-outside-toplevel
        # This env variable must be set before importing from Keras
        environ['TF_CPP_MIN_LOG_LEVEL'] = '3'
        from tensorflow.keras.utils import disable_interactive_logging # pylint: disable=import-outside-toplevel
        # Enabled interactive logging throws an exception
        # due to a call of sys.stdout.flush()
        disable_interactive_logging()
    except ImportError:
        # Nothing should be handled here if TF is not available
        pass

def getLevelName(lvl):
    """
    Get (string) python logging level for (string) spec-defined log level name.
    """
    lvl = _ocrdLevel2pythonLevel.get(lvl, lvl)
    return logging.getLevelName(lvl)

def getLogger(*args, **kwargs):
    """
    Wrapper around ``logging.getLogger`` that calls :py:func:`initLogging` if
    that wasn't explicitly called before.
    """
    logger = logging.getLogger(*args, **kwargs)
    return logger

def setOverrideLogLevel(lvl, silent=not config.OCRD_LOGGING_DEBUG):
    """
    Override the output log level of the handlers attached to the ``ocrd`` logger.

    Args:
        lvl (string): Log level name.
        silent (boolean): Whether to log the override call
    """
    if not _initialized_flag:
        initLogging(silent=silent)
    ocrd_logger = logging.getLogger('ocrd')

    if lvl is None:
        if not silent:
            print('[LOGGING] Reset log level override', file=sys.stderr)
        ocrd_logger.setLevel(logging.NOTSET)
    else:
        if not silent:
            print(f'[LOGGING] Overriding ocrd log level to {lvl}', file=sys.stderr)
        ocrd_logger.setLevel(lvl)

def get_logging_config_files():
    """
    Return a list of all ``ocrd_logging.conf`` files found in CWD, HOME or /etc.
    """
    CONFIG_PATHS = [
        Path.cwd(),
        Path.home(),
        Path('/etc'),
    ]
    return [f for f \
            in [p / 'ocrd_logging.conf' for p in CONFIG_PATHS] \
            if f.exists()]

def initLogging(builtin_only=False, force_reinit=False, silent=not config.OCRD_LOGGING_DEBUG):
    """
    Reset ``ocrd`` logger, read logging configuration if exists, otherwise use :py:meth:`logging.basicConfig`

    This is to be called by OCR-D/core only once, i.e.
        -  for the ``ocrd`` CLI
        -  for the processor wrapper methods

    Other processes that use OCR-D/core as a library can, but do not have to, use this functionality.

    Keyword Args:
        - builtin_only (bool): Whether to search for logging configuration
              on-disk (``False``) or only use the hard-coded config (``True``).
              For testing
        - force_reinit (bool): Whether to ignore the module-level ``_initialized_flag``.
              For testing only
        - silent (bool): Whether to log logging behavior by printing to stderr
    """
    global _initialized_flag
    if _initialized_flag and not force_reinit:
        return
    # disableLogging()

    # https://docs.python.org/3/library/logging.html#logging.disable
    # If logging.disable(logging.NOTSET) is called, it effectively removes this
    # overriding level, so that logging output again depends on the effective
    # levels of individual loggers.
    logging.disable(logging.NOTSET)

    # remove all handlers for the ocrd root loggers
    for logger_name in ROOT_OCRD_LOGGERS:
        for handler in logging.getLogger(logger_name).handlers[:]:
            logging.getLogger(logger_name).removeHandler(handler)

    config_file = None
    if not builtin_only:
        config_file = get_logging_config_files()
    if config_file:
        if len(config_file) > 1 and not silent:
            print(f"[LOGGING] Multiple logging configuration files found at {config_file}, using first one", file=sys.stderr)
        config_file = config_file[0]
        if not silent:
            print(f"[LOGGING] Picked up logging config at {config_file}", file=sys.stderr)
        logging.config.fileConfig(config_file)
    else:
        if not silent:
            print("[LOGGING] Initializing logging with built-in defaults", file=sys.stderr)
        # Default logging config
        ocrd_handler = logging.StreamHandler(stream=sys.stderr)
        ocrd_handler.setFormatter(logging.Formatter(fmt=LOG_FORMAT, datefmt=LOG_TIMEFMT))
        ocrd_handler.setLevel(logging.DEBUG)
        for logger_name in ROOT_OCRD_LOGGERS:
            logging.getLogger(logger_name).addHandler(ocrd_handler)
        for logger_name, logger_level in LOGGING_DEFAULTS.items():
            logging.getLogger(logger_name).setLevel(logger_level)
    _initialized_flag = True

def disableLogging(silent=not config.OCRD_LOGGING_DEBUG):
    """
    Disables all logging of the ``ocrd`` logger and descendants

    Keyword Args:
        - silent (bool, True): Whether to log logging behavior by printing to stderr
    """
    global _initialized_flag # pylint: disable=global-statement
    if _initialized_flag and not silent:
        print("[LOGGING] Disabling logging", file=sys.stderr)
    _initialized_flag = False
    # logging.basicConfig(level=logging.CRITICAL)
    # logging.disable(logging.ERROR)
<<<<<<< HEAD
    # remove all handlers for the ocrd logger
=======
    # remove all handlers for the 'ocrd.' and root logger
>>>>>>> 85bde157
    for logger_name in ROOT_OCRD_LOGGERS + ['']:
        for handler in logging.getLogger(logger_name).handlers[:]:
            logging.getLogger(logger_name).removeHandler(handler)
    for logger_name in LOGGING_DEFAULTS:
        logging.getLogger(logger_name).setLevel(logging.NOTSET)
    # Python default log level is WARNING
    logging.root.setLevel(logging.WARNING)

# Initializing stream handlers at module level
# would cause message output in all runtime contexts,
# including those which are already run for std output
# (--dump-json, --version, ocrd-tool, bashlib etc).
# So this needs to be an opt-in from the CLIs/decorators:
#initLogging()
# Also, we even have to block log output for libraries
# (like matplotlib/tensorflow) which set up logging
# themselves already:
disableLogging()<|MERGE_RESOLUTION|>--- conflicted
+++ resolved
@@ -209,11 +209,7 @@
     _initialized_flag = False
     # logging.basicConfig(level=logging.CRITICAL)
     # logging.disable(logging.ERROR)
-<<<<<<< HEAD
-    # remove all handlers for the ocrd logger
-=======
     # remove all handlers for the 'ocrd.' and root logger
->>>>>>> 85bde157
     for logger_name in ROOT_OCRD_LOGGERS + ['']:
         for handler in logging.getLogger(logger_name).handlers[:]:
             logging.getLogger(logger_name).removeHandler(handler)
