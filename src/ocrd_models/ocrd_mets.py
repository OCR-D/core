"""
API to METS
"""
from datetime import datetime
import re
<<<<<<< HEAD
import typing
from typing_extensions import Optional
from lxml import etree as ET
from warnings import warn
=======
from typing import Dict, Optional
>>>>>>> 88d74f0d

from ocrd_utils import (
    getLogger,
    generate_range,
    VERSION,
    REGEX_PREFIX,
    REGEX_FILE_ID
)

from ocrd_utils.config import config

from .constants import (
    NAMESPACES as NS,
    TAG_METS_AGENT,
    TAG_METS_DIV,
    TAG_METS_FILE,
    TAG_METS_FILEGRP,
    TAG_METS_FILESEC,
    TAG_METS_FPTR,
    TAG_METS_METSHDR,
    TAG_METS_STRUCTMAP,
    IDENTIFIER_PRIORITY,
    TAG_MODS_IDENTIFIER,
    METS_XML_EMPTY,
    METS_PAGE_DIV_ATTRIBUTE
)

from .ocrd_xml_base import OcrdXmlDocument, ET      # type: ignore
from .ocrd_file import OcrdFile
from .ocrd_agent import OcrdAgent

REGEX_PREFIX_LEN = len(REGEX_PREFIX)

class OcrdMets(OcrdXmlDocument):
    """
    API to a single METS file
    """
    _cache_flag : bool
    # Cache for the pages (mets:div)
    # The dictionary's Key: 'div.ID'
    # The dictionary's Value: a 'div' object at some memory location
    _page_cache : Dict[METS_PAGE_DIV_ATTRIBUTE, Dict[str, ET.Element]]
    # Cache for the files (mets:file) - two nested dictionaries
    # The outer dictionary's Key: 'fileGrp.USE'
    # The outer dictionary's Value: Inner dictionary
    # The inner dictionary's Key: 'file.ID'
    # The inner dictionary's Value: a 'file' object at some memory location
    _file_cache : Dict[str, Dict[str, ET.Element]]
    # Cache for the file pointers (mets:fptr) - two nested dictionaries
    # The outer dictionary's Key: 'div.ID'
    # The outer dictionary's Value: Inner dictionary
    # The inner dictionary's Key: 'fptr.FILEID'
    # The inner dictionary's Value: a 'fptr' object at some memory location
    _fptr_cache : Dict[str, Dict[str, ET.Element]]

    @staticmethod
    def empty_mets(now=None, cache_flag=False):
        """
        Create an empty METS file from bundled template.
        """
        if not now:
            now = datetime.now().isoformat()
        tpl = METS_XML_EMPTY
        tpl = tpl.replace('{{ VERSION }}', VERSION)
        tpl = tpl.replace('{{ NOW }}', '%s' % now)
        return OcrdMets(content=tpl.encode('utf-8'), cache_flag=cache_flag)

    def __init__(self, **kwargs):
        """
        """
        super(OcrdMets, self).__init__(**kwargs)

        # XXX If the environment variable OCRD_METS_CACHING is set to "true",
        # then enable caching, if "false", disable caching, overriding the
        # kwarg to the constructor
        if config.is_set('OCRD_METS_CACHING'):
            getLogger('ocrd.models.ocrd_mets').debug('METS Caching %s because OCRD_METS_CACHING is %s',
                    'enabled' if config.OCRD_METS_CACHING else 'disabled', config.raw_value('OCRD_METS_CACHING'))
            self._cache_flag = config.OCRD_METS_CACHING


        # If cache is enabled
        if self._cache_flag:
            self._initialize_caches()
            self._refresh_caches()

    def __str__(self):
        """
        String representation
        """
        return 'OcrdMets[cached=%s,fileGrps=%s,files=%s]' % (
        self._cache_flag, self.file_groups, list(self.find_files()))

    def _fill_caches(self):
        """
        Fills the caches with fileGrps and FileIDs
        """

        tree_root = self._tree.getroot()

        # Fill with files
        el_fileSec = tree_root.find("mets:fileSec", NS)
        if el_fileSec is None:
            return

        log = getLogger('ocrd.models.ocrd_mets._fill_caches-files')

        for el_fileGrp in el_fileSec.findall('mets:fileGrp', NS):
            fileGrp_use = el_fileGrp.get('USE')

            # Assign an empty dictionary that will hold the files of the added fileGrp
            self._file_cache[fileGrp_use] = {}

            for el_file in el_fileGrp:
                file_id = el_file.get('ID')
                self._file_cache[fileGrp_use].update({file_id: el_file})
                # log.info("File added to the cache: %s" % file_id)

        # Fill with pages
        el_div_list = tree_root.findall(".//mets:div[@TYPE='page']", NS)
        if len(el_div_list) == 0:
            return
        log = getLogger('ocrd.models.ocrd_mets._fill_caches-pages')

        for el_div in el_div_list:
            div_id = el_div.get('ID')
            log.debug("DIV_ID: %s" % el_div.get('ID'))

            for attr in METS_PAGE_DIV_ATTRIBUTE:
                self._page_cache[attr][str(el_div.get(attr.name))] = el_div

            # Assign an empty dictionary that will hold the fptr of the added page (div)
            self._fptr_cache[div_id] = {}

            # log.info("Page_id added to the cache: %s" % div_id)

            for el_fptr in el_div:
                self._fptr_cache[div_id].update({el_fptr.get('FILEID'): el_fptr})
                # log.info("Fptr added to the cache: %s" % el_fptr.get('FILEID'))

        # log.info("Len of page_cache: %s" % len(self._page_cache[METS_PAGE_DIV_ATTRIBUTE.ID]))
        # log.info("Len of fptr_cache: %s" % len(self._fptr_cache))

    def _initialize_caches(self):
        self._file_cache = {}
        # NOTE we can only guarantee uniqueness for @ID and @ORDER
        self._page_cache = {k : {} for k in METS_PAGE_DIV_ATTRIBUTE}
        self._fptr_cache = {}

    def _refresh_caches(self):
        if self._cache_flag:
            self._initialize_caches()

            # Note, if the empty_mets() function is used to instantiate OcrdMets
            # Then the cache is empty even after this operation
            self._fill_caches()

    @property
    def unique_identifier(self):
        """
        Get the unique identifier by looking through ``mods:identifier``
        See `specs <https://ocr-d.de/en/spec/mets#unique-id-for-the-document-processed>`_ for details.
        """
        for t in IDENTIFIER_PRIORITY:
            found = self._tree.getroot().find('.//mods:identifier[@type="%s"]' % t, NS)
            if found is not None:
                return found.text

    @unique_identifier.setter
    def unique_identifier(self, purl):
        """
        Set the unique identifier by looking through ``mods:identifier``
        See `specs <https://ocr-d.de/en/spec/mets#unique-id-for-the-document-processed>`_ for details.
        """
        id_el = None
        for t in IDENTIFIER_PRIORITY:
            id_el = self._tree.getroot().find('.//mods:identifier[@type="%s"]' % t, NS)
            if id_el is not None:
                break
        if id_el is None:
            mods = self._tree.getroot().find('.//mods:mods', NS)
            assert mods is not None
            id_el = ET.SubElement(mods, TAG_MODS_IDENTIFIER)
            id_el.set('type', 'purl')
        id_el.text = purl

    @property
    def agents(self):
        """
        List all :py:class:`ocrd_models.ocrd_agent.OcrdAgent`s
        """
        return [OcrdAgent(el_agent) for el_agent in self._tree.getroot().findall('mets:metsHdr/mets:agent', NS)]

    def add_agent(self, *args, **kwargs):
        """
        Add an :py:class:`ocrd_models.ocrd_agent.OcrdAgent` to the list of agents in the ``metsHdr``.
        """
        el_metsHdr = self._tree.getroot().find('.//mets:metsHdr', NS)
        if el_metsHdr is None:
            el_metsHdr = ET.Element(TAG_METS_METSHDR)
            self._tree.getroot().insert(0, el_metsHdr)
        #  assert(el_metsHdr is not None)
        el_agent = ET.Element(TAG_METS_AGENT)
        try:
            el_agent_last = next(el_metsHdr.iterchildren(tag=TAG_METS_AGENT, reversed=True))
            el_agent_last.addnext(el_agent)
        except StopIteration:
            el_metsHdr.insert(0, el_agent)
        return OcrdAgent(el_agent, *args, **kwargs)

    @property
    def file_groups(self):
        """
        List the `@USE` of all `mets:fileGrp` entries.
        """

        # WARNING: Actually we cannot return strings in place of elements!
        if self._cache_flag:
            return list(self._file_cache.keys())

        return [el.get('USE') for el in self._tree.getroot().findall('.//mets:fileGrp', NS)]

    def find_all_files(self, *args, **kwargs):
        """
        Like :py:meth:`find_files` but return a list of all results.
        Equivalent to ``list(self.find_files(...))``
        """
        return list(self.find_files(*args, **kwargs))

    # pylint: disable=multiple-statements
    def find_files(
        self,
        ID=None,
        fileGrp=None,
        pageId=None,
        mimetype=None,
        url=None,
        local_filename : Optional[str] = None,
        local_only=False,
        include_fileGrp=None,
        exclude_fileGrp=None,
    ):
        """
        Search ``mets:file`` entries in this METS document and yield results.
        The :py:attr:`ID`, :py:attr:`pageId`, :py:attr:`fileGrp`,
        :py:attr:`url` and :py:attr:`mimetype` parameters can each be either a
        literal string, or a regular expression if the string starts with
        ``//`` (double slash).
        If it is a regex, the leading ``//`` is removed and candidates are matched
        against the regex with `re.fullmatch`. If it is a literal string, comparison
        is done with string equality.
        The :py:attr:`pageId` parameter supports the numeric range operator ``..``. For
        example, to find all files in pages ``PHYS_0001`` to ``PHYS_0003``,
        ``PHYS_0001..PHYS_0003`` will be expanded to ``PHYS_0001,PHYS_0002,PHYS_0003``.
        Keyword Args:
            ID (string) : ``@ID`` of the ``mets:file``
            fileGrp (string) : ``@USE`` of the ``mets:fileGrp`` to list files of
            pageId (string) : ``@ID`` of the corresponding physical ``mets:structMap`` entry (physical page)
            url (string) : ``@xlink:href`` remote/original URL of ``mets:Flocat`` of ``mets:file``
            local_filename (string) : ``@xlink:href`` local/cached filename of ``mets:Flocat`` of ``mets:file``
            mimetype (string) : ``@MIMETYPE`` of ``mets:file``
            local (boolean) : Whether to restrict results to local files in the filesystem
            include_fileGrp (list[str]) : Whitelist of allowd file groups 
            exclude_fileGrp (list[str]) : Blacklist of disallowd file groups 
        Yields:
            :py:class:`ocrd_models:ocrd_file:OcrdFile` instantiations
        """
        pageId_list = []
        if pageId:
            # returns divs instead of strings of ids
            physical_pages = self.get_physical_pages(for_pageIds=pageId, return_divs=True)
            for div in physical_pages:
                if self._cache_flag:
                    pageId_list += self._fptr_cache[div.get('ID')]
                else:
                    pageId_list += [fptr.get('FILEID') for fptr in div.findall('mets:fptr', NS)]

        if ID and ID.startswith(REGEX_PREFIX):
            ID = re.compile(ID[REGEX_PREFIX_LEN:])
        if fileGrp and fileGrp.startswith(REGEX_PREFIX):
            fileGrp = re.compile(fileGrp[REGEX_PREFIX_LEN:])
        if mimetype and mimetype.startswith(REGEX_PREFIX):
            mimetype = re.compile(mimetype[REGEX_PREFIX_LEN:])
        if url and url.startswith(REGEX_PREFIX):
            url = re.compile(url[REGEX_PREFIX_LEN:])

        candidates = []
        if self._cache_flag:
            if fileGrp:
                if isinstance(fileGrp, str):
                    candidates += self._file_cache.get(fileGrp, {}).values()
                else:
                    candidates = [x for fileGrp_needle, el_file_list in self._file_cache.items() if
                                  fileGrp.match(fileGrp_needle) for x in el_file_list.values()]
            else:
                candidates = [el_file for id_to_file in self._file_cache.values() for el_file in id_to_file.values()]
        else:
            candidates = self._tree.getroot().xpath('//mets:file', namespaces=NS)

        for cand in candidates:
            if ID:
                if isinstance(ID, str):
                    if not ID == cand.get('ID'): continue
                else:
                    if not ID.fullmatch(cand.get('ID')): continue

            if pageId is not None and cand.get('ID') not in pageId_list:
                continue

            if not self._cache_flag and fileGrp:
                if isinstance(fileGrp, str):
                    if cand.getparent().get('USE') != fileGrp: continue
                else:
                    if not fileGrp.fullmatch(cand.getparent().get('USE')): continue

            if mimetype:
                if isinstance(mimetype, str):
                    if cand.get('MIMETYPE') != mimetype: continue
                else:
                    if not mimetype.fullmatch(cand.get('MIMETYPE') or ''): continue

            if url:
                cand_locat = cand.find('mets:FLocat[@LOCTYPE="URL"]', namespaces=NS)
                if cand_locat is None:
                    continue
                cand_url = cand_locat.get('{%s}href' % NS['xlink'])
                if isinstance(url, str):
                    if cand_url != url: continue
                else:
                    if not url.fullmatch(cand_url): continue

            if local_filename:
                cand_locat = cand.find('mets:FLocat[@LOCTYPE="OTHER"][@OTHERLOCTYPE="FILE"]', namespaces=NS)
                if cand_locat is None:
                    continue
                cand_local_filename = cand_locat.get('{%s}href' % NS['xlink'])
                if isinstance(local_filename, str):
                    if cand_local_filename != local_filename: continue
                else:
                    if not local_filename.fullmatch(cand_local_filename): continue

            if local_only:
                # deprecation_warning("'local_only' is deprecated, use 'local_filename=\"//.+\"' instead")
                is_local = cand.find('mets:FLocat[@LOCTYPE="OTHER"][@OTHERLOCTYPE="FILE"][@xlink:href]', namespaces=NS)
                if is_local is None:
                    continue

            ret = OcrdFile(cand, mets=self)

            # XXX include_fileGrp is redundant to fileGrp but for completeness
            if exclude_fileGrp and ret.fileGrp in exclude_fileGrp:
                continue
            if include_fileGrp and ret.fileGrp not in include_fileGrp:
                continue

            yield ret

    def add_file_group(self, fileGrp):
        """
        Add a new ``mets:fileGrp``.
        Arguments:
            fileGrp (string): ``@USE`` of the new ``mets:fileGrp``.
        """
        if ',' in fileGrp:
            raise ValueError('fileGrp must not contain commas')
        el_fileSec = self._tree.getroot().find('mets:fileSec', NS)
        if el_fileSec is None:
            el_fileSec = ET.SubElement(self._tree.getroot(), TAG_METS_FILESEC)
        el_fileGrp = el_fileSec.find('mets:fileGrp[@USE="%s"]' % fileGrp, NS)
        if el_fileGrp is None:
            el_fileGrp = ET.SubElement(el_fileSec, TAG_METS_FILEGRP)
            el_fileGrp.set('USE', fileGrp)

            if self._cache_flag:
                # Assign an empty dictionary that will hold the files of the added fileGrp
                self._file_cache[fileGrp] = {}

        return el_fileGrp

    def rename_file_group(self, old, new):
        """
        Rename a ``mets:fileGrp`` by changing the ``@USE`` from :py:attr:`old` to :py:attr:`new`.
        """
        el_fileGrp = self._tree.getroot().find('mets:fileSec/mets:fileGrp[@USE="%s"]' % old, NS)
        if el_fileGrp is None:
            raise FileNotFoundError("No such fileGrp '%s'" % old)
        el_fileGrp.set('USE', new)

        if self._cache_flag:
            self._file_cache[new] = self._file_cache.pop(old)

    def remove_file_group(self, USE, recursive=False, force=False):
        """
        Remove a ``mets:fileGrp`` (single fixed ``@USE`` or multiple regex ``@USE``)
        Arguments:
            USE (string): ``@USE`` of the ``mets:fileGrp`` to delete. Can be a regex if prefixed with ``//``
            recursive (boolean): Whether to recursively delete each ``mets:file`` in the group
            force (boolean): Do not raise an exception if ``mets:fileGrp`` does not exist
        """
        log = getLogger('ocrd.models.ocrd_mets.remove_file_group')
        el_fileSec = self._tree.getroot().find('mets:fileSec', NS)
        if el_fileSec is None:
            raise Exception("No fileSec!")
        if isinstance(USE, str):
            if USE.startswith(REGEX_PREFIX):
                use = re.compile(USE[REGEX_PREFIX_LEN:])
                for cand in el_fileSec.findall('mets:fileGrp', NS):
                    if use.fullmatch(cand.get('USE')):
                        self.remove_file_group(cand, recursive=recursive)
                return
            else:
                el_fileGrp = el_fileSec.find('mets:fileGrp[@USE="%s"]' % USE, NS)
        else:
            el_fileGrp = USE
        if el_fileGrp is None:  # pylint: disable=len-as-condition
            msg = "No such fileGrp: %s" % USE
            if force:
                log.warning(msg)
                return
            raise Exception(msg)

        # The cache should also be used here
        if self._cache_flag:
            files = self._file_cache.get(el_fileGrp.get('USE'), {}).values()
        else:
            files = el_fileGrp.findall('mets:file', NS)

        if files:
            if not recursive:
                raise Exception("fileGrp %s is not empty and recursive wasn't set" % USE)
            for f in list(files):
                self.remove_one_file(ID=f.get('ID'), fileGrp=f.getparent().get('USE'))

        if self._cache_flag:
            # Note: Since the files inside the group are removed
            # with the 'remove_one_file' method above, 
            # we should not take care of that again.
            # We just remove the fileGrp.
            del self._file_cache[el_fileGrp.get('USE')]

        el_fileGrp.getparent().remove(el_fileGrp)

    def add_file(self, fileGrp, mimetype=None, url=None, ID=None, pageId=None, force=False, local_filename=None,
                 ignore=False, **kwargs):
        """
        Instantiate and add a new :py:class:`ocrd_models.ocrd_file.OcrdFile`.
        Arguments:
            fileGrp (string): ``@USE`` of ``mets:fileGrp`` to add to
        Keyword Args:
            mimetype (string): ``@MIMETYPE`` of the ``mets:file`` to use
            url (string): ``@xlink:href`` (URL or path) of the ``mets:file`` to use
            ID (string): ``@ID`` of the ``mets:file`` to use
            pageId (string): ``@ID`` in the physical ``mets:structMap`` to link to
            force (boolean): Whether to add the file even if a ``mets:file`` with the same ``@ID`` already exists.
            ignore (boolean): Do not look for existing files at all. Shift responsibility for preventing errors from duplicate ID to the user.
            local_filename (string):
        """
        if not ID:
            raise ValueError("Must set ID of the mets:file")
        if not fileGrp:
            raise ValueError("Must set fileGrp of the mets:file")
        if not REGEX_FILE_ID.fullmatch(ID):
            raise ValueError("Invalid syntax for mets:file/@ID %s (not an xs:ID)" % ID)
        if not REGEX_FILE_ID.fullmatch(fileGrp):
            raise ValueError("Invalid syntax for mets:fileGrp/@USE %s (not an xs:ID)" % fileGrp)

        el_fileGrp = self.add_file_group(fileGrp)
        if not ignore:
            mets_file = next(self.find_files(ID=ID, fileGrp=fileGrp), None)
            if mets_file:
                if mets_file.fileGrp == fileGrp and \
                        mets_file.pageId == pageId and \
                        mets_file.mimetype == mimetype:
                    if not force:
                        raise FileExistsError(
                            f"A file with ID=={ID} already exists {mets_file} and neither force nor ignore are set")
                    self.remove_file(ID=ID, fileGrp=fileGrp)
                else:
                    raise FileExistsError(
                        f"A file with ID=={ID} already exists {mets_file} but unrelated - cannot mitigate")

        # To get rid of Python's FutureWarning - checking if v is not None
        kwargs = {k: v for k, v in locals().items() if
                  k in ['url', 'ID', 'mimetype', 'pageId', 'local_filename'] and v is not None}
        # This separation is needed to reuse the same el_mets_file element in the caching if block
        el_mets_file = ET.SubElement(el_fileGrp, TAG_METS_FILE)
        # The caching of the physical page is done in the OcrdFile constructor
        mets_file = OcrdFile(el_mets_file, mets=self, **kwargs)

        if self._cache_flag:
            # Add the file to the file cache
            self._file_cache[fileGrp].update({ID: el_mets_file})

        return mets_file

    def remove_file(self, *args, **kwargs):
        """
        Delete each ``ocrd:file`` matching the query. Same arguments as :py:meth:`find_files`
        """
        files = list(self.find_files(*args, **kwargs))
        if files:
            for f in files:
                self.remove_one_file(f)
            if len(files) > 1:
                return files
            else:
                return files[0]  # for backwards-compatibility
        if any(1 for kwarg in kwargs
               if isinstance(kwarg, str) and kwarg.startswith(REGEX_PREFIX)):
            # allow empty results if filter criteria involve a regex
            return []
        raise FileNotFoundError("File not found: %s %s" % (args, kwargs))

    def remove_one_file(self, ID, fileGrp=None):
        """
        Delete an existing :py:class:`ocrd_models.ocrd_file.OcrdFile`.
        Arguments:
            ID (string|OcrdFile): ``@ID`` of the ``mets:file`` to delete  Can also be an :py:class:`ocrd_models.ocrd_file.OcrdFile` to avoid search via ``ID``.
            fileGrp (string): ``@USE`` of the ``mets:fileGrp`` containing the ``mets:file``. Used only for optimization.
        Returns:
            The old :py:class:`ocrd_models.ocrd_file.OcrdFile` reference.
        """
        log = getLogger('ocrd.models.ocrd_mets.remove_one_file')
        log.debug("remove_one_file(%s %s)" % (ID, fileGrp))
        if isinstance(ID, OcrdFile):
            ocrd_file = ID
            ID = ocrd_file.ID
        else:
            ocrd_file = next(self.find_files(ID=ID, fileGrp=fileGrp), None)

        if not ocrd_file:
            raise FileNotFoundError("File not found: %s (fileGr=%s)" % (ID, fileGrp))

        # Delete the physical page ref
        fptrs = []
        if self._cache_flag:
            for page in self._fptr_cache.keys():
                if ID in self._fptr_cache[page]:
                    fptrs.append(self._fptr_cache[page][ID])
        else:
            fptrs = self._tree.getroot().findall('.//mets:fptr[@FILEID="%s"]' % ID, namespaces=NS)

        # Delete the physical page ref
        for fptr in fptrs:
            log.debug("Delete fptr element %s for page '%s'", fptr, ID)
            page_div = fptr.getparent()
            page_div.remove(fptr)
            # Remove the fptr from the cache as well
            if self._cache_flag:
                del self._fptr_cache[page_div.get('ID')][ID]
            # delete empty pages
            if not list(page_div):
                log.debug("Delete empty page %s", page_div)
                page_div.getparent().remove(page_div)
                # Delete the empty pages from caches as well
                if self._cache_flag:
                    for attr in METS_PAGE_DIV_ATTRIBUTE:
                        if attr.name in page_div.attrib:
                            del self._page_cache[attr][page_div.attrib[attr.name]]

        # Delete the file reference from the cache
        if self._cache_flag:
            parent_use = ocrd_file._el.getparent().get('USE')
            del self._file_cache[parent_use][ocrd_file.ID]

        # Delete the file reference
        # pylint: disable=protected-access
        ocrd_file._el.getparent().remove(ocrd_file._el)

        return ocrd_file

    @property
    def physical_pages(self):
        """
        List all page IDs (the ``@ID`` of each physical ``mets:structMap`` ``mets:div``)
        """
        if self._cache_flag:
            return list(self._page_cache[METS_PAGE_DIV_ATTRIBUTE.ID].keys())

        return [str(x) for x in self._tree.getroot().xpath(
            'mets:structMap[@TYPE="PHYSICAL"]/mets:div[@TYPE="physSequence"]/mets:div[@TYPE="page"]/@ID',
            namespaces=NS)]

    def get_physical_pages(self, for_fileIds : Optional[str] = None, for_pageIds : Optional[str] = None, return_divs : bool = False):
        """
        List all page IDs (the ``@ID`` of each physical ``mets:structMap`` ``mets:div``),
        optionally for a subset of ``mets:file`` ``@ID`` :py:attr:`for_fileIds`,
        or for a subset selector expression (comma-separated, range, and/or regex) :py:attr:`for_pageIds`.
        If return_divs is set, returns div memory objects instead of strings of ids
        """
        if for_fileIds is None and for_pageIds is None:
            return self.physical_pages
        # log = getLogger('ocrd.models.ocrd_mets.get_physical_pages')
        if for_pageIds is not None:
            ret = []
            page_attr_patterns = []
            page_attr_patterns_raw = re.split(r',', for_pageIds)
            for pageId_token in page_attr_patterns_raw:
                if pageId_token.startswith(REGEX_PREFIX):
                    page_attr_patterns.append((None, re.compile(pageId_token[REGEX_PREFIX_LEN:])))
                elif '..' in pageId_token:
                    val_range = generate_range(*pageId_token.split('..', 1))
                    page_attr_patterns.append(val_range)
                else:
                    page_attr_patterns.append(pageId_token)
            if not page_attr_patterns:
                return []
            range_patterns_first_last = [(x[0], x[-1]) if isinstance(x, list) else None for x in page_attr_patterns]
            page_attr_patterns_copy = list(page_attr_patterns)
            if self._cache_flag:
                for pat in page_attr_patterns:
                    try:
                        attr : METS_PAGE_DIV_ATTRIBUTE
                        if isinstance(pat, str):
                            attr = next(a for a in list(METS_PAGE_DIV_ATTRIBUTE) if pat in self._page_cache[a])
                            cache_keys = [pat]
                        elif isinstance(pat, list):
                            attr = next(a for a in list(METS_PAGE_DIV_ATTRIBUTE) if any(x in self._page_cache[a] for x in pat))
                            cache_keys = [v for v in pat if v in self._page_cache[attr]]
                            for k in cache_keys:
                                pat.remove(k)
                        elif isinstance(pat, tuple):
                            _, re_pat = pat
                            attr = next(a for a in list(METS_PAGE_DIV_ATTRIBUTE) for v in self._page_cache[a] if re_pat.fullmatch(v))
                            cache_keys = [v for v in self._page_cache[attr] if re_pat.fullmatch(v)]
                        else:
                            raise ValueError
                        if return_divs:
                            ret += [self._page_cache[attr][v] for v in cache_keys]
                        else:
                            ret += [self._page_cache[attr][v].get('ID') for v in cache_keys]
                    except StopIteration:
                        raise ValueError(f"{pat} matches none of the keys of any of the _page_caches.")
            else:
                page_attr_patterns_matched = []
                for page in self._tree.getroot().xpath(
                        'mets:structMap[@TYPE="PHYSICAL"]/mets:div[@TYPE="physSequence"]/mets:div[@TYPE="page"]',
                        namespaces=NS):
                    patterns_exhausted = []
                    for pat_idx, pat in enumerate(page_attr_patterns):
                        try:
                            if isinstance(pat, str):
                                attr = next(a for a in list(METS_PAGE_DIV_ATTRIBUTE) if pat == page.get(a.name))
                                ret.append(page if return_divs else page.get('ID'))
                                patterns_exhausted.append(pat)
                            elif isinstance(pat, list):
                                if not isinstance(pat[0], METS_PAGE_DIV_ATTRIBUTE):
                                    pat.insert(0, next(a for a in list(METS_PAGE_DIV_ATTRIBUTE) if any(x == page.get(a.name) for x in pat)))
                                attr_val = page.get(pat[0].name)
                                if attr_val in pat:
                                    pat.remove(attr_val)
                                    ret.append(page if return_divs else page.get('ID'))
                                if len(pat) == 1:
                                    patterns_exhausted.append(pat)
                            elif isinstance(pat, tuple):
                                attr, re_pat = pat
                                if not attr:
                                    attr = next(a for a in list(METS_PAGE_DIV_ATTRIBUTE) if re_pat.fullmatch(page.get(a.name) or ''))
                                    page_attr_patterns[pat_idx] = (attr, re_pat)
                                if re_pat.fullmatch(page.get(attr.name) or ''):
                                    ret.append(page if return_divs else page.get('ID'))
                            else:
                                raise ValueError
                            page_attr_patterns_matched.append(pat)
                        except StopIteration:
                            continue
                    for p in patterns_exhausted:
                        page_attr_patterns.remove(p)
                unmatched = [x for x in page_attr_patterns_copy if x not in page_attr_patterns_matched]
                if unmatched:
                    raise ValueError(f"Patterns {unmatched} match none of the pages")

            ranges_without_start_match = []
            ranges_without_last_match = []
            for idx, pat in enumerate(page_attr_patterns_copy):
                if isinstance(pat, list):
                    start, last = range_patterns_first_last[idx]
                    if start in pat:
                        print(pat, start, last)
                        ranges_without_start_match.append(page_attr_patterns_raw[idx])
                    # if last in pat:
                    #     ranges_without_last_match.append(page_attr_patterns_raw[idx])
            if ranges_without_start_match:
                raise ValueError(f"Start of range patterns {ranges_without_start_match} not matched - invalid range")
            # if ranges_without_last_match:
            #     raise ValueError(f"End of range patterns {ranges_without_last_match} not matched - invalid range")
            return ret

        assert for_fileIds # at this point we know for_fileIds is set, assert to convince pyright
        ret = [None] * len(for_fileIds)
        if self._cache_flag:
            for pageId in self._fptr_cache.keys():
                for fptr in self._fptr_cache[pageId].keys():
                    if fptr in for_fileIds:
                        index = for_fileIds.index(fptr)
                        if return_divs:
                            ret[index] = self._page_cache[METS_PAGE_DIV_ATTRIBUTE.ID][pageId]
                        else:
                            ret[index] = pageId
        else:
            for page in self._tree.getroot().xpath(
                    'mets:structMap[@TYPE="PHYSICAL"]/mets:div[@TYPE="physSequence"]/mets:div[@TYPE="page"]',
                    namespaces=NS):
                for fptr in page.findall('mets:fptr', NS):
                    if fptr.get('FILEID') in for_fileIds:
                        index = for_fileIds.index(fptr.get('FILEID'))
                        if return_divs:
                            ret[index] = page
                        else:
                            ret[index] = page.get('ID')
        return ret

    def set_physical_page_for_file(self, pageId, ocrd_file, order=None, orderlabel=None):
        """
        Set the physical page ID (``@ID`` of the physical ``mets:structMap`` ``mets:div`` entry)
        corresponding to the ``mets:file`` :py:attr:`ocrd_file`, creating all structures if necessary.
        Arguments:
            pageId (string): ``@ID`` of the physical ``mets:structMap`` entry to use
            ocrd_file (object): existing :py:class:`ocrd_models.ocrd_file.OcrdFile` object
        Keyword Args:
            order (string): ``@ORDER`` to use
            orderlabel (string): ``@ORDERLABEL`` to use
        """

        # delete any page mapping for this file.ID
        candidates = []
        if self._cache_flag:
            for page_id in self._fptr_cache.keys():
                if ocrd_file.ID in self._fptr_cache[page_id].keys():
                    if self._fptr_cache[page_id][ocrd_file.ID] is not None:
                        candidates.append(self._fptr_cache[page_id][ocrd_file.ID])
        else:
            candidates = self._tree.getroot().findall(
                'mets:structMap[@TYPE="PHYSICAL"]/mets:div[@TYPE="physSequence"]/mets:div[@TYPE="page"]/mets:fptr[@FILEID="%s"]' %
                ocrd_file.ID, namespaces=NS)

        for el_fptr in candidates:
            if self._cache_flag:
                del self._fptr_cache[el_fptr.getparent().get('ID')][ocrd_file.ID]
            el_fptr.getparent().remove(el_fptr)

        # find/construct as necessary
        el_structmap = self._tree.getroot().find('mets:structMap[@TYPE="PHYSICAL"]', NS)
        if el_structmap is None:
            el_structmap = ET.SubElement(self._tree.getroot(), TAG_METS_STRUCTMAP)
            el_structmap.set('TYPE', 'PHYSICAL')
        el_seqdiv = el_structmap.find('mets:div[@TYPE="physSequence"]', NS)
        if el_seqdiv is None:
            el_seqdiv = ET.SubElement(el_structmap, TAG_METS_DIV)
            el_seqdiv.set('TYPE', 'physSequence')

        el_pagediv = None
        if self._cache_flag:
            if pageId in self._page_cache:
                el_pagediv = self._page_cache[METS_PAGE_DIV_ATTRIBUTE.ID][pageId]
        else:
            el_pagediv = el_seqdiv.find('mets:div[@ID="%s"]' % pageId, NS)

        if el_pagediv is None:
            el_pagediv = ET.SubElement(el_seqdiv, TAG_METS_DIV)
            el_pagediv.set('TYPE', 'page')
            el_pagediv.set('ID', pageId)
            if order:
                el_pagediv.set('ORDER', order)
            if orderlabel:
                el_pagediv.set('ORDERLABEL', orderlabel)
            if self._cache_flag:
                # Create a new entry in the page cache
                self._page_cache[METS_PAGE_DIV_ATTRIBUTE.ID][pageId] = el_pagediv
                # Create a new entry in the fptr cache and 
                # assign an empty dictionary to hold the fileids
                self._fptr_cache[pageId] = {}

        el_fptr = ET.SubElement(el_pagediv, TAG_METS_FPTR)
        el_fptr.set('FILEID', ocrd_file.ID)

        if self._cache_flag:
            # Assign the ocrd fileID to the pageId in the cache
            self._fptr_cache[el_pagediv.get('ID')].update({ocrd_file.ID: el_fptr})

    def update_physical_page_attributes(self, page_id, **kwargs):
        invalid_keys = list(k for k in kwargs.keys() if k not in METS_PAGE_DIV_ATTRIBUTE.names())
        if invalid_keys:
            raise ValueError(f"Invalid attribute {invalid_keys}. Allowed values: {METS_PAGE_DIV_ATTRIBUTE.names()}")

        page_div = self.get_physical_pages(for_pageIds=page_id, return_divs=True)
        if not page_div:
            raise ValueError(f"Could not find mets:div[@ID=={page_id}]")
        page_div = page_div[0]

        for k, v in kwargs.items():
            if not v:
                page_div.attrib.pop(k)
            else:
                page_div.attrib[k] = v

    def get_physical_page_for_file(self, ocrd_file):
        """
        Get the physical page ID (``@ID`` of the physical ``mets:structMap`` ``mets:div`` entry)
        corresponding to the ``mets:file`` :py:attr:`ocrd_file`.
        """
        ret = []
        if self._cache_flag:
            for pageId in self._fptr_cache.keys():
                if ocrd_file.ID in self._fptr_cache[pageId].keys():
                    ret.append(self._page_cache[METS_PAGE_DIV_ATTRIBUTE.ID][pageId].get('ID'))
        else:
            ret = self._tree.getroot().xpath(
                '/mets:mets/mets:structMap[@TYPE="PHYSICAL"]/mets:div[@TYPE="physSequence"]/mets:div[@TYPE="page"][./mets:fptr[@FILEID="%s"]]/@ID' %
                ocrd_file.ID, namespaces=NS)

        # To get rid of the python's FutureWarning
        if len(ret):
            return ret[0]

    def remove_physical_page(self, ID):
        """
        Delete page (physical ``mets:structMap`` ``mets:div`` entry ``@ID``) :py:attr:`ID`.
        """
        mets_div = None
        if self._cache_flag:
            if ID in self._page_cache[METS_PAGE_DIV_ATTRIBUTE.ID].keys():
                mets_div = [self._page_cache[METS_PAGE_DIV_ATTRIBUTE.ID][ID]]
        else:
            mets_div = self._tree.getroot().xpath(
                'mets:structMap[@TYPE="PHYSICAL"]/mets:div[@TYPE="physSequence"]/mets:div[@TYPE="page"][@ID="%s"]' % ID,
                namespaces=NS)
        if mets_div:
            mets_div_attrib = {** mets_div[0].attrib}
            mets_div[0].getparent().remove(mets_div[0])
            if self._cache_flag:
                for attr in METS_PAGE_DIV_ATTRIBUTE:
                    if attr.name in mets_div_attrib:
                        del self._page_cache[attr][mets_div_attrib[attr.name]]
                del self._fptr_cache[ID]

    def remove_physical_page_fptr(self, fileId):
        """
        Delete all ``mets:fptr[@FILEID = fileId]`` to ``mets:file[@ID == fileId]`` for :py:attr:`fileId` from all ``mets:div`` entries in the physical ``mets:structMap``.
        Returns:
            List of pageIds that mets:fptrs were deleted from
        """

        # Question: What is the reason to keep a list of mets_fptrs?
        # Do we have a situation in which the fileId is same for different pageIds ?
        # From the examples I have seen inside 'assets' that is not the case
        # and the mets_fptrs list will always contain a single element.
        # If that's the case then we do not need to iterate 2 loops, just one.
        mets_fptrs = []
        if self._cache_flag:
            for page_id in self._fptr_cache.keys():
                if fileId in self._fptr_cache[page_id].keys():
                    mets_fptrs.append(self._fptr_cache[page_id][fileId])
        else:
            mets_fptrs = self._tree.getroot().xpath(
                'mets:structMap[@TYPE="PHYSICAL"]/mets:div[@TYPE="physSequence"]/mets:div[@TYPE="page"]/mets:fptr[@FILEID="%s"]' % fileId,
                namespaces=NS)
        ret = []
        for mets_fptr in mets_fptrs:
            mets_div = mets_fptr.getparent()
            ret.append(mets_div.get('ID'))
            if self._cache_flag:
                del self._fptr_cache[mets_div.get('ID')][mets_fptr.get('FILEID')]
            mets_div.remove(mets_fptr)
        return ret

    @property
    def physical_pages_labels(self):
        """
        Map all page IDs (the ``@ID`` of each physical ``mets:structMap`` ``mets:div``) to their
        ``@ORDER``, ``@ORDERLABEL`` and ``@LABEL`` attributes, if any.
        """
        divs = self._tree.getroot().xpath(
            'mets:structMap[@TYPE="PHYSICAL"]/mets:div[@TYPE="physSequence"]/mets:div[@TYPE="page"]',
            namespaces=NS)
        return {div.get('ID'): (div.get('ORDER', None), div.get('ORDERLABEL', None), div.get('LABEL', None))
                for div in divs}

    def merge(self, other_mets, force=False, fileGrp_mapping=None, fileId_mapping=None, pageId_mapping=None,
              after_add_cb=None, **kwargs):
        """
        Add all files from other_mets.
        Accepts the same kwargs as :py:func:`find_files`
        Keyword Args:
            force (boolean): Whether to :py:meth:`add_file`s with force (overwriting existing ``mets:file``s)
            fileGrp_mapping (dict): Map :py:attr:`other_mets` fileGrp to fileGrp in this METS
            fileId_mapping (dict): Map :py:attr:`other_mets` file ID to file ID in this METS
            pageId_mapping (dict): Map :py:attr:`other_mets` page ID to page ID in this METS
            after_add_cb (function): Callback received after file is added to the METS
        """
        if not fileGrp_mapping:
            fileGrp_mapping = {}
        if not fileId_mapping:
            fileId_mapping = {}
        if not pageId_mapping:
            pageId_mapping = {}
        for f_src in other_mets.find_files(**kwargs):
            f_dest = self.add_file(
                fileGrp_mapping.get(f_src.fileGrp, f_src.fileGrp),
                mimetype=f_src.mimetype,
                url=f_src.url,
                local_filename=f_src.local_filename,
                ID=fileId_mapping.get(f_src.ID, f_src.ID),
                pageId=pageId_mapping.get(f_src.pageId, f_src.pageId),
                force=force)
            # FIXME: merge metsHdr, amdSec, dmdSec as well
            # FIXME: merge structMap logical and structLink as well
            if after_add_cb:
                after_add_cb(f_dest)
<|MERGE_RESOLUTION|>--- conflicted
+++ resolved
@@ -3,14 +3,8 @@
 """
 from datetime import datetime
 import re
-<<<<<<< HEAD
-import typing
-from typing_extensions import Optional
 from lxml import etree as ET
-from warnings import warn
-=======
 from typing import Dict, Optional
->>>>>>> 88d74f0d
 
 from ocrd_utils import (
     getLogger,
@@ -52,19 +46,19 @@
     # Cache for the pages (mets:div)
     # The dictionary's Key: 'div.ID'
     # The dictionary's Value: a 'div' object at some memory location
-    _page_cache : Dict[METS_PAGE_DIV_ATTRIBUTE, Dict[str, ET.Element]]
+    _page_cache : Dict[METS_PAGE_DIV_ATTRIBUTE, Dict[str, ET._Element]]
     # Cache for the files (mets:file) - two nested dictionaries
     # The outer dictionary's Key: 'fileGrp.USE'
     # The outer dictionary's Value: Inner dictionary
     # The inner dictionary's Key: 'file.ID'
     # The inner dictionary's Value: a 'file' object at some memory location
-    _file_cache : Dict[str, Dict[str, ET.Element]]
+    _file_cache : Dict[str, Dict[str, ET._Element]]
     # Cache for the file pointers (mets:fptr) - two nested dictionaries
     # The outer dictionary's Key: 'div.ID'
     # The outer dictionary's Value: Inner dictionary
     # The inner dictionary's Key: 'fptr.FILEID'
     # The inner dictionary's Value: a 'fptr' object at some memory location
-    _fptr_cache : Dict[str, Dict[str, ET.Element]]
+    _fptr_cache : Dict[str, Dict[str, ET._Element]]
 
     @staticmethod
     def empty_mets(now=None, cache_flag=False):
