# OCR-D/core

> Python modules implementing [OCR-D specs](https://github.com/OCR-D/spec) and related tools

[![image](https://img.shields.io/pypi/v/ocrd.svg)](https://pypi.org/project/ocrd/)
[![image](https://travis-ci.org/OCR-D/core.svg?branch=master)](https://travis-ci.org/OCR-D/core)
[![image](https://circleci.com/gh/OCR-D/core.svg?style=svg)](https://circleci.com/gh/OCR-D/core)
[![image](https://scrutinizer-ci.com/g/OCR-D/core/badges/build.png?b=master)](https://scrutinizer-ci.com/g/OCR-D/core)
[![Docker Automated build](https://img.shields.io/docker/automated/ocrd/core.svg)](https://hub.docker.com/r/ocrd/core/tags/)
[![image](https://codecov.io/gh/OCR-D/core/branch/master/graph/badge.svg)](https://codecov.io/gh/OCR-D/core)
[![image](https://scrutinizer-ci.com/g/OCR-D/core/badges/quality-score.png?b=master)](https://scrutinizer-ci.com/g/OCR-D/core)

[![Gitter chat](https://badges.gitter.im/gitterHQ/gitter.png)](https://gitter.im/OCR-D/Lobby)


<!-- BEGIN-MARKDOWN-TOC -->
* [Introduction](#introduction)
* [Installation](#installation)
* [Command line tools](#command-line-tools)
	* [`ocrd` CLI](#ocrd-cli)
	* [`ocrd-dummy` CLI](#ocrd-dummy-cli)
* [Configuration](#configuration)
* [Packages](#packages)
	* [ocrd_utils](#ocrd_utils)
	* [ocrd_models](#ocrd_models)
	* [ocrd_modelfactory](#ocrd_modelfactory)
	* [ocrd_validators](#ocrd_validators)
	* [ocrd](#ocrd)
* [bash library](#bash-library)
	* [bashlib API](#bashlib-api)
	* [`ocrd__raise`](#ocrd__raise)
	* [`ocrd__log`](#ocrd__log)
	* [`ocrd__minversion`](#ocrd__minversion)
	* [`ocrd__dumpjson`](#ocrd__dumpjson)
	* [`ocrd__usage`](#ocrd__usage)
	* [`ocrd__parse_argv`](#ocrd__parse_argv)
* [Testing](#testing)
* [See Also](#see-also)

<!-- END-MARKDOWN-TOC -->

## Introduction

This repository contains the python packages that form the base for tools within the
[OCR-D ecosphere](https://github.com/topics/ocr-d).

All packages are also published to [PyPI](https://pypi.org/search/?q=ocrd).

## Installation

**NOTE** Unless you want to contribute to OCR-D/core, we recommend installation
as part of [ocrd_all](https://github.com/OCR-D/ocrd_all) which installs a
complete stack of OCR-D-related software.

The easiest way to install is via `pip`:

```sh
pip install ocrd

# or just the functionality you need, e.g.

pip install ocrd_modelfactory
```

All python software released by [OCR-D](https://github.com/OCR-D) requires Python 3.6 or higher.

**NOTE** Some OCR-D-Tools (or even test cases) _might_ reveal an unintended behavior if you have specific environment modifications, like:
* using a custom build of [ImageMagick](https://github.com/ImageMagick/ImageMagick), whose format delegates are different from what OCR-D supposes
* custom Python logging configurations in your personal account

## Command line tools

**NOTE:** All OCR-D CLI tools support a `--help` flag which shows usage and
supported flags, options and arguments.

### `ocrd` CLI

* [CLI usage](https://ocr-d.de/core/api/ocrd/ocrd.cli.html)
* [Introduction to `ocrd workspace`](https://github.com/OCR-D/ocrd-website/wiki/Intro-ocrd-workspace-CLI)
* [OCR-D user guide](https://ocr-d.de/en/use)

### `ocrd-dummy` CLI

A minimal [OCR-D processor](https://ocr-d.de/en/user_guide#using-the-ocr-d-processors) that copies from `-I/-input-file-grp` to `-O/-output-file-grp`

## Configuration

Almost all behaviour of the OCR-D/core software is configured via CLI options and flags, which can be listed with the `--help` flag that all CLI support.

Some parts of the software are configured via environement variables:

* `OCRD_METS_CACHING`: If set to `true`, access to the METS file is cached, speeding in-memory search and modification.
<<<<<<< HEAD
=======
* `OCRD_PROFILE`: This variable configures the built-in CPU and memory profiling. If empty, no profiling is done. Otherwise expected to contain any of the following tokens:
  * `CPU`: Enable CPU profiling of processor runs
  * `RSS`: Enable RSS memory profiling
  * `PSS`: Enable proportionate memory profiling
* `OCRD_PROFILE_FILE`: If set, then the CPU profile is written to this file for later peruse with a analysis tools like [snakeviz](https://jiffyclub.github.io/snakeviz/)
>>>>>>> 97a14b0a

## Packages

### ocrd_utils

Contains utilities and constants, e.g. for logging, path normalization, coordinate calculation etc.

See [README for `ocrd_utils`](./ocrd_utils/README.md) for further information.

### ocrd_models

Contains file format wrappers for PAGE-XML, METS, EXIF metadata etc.

See [README for `ocrd_models`](./ocrd_models/README.md) for further information.

### ocrd_modelfactory

Code to instantiate [models](#ocrd-models) from existing data.

See [README for `ocrd_modelfactory`](./ocrd_modelfactory/README.md) for further information.

### ocrd_validators

Schemas and routines for validating BagIt, `ocrd-tool.json`, workspaces, METS, page, CLI parameters etc.

See [README for `ocrd_validators`](./ocrd_validators/README.md) for further information.

### ocrd

Depends on all of the above, also contains decorators and classes for creating OCR-D processors and CLIs.

Also contains the command line tool `ocrd`.

See [README for `ocrd`](./ocrd/README.md) for further information.

## bash library

Builds a bash script that can be sourced by other bash scripts to create OCRD-compliant CLI.

For example:

    source `ocrd bashlib filename`
    declare -A NAMESPACES MIMETYPES
    eval NAMESPACES=( `ocrd bashlib constants NAMESPACES` )
    echo ${NAMESPACES[page]}
    eval MIMETYPES=( `ocrd bashlib constants EXT_TO_MIME` )
    echo ${MIMETYPES[.jpg]}


### bashlib CLI

See [CLI usage](https://ocr-d.de/core/api/ocrd/ocrd.cli.bashlib.html)

### bashlib API

### `ocrd__raise`

Raise an error and exit.

### `ocrd__log`

Delegate logging to [`ocrd log`](#ocrd-cli)

### `ocrd__minversion`

Ensure minimum version

### `ocrd__dumpjson`

Output ocrd-tool.json content verbatim.

Requires `$OCRD_TOOL_JSON` and `$OCRD_TOOL_NAME` to be set:

```sh
export OCRD_TOOL_JSON=/path/to/ocrd-tool.json
export OCRD_TOOL_NAME=ocrd-foo-bar
```

(Which you automatically get from [`ocrd__wrap`](#ocrd__wrap).)

### `ocrd__show_resource`

Output given resource file's content.

### `ocrd__list_resources`

Output all resource files' names.

### `ocrd__usage`

Print help on CLI usage.

### `ocrd__parse_argv`

Parses arguments according to [OCR-D CLI](https://ocr-d.de/en/spec/cli).
In doing so, depending on the values passed to it, may delegate to …
- [`ocrd__raise`](#ocrd__raise) and exit (if something went wrong)
- [`ocrd__usage`](#ocrd__usage) and exit
- [`ocrd__dumpjson`](#ocrd__dumpjson) and exit
- [`ocrd__show_resource`](#ocrd__show_resource) and exit
- [`ocrd__list_resources`](#ocrd__list_resources) and exit
- [`ocrd validate tasks`](#ocrd-cli) and return

Expects an associative array ("hash"/"dict") `ocrd__argv` to be defined
(to e filled by the parser):

    declare -A ocrd__argv=()

### `ocrd__wrap`

Parses an [ocrd-tool.json](https://ocr-d.de/en/spec/ocrd_tool) for a specific `tool` (i.e. processor `executable`).

(Delegates to [`ocrd__parse_argv`](#ocrd__parse_argv), creating the `ocrd__argv` associative array.)

Usage: `ocrd__wrap PATH/TO/OCRD-TOOL.JSON EXECUTABLE ARGS`

For example:

    ocrd__wrap $SHAREDIR/ocrd-tool.json ocrd-olena-binarize "$@"

### `ocrd__input_file`

Access information on the input files according to the parsed CLI arguments:
- their file `url`
- their file `ID`
- their `mimetype`
- their `pageId`

Usage: `ocrd__input_file NR KEY`

For example:

    pageId=`ocrd__input_file 3 pageId`

To be used in conjunction with [`ocrd bashlib input-files`](#bashlib-cli) in a loop.

(Requires [`ocrd__wrap`](#ocrd__wrap) to have been run first.)

## Testing

Download assets (`make assets`)

Test with local files: `make test`

- Test with remote assets:
  - `make test OCRD_BASEURL='https://github.com/OCR-D/assets/raw/master/data/'`

## See Also

  - [OCR-D Specifications](https://https://ocr-d.de/en/spec/) ([Repo](https://github.com/ocr-d/spec))
  - [OCR-D core API documentation](https://ocr-d.de/core) (built here via `make docs`)
  - [OCR-D Website](https://ocr-d.de) ([Repo](https://github.com/ocr-d/ocrd-website))<|MERGE_RESOLUTION|>--- conflicted
+++ resolved
@@ -90,14 +90,11 @@
 Some parts of the software are configured via environement variables:
 
 * `OCRD_METS_CACHING`: If set to `true`, access to the METS file is cached, speeding in-memory search and modification.
-<<<<<<< HEAD
-=======
 * `OCRD_PROFILE`: This variable configures the built-in CPU and memory profiling. If empty, no profiling is done. Otherwise expected to contain any of the following tokens:
   * `CPU`: Enable CPU profiling of processor runs
   * `RSS`: Enable RSS memory profiling
   * `PSS`: Enable proportionate memory profiling
 * `OCRD_PROFILE_FILE`: If set, then the CPU profile is written to this file for later peruse with a analysis tools like [snakeviz](https://jiffyclub.github.io/snakeviz/)
->>>>>>> 97a14b0a
 
 ## Packages
 
