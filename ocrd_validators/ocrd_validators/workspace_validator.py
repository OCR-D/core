"""
Validating a workspace.
"""
import re

<<<<<<< HEAD
from ocrd_utils import (
    getLogger,
    is_local_filename,
    pushd_popd,
    MIMETYPE_PAGE,
)
=======
from ocrd_utils import getLogger, MIMETYPE_PAGE, pushd_popd
from ocrd_modelfactory import page_from_file
>>>>>>> 00cd6d88
from .constants import FILE_GROUP_CATEGORIES, FILE_GROUP_PREFIX
from .report import ValidationReport
from .page_validator import PageValidator

log = getLogger('ocrd.workspace_validator')

#
# -------------------------------------------------
#

class WorkspaceValidator():
    """
    Validates an OCR-D/METS workspace against the specs.
    """

    def __init__(self, resolver, mets_url, src_dir=None, skip=None, download=False, page_strictness='strict'):
        """
        Construct a new WorkspaceValidator.

        Args:
            resolver (Resolver):
            mets_url (string):
            src_dir (string):
            skip (list):
            download (boolean):
            page_strictness ("strict"|"lax"|"fix"|"off"):
        """
        self.report = ValidationReport()
        self.skip = skip if skip else []
        log.debug('resolver=%s mets_url=%s src_dir=%s', resolver, mets_url, src_dir)
        self.resolver = resolver
        self.mets_url = mets_url
        self.download = download
        self.page_strictness = page_strictness

        self.src_dir = src_dir
        if mets_url is None and src_dir is not None:
            mets_url = '%s/mets.xml' % src_dir
        self.workspace = None
        self.mets = None

    @staticmethod
    def validate(*args, **kwargs):
        """
        Validates the workspace of a METS URL against the specs

        Arguments:
            resolver (:class:`ocrd.Resolver`): Resolver
            mets_url (string): URL of the METS file
            src_dir (string, None): Directory containing mets file
            skip (list): Tests to skip. One or more of 'mets_unique_identifier', 'mets_file_group_names', 'mets_files', 'pixel_density', 'dimension', 'url'
            download (boolean): Whether to download files

        Returns:
            report (:class:`ValidationReport`) Report on the validity
        """
        validator = WorkspaceValidator(*args, **kwargs)
        return validator._validate() # pylint: disable=protected-access

    def _validate(self):
        """
        Actual validation.
        """
        try:
            self._resolve_workspace()
            with pushd_popd(self.workspace.directory):
                if 'mets_unique_identifier' not in self.skip:
                    self._validate_mets_unique_identifier()
                if 'mets_file_group_names' not in self.skip:
                    self._validate_mets_file_group_names()
                if 'mets_files' not in self.skip:
                    self._validate_mets_files()
                if 'pixel_density' not in self.skip:
                    self._validate_pixel_density()
<<<<<<< HEAD
=======
                if 'dimension' not in self.skip:
                    self._validate_dimension()
>>>>>>> 00cd6d88
                if 'page' not in self.skip:
                    self._validate_page()
        except Exception as e: # pylint: disable=broad-except
            self.report.add_error("Failed to instantiate workspace: %s" % e)
            #  raise e
        return self.report

    def _resolve_workspace(self):
        """
        Clone workspace from mets_url unless workspace was provided.
        """
        if self.workspace is None:
            self.workspace = self.resolver.workspace_from_url(self.mets_url, baseurl=self.src_dir, download=self.download)
            self.mets = self.workspace.mets

    def _validate_mets_unique_identifier(self):
        """
        Validate METS unique identifier exists.

        See `spec <https://ocr-d.github.io/mets#unique-id-for-the-document-processed>`_.
        """
        if self.mets.unique_identifier is None:
            self.report.add_error("METS has no unique identifier")

    def _validate_dimension(self):
        """
        Validate image height and PAGE imageHeight match
        """
        for f in [f for f in self.mets.find_files() if f.mimetype == MIMETYPE_PAGE]:
            if not f.local_filename and not self.download:
                self.report.add_notice("Won't download remote PAGE XML <%s>" % f.url)
                continue
            page = page_from_file(f).get_Page()
            _, _, exif = self.workspace.image_from_page(page, f.pageId)
            if page.imageHeight != exif.height:
                self.report.add_error("PAGE '%s': @imageHeight != image's actual height (%s != %s)" % (f.ID, page.imageHeight, exif.height))
            if page.imageWidth != exif.width:
                self.report.add_error("PAGE '%s': @imageWidth != image's actual width (%s != %s)" % (f.ID, page.imageWidth, exif.width))

    def _validate_pixel_density(self):
        """
        Validate image pixel density

        See `spec <https://ocr-d.github.io/mets#pixel-density-of-images-must-be-explicit-and-high-enough>`_.
        """
        for f in [f for f in self.mets.find_files() if f.mimetype.startswith('image/')]:
            if not is_local_filename(f.url) and not self.download:
                self.report.add_notice("Won't download remote image <%s>" % f.url)
                continue
            exif = self.workspace.resolve_image_exif(f.url)
            for k in ['xResolution', 'yResolution']:
                v = exif.__dict__.get(k)
                if v is None or v <= 72:
                    self.report.add_error("Image %s: %s (%s pixels per %s) is too low" % (f.ID, k, v, exif.resolutionUnit))

    def _validate_mets_file_group_names(self):
        """
        Ensure ``USE`` attributes of ``mets:fileGrp`` conform to OCR-D naming schema..

        See `spec <https://ocr-d.github.io/mets#file-group-use-syntax>`_.
        """
        for fileGrp in self.mets.file_groups:
            if not fileGrp.startswith(FILE_GROUP_PREFIX):
                self.report.add_notice("fileGrp USE does not begin with '%s': %s" % (FILE_GROUP_PREFIX, fileGrp))
            else:
                # OCR-D-FOO-BAR -> ('FOO', 'BAR')
                # \____/\_/ \_/
                #   |    |   |
                # Prefix |  Name
                #     Category
                category = fileGrp[len(FILE_GROUP_PREFIX):]
                name = None
                if '-' in category:
                    category, name = category.split('-', 1)
                if category not in FILE_GROUP_CATEGORIES:
                    self.report.add_error("Unspecified USE category '%s' in fileGrp '%s'" % (category, fileGrp))
                if name is not None and not re.match(r'^[A-Z0-9-]{3,}$', name):
                    self.report.add_error("Invalid USE name '%s' in fileGrp '%s'" % (name, fileGrp))

    def _validate_mets_files(self):
        """
        Validate ``mets:file`` URLs are sane.
        """
        if not self.mets.find_files():
            self.report.add_error("No files")
        for f in self.mets.find_files():
            if f._el.get('GROUPID'): # pylint: disable=protected-access
                self.report.add_notice("File '%s' has GROUPID attribute - document might need an update" % f.ID)
            if not f.pageId:
                self.report.add_error("File '%s' does not manifest any physical page." % f.ID)
            if 'url' not in self.skip and ':/' in f.url:
                if re.match(r'^file:/[^/]', f.url):
                    self.report.add_warning("File '%s' has an invalid (Java-specific) file URL '%s'" % (f.ID, f.url))
                scheme = f.url[0:f.url.index(':')]
                if scheme not in ('http', 'https', 'file'):
                    self.report.add_warning("File '%s' has non-HTTP, non-file URL '%s'" % (f.ID, f.url))

    def _validate_page(self):
        """
        Run PageValidator on the PAGE-XML documents referenced in the METS.
        """
        for ocrd_file in self.mets.find_files(mimetype=MIMETYPE_PAGE, local_only=True):
            self.workspace.download_file(ocrd_file)
            page_report = PageValidator.validate(ocrd_file=ocrd_file, strictness=self.page_strictness)
            self.report.merge_report(page_report)<|MERGE_RESOLUTION|>--- conflicted
+++ resolved
@@ -3,17 +3,9 @@
 """
 import re
 
-<<<<<<< HEAD
-from ocrd_utils import (
-    getLogger,
-    is_local_filename,
-    pushd_popd,
-    MIMETYPE_PAGE,
-)
-=======
 from ocrd_utils import getLogger, MIMETYPE_PAGE, pushd_popd
 from ocrd_modelfactory import page_from_file
->>>>>>> 00cd6d88
+
 from .constants import FILE_GROUP_CATEGORIES, FILE_GROUP_PREFIX
 from .report import ValidationReport
 from .page_validator import PageValidator
@@ -88,11 +80,8 @@
                     self._validate_mets_files()
                 if 'pixel_density' not in self.skip:
                     self._validate_pixel_density()
-<<<<<<< HEAD
-=======
                 if 'dimension' not in self.skip:
                     self._validate_dimension()
->>>>>>> 00cd6d88
                 if 'page' not in self.skip:
                     self._validate_page()
         except Exception as e: # pylint: disable=broad-except
