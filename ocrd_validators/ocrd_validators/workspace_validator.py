--- conflicted
+++ resolved
@@ -137,13 +137,10 @@
                     self._validate_imagefilename()
                 if 'page' not in self.skip:
                     self._validate_page()
-<<<<<<< HEAD
-=======
                 if 'page_xsd' not in self.skip:
                     self._validate_page_xsd()
                 if 'mets_xsd' not in self.skip:
                     self._validate_mets_xsd()
->>>>>>> dc0cc146
             except Exception: # pylint: disable=broad-except
                 self.report.add_error("Validation aborted with exception: %s" % format_exc())
         return self.report
