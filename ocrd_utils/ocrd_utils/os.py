"""
Operating system functions.
"""
__all__ = [
    'abspath',
    'directory_size',
    'is_file_in_directory',
    'get_ocrd_tool_json',
    'get_processor_resource_types',
    'pushd_popd',
    'unzip_file_to_dir',
    'atomic_write',
]

<<<<<<< HEAD
from tempfile import TemporaryDirectory, gettempdir
=======
from tempfile import TemporaryDirectory
from functools import lru_cache
>>>>>>> 4148a88e
import contextlib
from distutils.spawn import find_executable as which
from json import loads
from json.decoder import JSONDecodeError
from os import getcwd, chdir, stat, chmod, umask, environ
from pathlib import Path
from os.path import exists, abspath as abspath_, join, isdir
from zipfile import ZipFile
from subprocess import run, PIPE

from atomicwrites import atomic_write as atomic_write_, AtomicWriter

from .constants import XDG_DATA_HOME
from .logging import getLogger

def abspath(url):
    """
    Get a full path to a file or file URL

    See os.abspath
    """
    if url.startswith('file://'):
        url = url[len('file://'):]
    return abspath_(url)

@contextlib.contextmanager
def pushd_popd(newcwd=None, tempdir=False):
    if newcwd and tempdir:
        raise Exception("pushd_popd can accept either newcwd or tempdir, not both")
    try:
        oldcwd = getcwd()
    except FileNotFoundError:
        # This happens when a directory is deleted before the context is exited
        oldcwd = gettempdir()
    try:
        if tempdir:
            with TemporaryDirectory() as tempcwd:
                chdir(tempcwd)
                yield Path(tempcwd).resolve()
        else:
            if newcwd:
                chdir(newcwd)
            yield Path(newcwd).resolve()
    finally:
        chdir(oldcwd)

def unzip_file_to_dir(path_to_zip, output_directory):
    """
    Extract a ZIP archive to a directory
    """
    z = ZipFile(path_to_zip, 'r')
    z.extractall(output_directory)
    z.close()

@lru_cache()
def get_ocrd_tool_json(executable):
    """
    Get the ``ocrd-tool`` description of ``executable``.
    """
    executable_name = Path(executable).name
    try:
        ocrd_tool = loads(run([executable, '--dump-json'], stdout=PIPE).stdout)
    except (JSONDecodeError, OSError) as e:
        getLogger('ocrd_utils.get_ocrd_tool_json').error(f'{executable} --dump-json produced invalid JSON: {e}')
        ocrd_tool = {}
    if 'resource_locations' not in ocrd_tool:
        ocrd_tool['resource_locations'] = ['data', 'cwd', 'system', 'module']
    return ocrd_tool

# def get_processor_resources_list(executable):
#     """
#     Get the list of resources that a processor is providing via
#     ``-list-resources``
#     """

def list_resource_candidates(executable, fname, cwd=getcwd(), moduled=None, xdg_data_home=None):
    """
    Generate candidates for processor resources according to
    https://ocr-d.de/en/spec/ocrd_tool#file-parameters
    """
    candidates = []
    candidates.append(join(cwd, fname))
    xdg_data_home = XDG_DATA_HOME if not xdg_data_home else xdg_data_home
    processor_path_var = '%s_PATH' % executable.replace('-', '_').upper()
    if processor_path_var in environ:
        candidates += [join(x, fname) for x in environ[processor_path_var].split(':')]
    candidates.append(join(xdg_data_home, 'ocrd-resources', executable, fname))
    candidates.append(join('/usr/local/share/ocrd-resources', executable, fname))
    if moduled:
        candidates.append(join(moduled, fname))
    return candidates

def list_all_resources(executable, moduled=None, xdg_data_home=None):
    """
    List all processor resources in the filesystem according to
    https://ocr-d.de/en/spec/ocrd_tool#file-parameters
    """
    candidates = []
    try:
        resource_locations = get_ocrd_tool_json(executable)['resource_locations']
    except FileNotFoundError:
        # processor we're looking for ressource_locations of is not installed.
        # Assume the default
        resource_locations = ['data', 'cwd', 'system', 'module']
    xdg_data_home = XDG_DATA_HOME if not xdg_data_home else xdg_data_home
    # XXX cwd would list too many false positives
    # if 'cwd' in resource_locations:
    #     cwd_candidate = join(getcwd(), 'ocrd-resources', executable)
    #     if Path(cwd_candidate).exists():
    #         candidates.append(cwd_candidate)
    processor_path_var = '%s_PATH' % executable.replace('-', '_').upper()
    if processor_path_var in environ:
        for processor_path in environ[processor_path_var].split(':'):
            if Path(processor_path).is_dir():
                candidates += Path(processor_path).iterdir()
    if 'data' in resource_locations:
        datadir = Path(xdg_data_home, 'ocrd-resources', executable)
        if datadir.is_dir():
            candidates += datadir.iterdir()
    if 'system' in resource_locations:
        systemdir = Path('/usr/local/share/ocrd-resources', executable)
        if systemdir.is_dir():
            candidates += systemdir.iterdir()
    if 'module' in resource_locations and moduled:
        # recurse fully
        for resource in itertree(Path(moduled)):
            if resource.is_dir():
                continue
            if any(resource.match(pattern) for pattern in
                   # Python distributions do not distinguish between
                   # code and data; `is_resource()` only singles out
                   # files over directories; but we want data files only
                   # todo: more code and cache exclusion patterns!
                   ['*.py', '*.py[cod]', '*~', 'ocrd-tool.json', 
                    'environment.pickle', 'resource_list.yml', 'lib.bash']):
                continue
            candidates.append(resource)
    # recurse once
    for parent in candidates:
        if parent.is_dir() and parent.name != '.git':
            candidates += parent.iterdir()
    return sorted([str(x) for x in candidates])

def get_processor_resource_types(executable, ocrd_tool=None):
    """
    Determine what type of resource parameters a processor needs.

    Return a list of MIME types (with the special value `*/*` to
    designate that arbitrary files or directories are allowed).
    """
    if not ocrd_tool:
        # if the processor in question is not installed, assume both files and directories
        if not which(executable):
            return ['*/*']
        ocrd_tool = get_ocrd_tool_json(executable)
    if not next((True for p in ocrd_tool.get('parameters', {}).values() if 'content-type' in p), False):
        # None of the parameters for this processor are resources (or not
        # the resource parametrs are not properly declared, so output both
        # directories and files
        return ['*/*']
    return [p['content-type'] for p in ocrd_tool['parameters'].values()
            if 'content-type' in p]

# ht @pabs3
# https://github.com/untitaker/python-atomicwrites/issues/42
class AtomicWriterPerms(AtomicWriter):
    def get_fileobject(self, **kwargs):
        f = super().get_fileobject(**kwargs)
        try:
            mode = stat(self._path).st_mode
        except FileNotFoundError:
            # Creating a new file, emulate what os.open() does
            mask = umask(0)
            umask(mask)
            mode = 0o664 & ~mask
        fd = f.fileno()
        chmod(fd, mode)
        return f

@contextlib.contextmanager
def atomic_write(fpath):
    with atomic_write_(fpath, writer_cls=AtomicWriterPerms, overwrite=True) as f:
        yield f


def is_file_in_directory(directory, file):
    """
    Return True if ``file`` is in ``directory`` (by checking that all components of ``directory`` are in ``file.parts``)
    """
    directory = Path(directory)
    file = Path(file)
    return list(file.parts)[:len(directory.parts)] == list(directory.parts)

def itertree(path):
    """
    Generate a list of paths by recursively enumerating ``path``
    """
    if not isinstance(path, Path):
        path = Path(path)
    if path.is_dir():
        for subpath in path.iterdir():
            yield from itertree(subpath)
    yield path

def directory_size(path):
    """
    Calculcates size of all files in directory ``path``
    """
    path = Path(path)
    return sum(f.stat().st_size for f in path.glob('**/*') if f.is_file())<|MERGE_RESOLUTION|>--- conflicted
+++ resolved
@@ -12,12 +12,8 @@
     'atomic_write',
 ]
 
-<<<<<<< HEAD
 from tempfile import TemporaryDirectory, gettempdir
-=======
-from tempfile import TemporaryDirectory
 from functools import lru_cache
->>>>>>> 4148a88e
 import contextlib
 from distutils.spawn import find_executable as which
 from json import loads
