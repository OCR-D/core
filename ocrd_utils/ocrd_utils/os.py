"""
Operating system functions.
"""
__all__ = [
    'abspath',
<<<<<<< HEAD
    'is_file_in_directory',
=======
    'get_processor_resource_types',
>>>>>>> 834b4d16
    'pushd_popd',
    'unzip_file_to_dir',
    'atomic_write',
]

from tempfile import TemporaryDirectory
import contextlib
from distutils.spawn import find_executable as which
from json import loads
from os import getcwd, chdir, stat, chmod, umask, environ
from pathlib import Path
from os.path import exists, abspath as abspath_, join, isdir
from zipfile import ZipFile
from subprocess import run, PIPE

from atomicwrites import atomic_write as atomic_write_, AtomicWriter

from .constants import XDG_DATA_HOME

def abspath(url):
    """
    Get a full path to a file or file URL

    See os.abspath
    """
    if url.startswith('file://'):
        url = url[len('file://'):]
    return abspath_(url)

@contextlib.contextmanager
def pushd_popd(newcwd=None, tempdir=False):
    if newcwd and tempdir:
        raise Exception("pushd_popd can accept either newcwd or tempdir, not both")
    try:
        oldcwd = getcwd()
    except FileNotFoundError:
        # This happens when a directory is deleted before the context is exited
        oldcwd = '/tmp'
    try:
        if tempdir:
            with TemporaryDirectory() as tempcwd:
                chdir(tempcwd)
                yield tempcwd
        else:
            if newcwd:
                chdir(newcwd)
            yield newcwd
    finally:
        chdir(oldcwd)

def unzip_file_to_dir(path_to_zip, output_directory):
    """
    Extract a ZIP archive to a directory
    """
    z = ZipFile(path_to_zip, 'r')
    z.extractall(output_directory)
    z.close()

def list_resource_candidates(executable, fname, cwd=getcwd()):
    """
    Generate candidates for processor resources according to
    https://ocr-d.de/en/spec/ocrd_tool#file-parameters (except python-bundled)
    """
    candidates = []
    candidates.append(join(cwd, fname))
    processor_path_var = '%s_PATH' % executable.replace('-', '_').upper()
    if processor_path_var in environ:
        candidates += [join(x, fname) for x in environ[processor_path_var].split(':')]
    candidates.append(join(XDG_DATA_HOME, 'ocrd-resources', executable, fname))
    candidates.append(join('/usr/local/share/ocrd-resources', executable, fname))
    return candidates

def list_all_resources(executable):
    """
    List all processor resources in the filesystem according to
    https://ocr-d.de/en/spec/ocrd_tool#file-parameters (except python-bundled)
    """
    candidates = []
    # XXX cwd would list too many false positives
    # cwd_candidate = join(getcwd(), 'ocrd-resources', executable)
    # if Path(cwd_candidate).exists():
    #     candidates.append(cwd_candidate)
    processor_path_var = '%s_PATH' % executable.replace('-', '_').upper()
    if processor_path_var in environ:
        for processor_path in environ[processor_path_var].split(':'):
            if Path(processor_path).is_dir():
                candidates += Path(processor_path).iterdir()
    datadir = Path(XDG_DATA_HOME, 'ocrd-resources', executable)
    if datadir.is_dir():
        candidates += datadir.iterdir()
    systemdir = Path('/usr/local/share/ocrd-resources', executable)
    if systemdir.is_dir():
        candidates += systemdir.iterdir()
    # recurse once
    for parent in candidates:
        if parent.is_dir():
            candidates += parent.iterdir()
    return [str(x) for x in candidates]

def get_processor_resource_types(executable, ocrd_tool=None):
    """
    Determine whether a processor has resource parameters that represent
    directories (``has_dirs``), files (``has_files``) or neither.

    Returns a pair ``(has_dir, has_files)``
    """
    if not ocrd_tool:
        # if the processor in question is not installed, assume both files and directories
        if not which(executable):
            return (True, True)
        result = run([executable, '--dump-json'], stdout=PIPE, check=True, universal_newlines=True)
        ocrd_tool = loads(result.stdout)
    if not next((True for p in ocrd_tool['parameters'].values() if 'content-type' in p), False):
        # None of the parameters for this processor are resources (or not
        # the resource parametrs are not properly declared, so output both
        # directories and files
        return (True, True)
    has_dirs = next((True for p in ocrd_tool['parameters'].values() if p.get('content-type', None) == 'text/directory'), False)
    has_files = next((True for p in ocrd_tool['parameters'].values() if 'content-type' in p and p['content-type'] != 'text/directory'), False)
    return (has_dirs, has_files)

# ht @pabs3
# https://github.com/untitaker/python-atomicwrites/issues/42
class AtomicWriterPerms(AtomicWriter):
    def get_fileobject(self, **kwargs):
        f = super().get_fileobject(**kwargs)
        try:
            mode = stat(self._path).st_mode
        except FileNotFoundError:
            # Creating a new file, emulate what os.open() does
            mask = umask(0)
            umask(mask)
            mode = 0o664 & ~mask
        fd = f.fileno()
        chmod(fd, mode)
        return f

@contextlib.contextmanager
def atomic_write(fpath):
    with atomic_write_(fpath, writer_cls=AtomicWriterPerms, overwrite=True) as f:
        yield f


def is_file_in_directory(directory, file):
    """
    Return True if ``file`` is in ``directory`` (by checking that all components of ``directory`` are in ``file.parts``)
    """
    directory = Path(directory)
    file = Path(file)
    return list(file.parts)[:len(directory.parts)] == list(directory.parts)<|MERGE_RESOLUTION|>--- conflicted
+++ resolved
@@ -3,11 +3,8 @@
 """
 __all__ = [
     'abspath',
-<<<<<<< HEAD
     'is_file_in_directory',
-=======
     'get_processor_resource_types',
->>>>>>> 834b4d16
     'pushd_popd',
     'unzip_file_to_dir',
     'atomic_write',
