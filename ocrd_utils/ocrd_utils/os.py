--- conflicted
+++ resolved
@@ -5,26 +5,17 @@
     'abspath',
     'pushd_popd',
     'unzip_file_to_dir',
-<<<<<<< HEAD
-    'list_resource_candidates'
-=======
+    'list_resource_candidates',
     'atomic_write',
->>>>>>> 9c5bbbac
 ]
 
-from atomicwrites import atomic_write as atomic_write_, AtomicWriter
 from tempfile import TemporaryDirectory
 import contextlib
-<<<<<<< HEAD
-from os import getcwd, chdir
-from os.path import join, expanduser, isdir, exists
-import os.path
-=======
-from os import getcwd, chdir, stat, fchmod, umask
-from os.path import exists, abspath as abspath_
+from os import getcwd, chdir, stat, fchmod, umask, environ, walk
+from os.path import exists, abspath as abspath_, join, isdir
+from zipfile import ZipFile
 
->>>>>>> 9c5bbbac
-from zipfile import ZipFile
+from atomicwrites import atomic_write as atomic_write_, AtomicWriter
 
 from .constants import XDG_DATA_HOME, XDG_CONFIG_HOME, XDG_CACHE_HOME
 
@@ -67,8 +58,7 @@
     z.extractall(output_directory)
     z.close()
 
-<<<<<<< HEAD
-def list_resource_candidates(executable, fname, cwd=os.getcwd()):
+def list_resource_candidates(executable, fname, cwd=getcwd()):
     """
     Generate candidates for processor resources according to
     https://ocr-d.de/en/spec/ocrd_tool#file-parameters (except python-bundled)
@@ -76,10 +66,10 @@
     candidates = []
     candidates.append(join(cwd, fname))
     processor_path_var = '%s_PATH' % executable.replace('-', '_').upper()
-    if processor_path_var in os.environ:
-        candidates += [join(x, fname) for x in os.environ[processor_path_var].split(':')]
-    if 'VIRTUAL_ENV' in os.environ:
-        candidates.append(join(os.environ['VIRTUAL_ENV'], 'share', executable, fname))
+    if processor_path_var in environ:
+        candidates += [join(x, fname) for x in environ[processor_path_var].split(':')]
+    if 'VIRTUAL_ENV' in environ:
+        candidates.append(join(environ['VIRTUAL_ENV'], 'share', executable, fname))
     candidates.append(join(XDG_DATA_HOME, executable, fname))
     candidates.append(join(XDG_CONFIG_HOME, executable, fname))
     candidates.append(join(XDG_CACHE_HOME, executable, fname))
@@ -92,26 +82,24 @@
     """
     candidates = []
     # XXX this will produce too many false positives
-    # for root, dirs, files in os.walk(cwd):
+    # for root, dirs, files in walk(cwd):
     #     candidates += files
     processor_path_var = '%s_PATH' % executable.replace('-', '_').upper()
-    if processor_path_var in os.environ:
-        for processor_path in os.environ[processor_path_var].split(':'):
+    if processor_path_var in environ:
+        for processor_path in environ[processor_path_var].split(':'):
             if isdir(processor_path):
-                for root, dirs, files in os.walk(processor_path):
+                for root, dirs, files in walk(processor_path):
                     candidates += files
-    if 'VIRTUAL_ENV' in os.environ:
-        sharedir = join(os.environ['VIRTUAL_ENV'], 'share', executable)
+    if 'VIRTUAL_ENV' in environ:
+        sharedir = join(environ['VIRTUAL_ENV'], 'share', executable)
         if isdir(sharedir):
-            for root, dirs, files in os.walk(sharedir):
+            for root, dirs, files in walk(sharedir):
                 candidates += files
     for xdgdir in [join(d, executable) for d in [XDG_DATA_HOME, XDG_CONFIG_HOME, XDG_CACHE_HOME]]:
         if isdir(xdgdir):
-            for root, dirs, files in os.walk(xdgdir):
+            for root, dirs, files in walk(xdgdir):
                 candidates += files
     return candidates
-=======
-
 
 # ht @pabs3
 # https://github.com/untitaker/python-atomicwrites/issues/42
@@ -132,5 +120,4 @@
 @contextlib.contextmanager
 def atomic_write(fpath):
     with atomic_write_(fpath, writer_cls=AtomicWriterPerms, overwrite=True) as f:
-        yield f
->>>>>>> 9c5bbbac
+        yield f