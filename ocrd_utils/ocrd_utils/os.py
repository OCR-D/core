--- conflicted
+++ resolved
@@ -11,14 +11,8 @@
 
 from tempfile import TemporaryDirectory
 import contextlib
-<<<<<<< HEAD
 from os import getcwd, chdir, stat, fchmod, umask, environ, walk
 from os.path import exists, abspath as abspath_, join, isdir
-=======
-from os import getcwd, chdir, stat, chmod, umask
-from os.path import abspath as abspath_
-
->>>>>>> 135acb67
 from zipfile import ZipFile
 
 from atomicwrites import atomic_write as atomic_write_, AtomicWriter
