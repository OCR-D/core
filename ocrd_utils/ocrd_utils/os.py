--- conflicted
+++ resolved
@@ -66,7 +66,6 @@
     z.extractall(output_directory)
     z.close()
 
-<<<<<<< HEAD
 @lru_cache()
 def get_ocrd_tool_json(executable):
     """
@@ -89,27 +88,12 @@
 #     ``-list-resources``
 #     """
 
-def list_resource_candidates(executable, fname, cwd=getcwd()):
-=======
 def list_resource_candidates(executable, fname, cwd=getcwd(), moduled=None, xdg_data_home=None):
->>>>>>> 0b7b827c
     """
     Generate candidates for processor resources according to
     https://ocr-d.de/en/spec/ocrd_tool#file-parameters
     """
     candidates = []
-<<<<<<< HEAD
-    resource_locations = get_ocrd_tool_json(executable)['resource_locations']
-    if 'cwd' in resource_locations:
-        candidates.append(join(cwd, fname))
-    processor_path_var = '%s_PATH' % executable.replace('-', '_').upper()
-    if processor_path_var in environ:
-        candidates += [join(x, fname) for x in environ[processor_path_var].split(':')]
-    if 'data' in resource_locations:
-        candidates.append(join(XDG_DATA_HOME, 'ocrd-resources', executable, fname))
-    if 'system' in resource_locations:
-        candidates.append(join('/usr/local/share/ocrd-resources', executable, fname))
-=======
     candidates.append(join(cwd, fname))
     xdg_data_home = XDG_DATA_HOME if not xdg_data_home else xdg_data_home
     processor_path_var = '%s_PATH' % executable.replace('-', '_').upper()
@@ -119,7 +103,6 @@
     candidates.append(join('/usr/local/share/ocrd-resources', executable, fname))
     if moduled:
         candidates.append(join(moduled, fname))
->>>>>>> 0b7b827c
     return candidates
 
 def list_all_resources(executable, moduled=None, xdg_data_home=None):
@@ -128,11 +111,8 @@
     https://ocr-d.de/en/spec/ocrd_tool#file-parameters
     """
     candidates = []
-<<<<<<< HEAD
     resource_locations = get_ocrd_tool_json(executable)['resource_locations']
-=======
     xdg_data_home = XDG_DATA_HOME if not xdg_data_home else xdg_data_home
->>>>>>> 0b7b827c
     # XXX cwd would list too many false positives
     # if 'cwd' in resource_locations:
     #     cwd_candidate = join(getcwd(), 'ocrd-resources', executable)
@@ -143,23 +123,15 @@
         for processor_path in environ[processor_path_var].split(':'):
             if Path(processor_path).is_dir():
                 candidates += Path(processor_path).iterdir()
-<<<<<<< HEAD
     if 'data' in resource_locations:
-        datadir = Path(XDG_DATA_HOME, 'ocrd-resources', executable)
+        datadir = Path(xdg_data_home, 'ocrd-resources', executable)
         if datadir.is_dir():
             candidates += datadir.iterdir()
     if 'system' in resource_locations:
         systemdir = Path('/usr/local/share/ocrd-resources', executable)
         if systemdir.is_dir():
             candidates += systemdir.iterdir()
-=======
-    datadir = Path(xdg_data_home, 'ocrd-resources', executable)
-    if datadir.is_dir():
-        candidates += datadir.iterdir()
-    systemdir = Path('/usr/local/share/ocrd-resources', executable)
-    if systemdir.is_dir():
-        candidates += systemdir.iterdir()
-    if moduled:
+    if 'module' in resource_locations and moduled:
         # recurse fully
         for resource in itertree(Path(moduled)):
             if resource.is_dir():
@@ -172,7 +144,6 @@
                    ['*.py', '*.py[cod]', '*~', 'ocrd-tool.json']):
                 continue
             candidates.append(resource)
->>>>>>> 0b7b827c
     # recurse once
     for parent in candidates:
         if parent.is_dir() and parent.name != '.git':
@@ -189,14 +160,8 @@
     if not ocrd_tool:
         # if the processor in question is not installed, assume both files and directories
         if not which(executable):
-<<<<<<< HEAD
-            return (True, True)
+            return ['*/*']
         ocrd_tool = get_ocrd_tool_json(executable)
-=======
-            return ['*/*']
-        result = run([executable, '--dump-json'], stdout=PIPE, check=True, universal_newlines=True)
-        ocrd_tool = loads(result.stdout)
->>>>>>> 0b7b827c
     if not next((True for p in ocrd_tool['parameters'].values() if 'content-type' in p), False):
         # None of the parameters for this processor are resources (or not
         # the resource parametrs are not properly declared, so output both
