--- conflicted
+++ resolved
@@ -2,12 +2,9 @@
 Constants for ocrd_utils.
 """
 from pkg_resources import get_distribution
-<<<<<<< HEAD
+from re import compile as regex_compile
 import os
 from os.path import join, expanduser
-=======
-from re import compile as regex_compile
->>>>>>> 56c4aa61
 
 __all__ = [
     'EXT_TO_MIME',
