--- conflicted
+++ resolved
@@ -131,12 +131,9 @@
 
 from .os import (
     abspath,
-<<<<<<< HEAD
     list_all_resources,
     list_resource_candidates,
-=======
     atomic_write,
->>>>>>> 9c5bbbac
     pushd_popd,
     unzip_file_to_dir)
 
