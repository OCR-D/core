"""
Utility functions and constants usable in various circumstances.

* ``coordinates_of_segment``, ``coordinates_for_segment``

    These functions convert polygon outlines for PAGE elements on all hierarchy
    levels below page (i.e. region, line, word, glyph) between relative coordinates
    w.r.t. a corresponding image and absolute coordinates w.r.t. the top-level image.
    This includes rotation and offset correction, based on affine transformations.
    (Used by ``Workspace`` methods ``image_from_page`` and ``image_from_segment``)

* ``rotate_coordinates``, ``shift_coordinates``, ``transpose_coordinates``, ``transform_coordinates``

    These backend functions compose affine transformations for reflection, rotation
    and offset correction of coordinates, or apply them to a set of points. They can be
    used to pass down the coordinate system along with images (both invariably sharing
    the same operations context) when traversing the element hierarchy top to bottom.
    (Used by ``Workspace`` methods ``image_from_page`` and ``image_from_segment``).

* ``rotate_image``, ``crop_image``, ``transpose_image``

    These PIL.Image functions are safe replacements for the ``rotate``, ``crop``, and
    ``transpose`` methods.

* ``image_from_polygon``, ``polygon_mask``

    These functions apply polygon masks to PIL.Image objects.

* ``xywh_from_points``, ``points_from_xywh``, ``polygon_from_points`` etc.

   These functions have the syntax ``X_from_Y``, where ``X``/``Y`` can be

    * ``bbox`` is a 4-tuple of integers x0, y0, x1, y1 of the bounding box (rectangle)

      (used by PIL.Image)
    * ``points`` a string encoding a polygon: ``"0,0 100,0 100,100, 0,100"``

      (used by PAGE-XML)
    * ``polygon`` is a list of 2-lists of integers x, y of points forming an (implicitly closed) polygon path: ``[[0,0], [100,0], [100,100], [0,100]]``

      (used by opencv2 and higher-level coordinate functions in ocrd_utils)
    * ``xywh`` a dict with keys for x, y, width and height: ``{'x': 0, 'y': 0, 'w': 100, 'h': 100}``

      (produced by tesserocr and image/coordinate recursion methods in ocrd.workspace)
    * ``x0y0x1y1`` is a 4-list of strings ``x0``, ``y0``, ``x1``, ``y1`` of the bounding box (rectangle)

      (produced by tesserocr)
    * ``y0x0y1x1`` is the same as ``x0y0x1y1`` with positions of ``x`` and ``y`` in the list swapped

* ``is_local_filename``, ``safe_filename``, ``abspath``, ``get_local_filename``

    FS-related utilities

<<<<<<< HEAD
* ``is_string``, ``membername``, ``concat_padded``, ``nth_url_segment``, ``remove_non_path_from_url``, ``parse_json_string_with_comments``, ``parse_json_string_or_file``
=======
* ``is_string``, ``membername``, ``concat_padded``, ``nth_url_segment``, ``remove_non_path_from_url``, ``parse_json_string_or_file``, ``set_json_key_value_overrides``
>>>>>>> a763fbfb

    String and OOP utilities

* ``MIMETYPE_PAGE``, ``EXT_TO_MIME``, ``MIME_TO_EXT``, ``VERSION``

    Constants

* ``logging``, ``setOverrideLogLevel``, ``getLevelName``, ``getLogger``, ``initLogging``

    Exports of ocrd_utils.logging

* ``deprecated_alias``

    Decorator to mark a kwarg as deprecated
"""

__all__ = [
    'abspath',
    'adjust_canvas_to_rotation',
    'adjust_canvas_to_transposition',
    'bbox_from_points',
    'bbox_from_xywh',
    'bbox_from_polygon',
    'coordinates_for_segment',
    'coordinates_of_segment',
    'concat_padded',
    'crop_image',
    'deprecated_alias',
    'getLevelName',
    'getLogger',
    'initLogging',
    'is_local_filename',
    'is_string',
    'nth_url_segment',
    'remove_non_path_from_url',
    'logging',
    'membername',
    'image_from_polygon',
    'parse_json_string_with_comments',
    'parse_json_string_or_file',
    'points_from_bbox',
    'points_from_polygon',
    'points_from_x0y0x1y1',
    'points_from_xywh',
    'points_from_y0x0y1x1',
    'polygon_from_bbox',
    'polygon_from_points',
    'polygon_from_x0y0x1y1',
    'polygon_from_xywh',
    'polygon_mask',
    'rotate_coordinates',
    'rotate_image',
    'safe_filename',
    'setOverrideLogLevel',
    'set_json_key_value_overrides',
    'shift_coordinates',
    'transform_coordinates',
    'transpose_coordinates',
    'transpose_image',
    'unzip_file_to_dir',
    'xywh_from_bbox',
    'xywh_from_points',

    'VERSION',
    'MIMETYPE_PAGE',
    'EXT_TO_MIME',
    'MIME_TO_EXT',
]

import io
import json
import sys
import os
from os import getcwd, chdir
from os.path import isfile, abspath as os_abspath
import re
from zipfile import ZipFile
import contextlib

import numpy as np
from PIL import Image, ImageStat, ImageDraw, ImageChops

from .logging import * # pylint: disable=wildcard-import
from .constants import *  # pylint: disable=wildcard-import
from .deprecate import deprecated_alias

LOG = getLogger('ocrd_utils')


def abspath(url):
    """
    Get a full path to a file or file URL

    See os.abspath
    """
    if url.startswith('file://'):
        url = url[len('file://'):]
    return os_abspath(url)

def bbox_from_points(points):
    """Construct a numeric list representing a bounding box from polygon coordinates in page representation."""
    xys = [[int(p) for p in pair.split(',')] for pair in points.split(' ')]
    return bbox_from_polygon(xys)

def bbox_from_polygon(polygon):
    """Construct a numeric list representing a bounding box from polygon coordinates in numeric list representation."""
    minx = sys.maxsize
    miny = sys.maxsize
    maxx = -sys.maxsize
    maxy = -sys.maxsize
    for xy in polygon:
        if xy[0] < minx:
            minx = xy[0]
        if xy[0] > maxx:
            maxx = xy[0]
        if xy[1] < miny:
            miny = xy[1]
        if xy[1] > maxy:
            maxy = xy[1]
    return minx, miny, maxx, maxy

def bbox_from_xywh(xywh):
    """Convert a bounding box from a numeric dict to a numeric list representation."""
    return (
        xywh['x'],
        xywh['y'],
        xywh['x'] + xywh['w'],
        xywh['y'] + xywh['h']
    )

def xywh_from_polygon(polygon):
    """Construct a numeric dict representing a bounding box from polygon coordinates in numeric list representation."""
    return xywh_from_bbox(*bbox_from_polygon(polygon))

def coordinates_for_segment(polygon, parent_image, parent_coords):
    """Convert relative coordinates to absolute.

    Given...

    - ``polygon``, a numpy array of points relative to
    - ``parent_image``, a PIL.Image (not used), along with
    - ``parent_coords``, its corresponding affine transformation,

    ...calculate the absolute coordinates within the page.
    
    That is, apply the given transform inversely to ``polygon``
    The transform encodes (recursively):

    1. Whenever ``parent_image`` or any of its parents was cropped,
       all points must be shifted by the offset in opposite direction
       (i.e. coordinate system gets translated by the upper left).
    2. Whenever ``parent_image`` or any of its parents was rotated,
       all points must be rotated around the center of that image in
       opposite direction
       (i.e. coordinate system gets translated by the center in
       opposite direction, rotated purely, and translated back;
       the latter involves an additional offset from the increase
       in canvas size necessary to accommodate all points).

    Return the rounded numpy array of the resulting polygon.
    """
    polygon = np.array(polygon, dtype=np.float32) # avoid implicit type cast problems
    # apply inverse of affine transform:
    inv_transform = np.linalg.inv(parent_coords['transform'])
    polygon = transform_coordinates(polygon, inv_transform)
    return np.round(polygon).astype(np.int32)

def coordinates_of_segment(segment, parent_image, parent_coords):
    """Extract the coordinates of a PAGE segment element relative to its parent.

    Given...

    - ``segment``, a PAGE segment object in absolute coordinates
      (i.e. RegionType / TextLineType / WordType / GlyphType), and
    - ``parent_image``, the PIL.Image of its corresponding parent object
      (i.e. PageType / RegionType / TextLineType / WordType), (not used),
      along with
    - ``parent_coords``, its corresponding affine transformation,

    ...calculate the relative coordinates of the segment within the image.

    That is, apply the given transform to the points annotated in ``segment``.
    The transform encodes (recursively):

    1. Whenever ``parent_image`` or any of its parents was cropped,
       all points must be shifted by the offset
       (i.e. coordinate system gets translated by the upper left).
    2. Whenever ``parent_image`` or any of its parents was rotated,
       all points must be rotated around the center of that image
       (i.e. coordinate system gets translated by the center in
       opposite direction, rotated purely, and translated back;
       the latter involves an additional offset from the increase
       in canvas size necessary to accommodate all points).

    Return the rounded numpy array of the resulting polygon.
    """
    # get polygon:
    polygon = np.array(polygon_from_points(segment.get_Coords().points))
    # apply affine transform:
    polygon = transform_coordinates(polygon, parent_coords['transform'])
    return np.round(polygon).astype(np.int32)

@contextlib.contextmanager
def pushd_popd(newcwd=None):
    try:
        oldcwd = getcwd()
    except FileNotFoundError as e:  # pylint: disable=unused-variable
        # This happens when a directory is deleted before the context is exited
        oldcwd = '/tmp'
    try:
        if newcwd:
            chdir(newcwd)
        yield
    finally:
        chdir(oldcwd)

def concat_padded(base, *args):
    """
    Concatenate string and zero-padded 4 digit number
    """
    ret = base
    for n in args:
        if is_string(n):
            ret = "%s_%s" % (ret, n)
        else:
            ret = "%s_%04i"  % (ret, n + 1)
    return ret

def remove_non_path_from_url(url):
    """
    Remove everything from URL after path.
    """
    url = url.split('?', 1)[0]    # query
    url = url.split('#', 1)[0]    # fragment identifier
    url = re.sub(r"/+$", "", url) # trailing slashes
    return url

def nth_url_segment(url, n=-1):
    """
    Return the last /-delimited segment of a URL-like string

    Arguments:
        url (string):
        n (integer): index of segment, default: -1
    """
    segments = remove_non_path_from_url(url).split('/')
    try:
        return segments[n]
    except IndexError:
        return ''

def crop_image(image, box=None):
    """"Crop an image to a rectangle, filling with background.

    Given a PIL.Image ``image`` and a list ``box`` of the bounding
    rectangle relative to the image, crop at the box coordinates,
    filling everything outside ``image`` with the background.
    (This covers the case where ``box`` indexes are negative or
    larger than ``image`` width/height. PIL.Image.crop would fill
    with black.) Since ``image`` is not necessarily binarized yet,
    determine the background from the median color (instead of
    white).

    Return a new PIL.Image.
    """
    if not box:
        box = (0, 0, image.width, image.height)
    elif box[0] < 0 or box[1] < 0 or box[2] > image.width or box[3] > image.height:
        # (It should be invalid in PAGE-XML to extend beyond parents.)
        LOG.warning('crop coordinates (%s) exceed image (%dx%d)',
                    str(box), image.width, image.height)
    LOG.debug('cropping image to %s', str(box))
    xywh = xywh_from_bbox(*box)
    background = tuple(ImageStat.Stat(image).median)
    new_image = Image.new(image.mode, (xywh['w'], xywh['h']),
                          background) # or 'white'
    new_image.paste(image, (-xywh['x'], -xywh['y']))
    return new_image

def rotate_image(image, angle, fill='background', transparency=False):
    """"Rotate an image, enlarging and filling with background.

    Given a PIL.Image ``image`` and a rotation angle in degrees
    counter-clockwise ``angle``, rotate the image, increasing its
    size at the margins accordingly, and filling everything outside
    the original image according to ``fill``:

    - if ``background`` (the default),
      then use the median color of the image;
    - otherwise use the given color, e.g. ``'white'`` or (255,255,255).

    Moreover, if ``transparency`` is true, then add an alpha channel
    fully opaque (i.e. everything outside the original image will
    be transparent for those that can interpret alpha channels).
    (This is true for images which already have an alpha channel,
    regardless of the setting used.)

    Return a new PIL.Image.
    """
    LOG.debug('rotating image by %.2f°', angle)
    if transparency and image.mode in ['RGB', 'L']:
        # ensure no information is lost by adding transparency channel
        # initialized to fully opaque (so cropping and rotation will
        # expose areas as transparent):
        image = image.copy()
        image.putalpha(255)
    if fill == 'background':
        background = ImageStat.Stat(image).median
        if image.mode in ['RGBA', 'LA']:
            background[-1] = 0 # fully transparent
        background = tuple(background)
    else:
        background = fill
    new_image = image.rotate(angle,
                             expand=True,
                             #resample=Image.BILINEAR,
                             fillcolor=background)
    if new_image.mode in ['LA']:
        # workaround for #1600 (bug in LA support which
        # causes areas fully transparent before rotation
        # to be filled with black here):
        image = new_image
        new_image = Image.new(image.mode, image.size, background)
        new_image.paste(image, mask=image.getchannel('A'))
    return new_image

def transpose_image(image, method):
    """"Transpose (i.e. flip or rotate in 90° multiples) an image.

    Given a PIL.Image ``image`` and a transposition mode ``method``,
    apply the respective operation:

    - ``PIL.Image.FLIP_LEFT_RIGHT``:
      all pixels get mirrored at half the width of the image
    - ``PIL.Image.FLIP_TOP_BOTTOM``:
      all pixels get mirrored at half the height of the image
    - ``PIL.Image.ROTATE_180``:
      all pixels get mirrored at both, the width and half the height
      of the image,
      i.e. the image gets rotated by 180° counter-clockwise
    - ``PIL.Image.ROTATE_90``:
      rows become columns (but counted from the right) and
      columns become rows,
      i.e. the image gets rotated by 90° counter-clockwise;
      width becomes height and vice versa
    - ``PIL.Image.ROTATE_270``:
      rows become columns and
      columns become rows (but counted from the bottom),
      i.e. the image gets rotated by 270° counter-clockwise;
      width becomes height and vice versa
    - ``PIL.Image.TRANSPOSE``:
      rows become columns and vice versa,
      i.e. all pixels get mirrored at the main diagonal;
      width becomes height and vice versa
    - ``PIL.Image.TRANSVERSE``:
      rows become columns (but counted from the right) and
      columns become rows (but counted from the bottom),
      i.e. all pixels get mirrored at the opposite diagonal;
      width becomes height and vice versa
    
    Return a new PIL.Image.
    """
    LOG.debug('transposing image with %s', membername(Image, method))
    return image.transpose(method)
    
def get_local_filename(url, start=None):
    """
    Return local filename, optionally relative to ``start``

    Arguments:
        url (string): filename or URL
        start (string): Base path to remove from filename. Raise an exception if not a prefix of url
    """
    if url.startswith('https://') or url.startswith('http:'):
        raise Exception("Can't determine local filename of http(s) URL")
    if url.startswith('file://'):
        url = url[len('file://'):]
    # Goobi/Kitodo produces those, they are always absolute
    if url.startswith('file:/'):
        raise Exception("Invalid (java) URL: %s" % url)
    if start:
        if not url.startswith(start):
            raise Exception("Cannot remove prefix %s from url %s" % (start, url))
        if not start.endswith('/'):
            start += '/'
        url = url[len(start):]
    return url

def image_from_polygon(image, polygon, fill='background', transparency=False):
    """"Mask an image with a polygon.

    Given a PIL.Image ``image`` and a numpy array ``polygon``
    of relative coordinates into the image, fill everything
    outside the polygon hull to a color according to ``fill``:

    - if ``background`` (the default),
      then use the median color of the image;
    - otherwise use the given color, e.g. ``'white'`` or (255,255,255).

    Moreover, if ``transparency`` is true, then add an alpha channel
    from the polygon mask (i.e. everything outside the polygon will
    be transparent, for those consumers that can interpret alpha channels).
    Images which already have an alpha channel will have it shrunk
    from the polygon mask (i.e. everything outside the polygon will
    be transparent, in addition to existing transparent pixels).
    
    Return a new PIL.Image.
    """
    mask = polygon_mask(image, polygon)
    if fill == 'background':
        background = tuple(ImageStat.Stat(image).median)
    else:
        background = fill
    new_image = Image.new(image.mode, image.size, background)
    new_image.paste(image, mask=mask)
    # ensure no information is lost by a adding transparency channel
    # initialized to fully transparent outside the polygon mask
    # (so consumers do not have to rely on background estimation,
    #  which can fail on foreground-dominated segments, or white,
    #  which can be inconsistent on unbinarized images):
    if image.mode in ['RGBA', 'LA']:
        # ensure transparency maximizes (i.e. parent mask AND mask):
        mask = ImageChops.darker(mask, image.getchannel('A')) # min opaque
        new_image.putalpha(mask)
    elif transparency and image.mode in ['RGB', 'L']:
        # introduce transparency:
        new_image.putalpha(mask)
    return new_image

def is_local_filename(url):
    """
    Whether a url is a local filename.
    """
    return url.startswith('file://') or not('://' in url)

def is_string(val):
    """
    Return whether a value is a ``str``.
    """
    return isinstance(val, str)

def membername(class_, val):
    """Convert a member variable/constant into a member name string."""
    return next((k for k, v in class_.__dict__.items() if v == val), str(val))

def points_from_bbox(minx, miny, maxx, maxy):
    """Construct polygon coordinates in page representation from a numeric list representing a bounding box."""
    return "%i,%i %i,%i %i,%i %i,%i" % (
        minx, miny, maxx, miny, maxx, maxy, minx, maxy)

def points_from_polygon(polygon):
    """Convert polygon coordinates from a numeric list representation to a page representation."""
    return " ".join("%i,%i" % (x, y) for x, y in polygon)

def points_from_xywh(box):
    """
    Construct polygon coordinates in page representation from numeric dict representing a bounding box.
    """
    x, y, w, h = box['x'], box['y'], box['w'], box['h']
    # tesseract uses a different region representation format
    return "%i,%i %i,%i %i,%i %i,%i" % (
        x, y,
        x + w, y,
        x + w, y + h,
        x, y + h
    )

def points_from_y0x0y1x1(yxyx):
    """
    Construct a polygon representation from a rectangle described as a list [y0, x0, y1, x1]
    """
    y0 = yxyx[0]
    x0 = yxyx[1]
    y1 = yxyx[2]
    x1 = yxyx[3]
    return "%s,%s %s,%s %s,%s %s,%s" % (
        x0, y0,
        x1, y0,
        x1, y1,
        x0, y1
    )

def points_from_x0y0x1y1(xyxy):
    """
    Construct a polygon representation from a rectangle described as a list [x0, y0, x1, y1]
    """
    x0 = xyxy[0]
    y0 = xyxy[1]
    x1 = xyxy[2]
    y1 = xyxy[3]
    return "%s,%s %s,%s %s,%s %s,%s" % (
        x0, y0,
        x1, y0,
        x1, y1,
        x0, y1
    )

def polygon_from_bbox(minx, miny, maxx, maxy):
    """Construct polygon coordinates in numeric list representation from a numeric list representing a bounding box."""
    return [[minx, miny], [maxx, miny], [maxx, maxy], [minx, maxy]]

def polygon_from_points(points):
    """
    Convert polygon coordinates in page representation to polygon coordinates in numeric list representation.
    """
    polygon = []
    for pair in points.split(" "):
        x_y = pair.split(",")
        polygon.append([float(x_y[0]), float(x_y[1])])
    return polygon

def polygon_from_x0y0x1y1(x0y0x1y1):
    """Construct polygon coordinates in numeric list representation from a string list representing a bounding box."""
    minx = int(x0y0x1y1[0])
    miny = int(x0y0x1y1[1])
    maxx = int(x0y0x1y1[2])
    maxy = int(x0y0x1y1[3])
    return [[minx, miny], [maxx, miny], [maxx, maxy], [minx, maxy]]

def polygon_from_xywh(xywh):
    """Construct polygon coordinates in numeric list representation from numeric dict representing a bounding box."""
    return polygon_from_bbox(*bbox_from_xywh(xywh))

def polygon_mask(image, coordinates):
    """"Create a mask image of a polygon.

    Given a PIL.Image ``image`` (merely for dimensions), and
    a numpy array ``polygon`` of relative coordinates into the image,
    create a new image of the same size with black background, and
    fill everything inside the polygon hull with white.

    Return the new PIL.Image.
    """
    mask = Image.new('L', image.size, 0)
    if isinstance(coordinates, np.ndarray):
        coordinates = list(map(tuple, coordinates))
    ImageDraw.Draw(mask).polygon(coordinates, outline=255, fill=255)
    return mask

def adjust_canvas_to_rotation(size, angle):
    """Calculate the enlarged image size after rotation.
    
    Given a numpy array ``size`` of an original canvas (width and height),
    and a rotation angle in degrees counter-clockwise ``angle``,
    calculate the new size which is necessary to encompass the full
    image after rotation.
    
    Return a numpy array of the enlarged width and height.
    """
    angle = np.deg2rad(angle)
    sin = np.abs(np.sin(angle))
    cos = np.abs(np.cos(angle))
    return np.dot(np.array([[cos, sin],
                            [sin, cos]]),
                  np.array(size))

def adjust_canvas_to_transposition(size, method):
    """Calculate the flipped image size after transposition.
    
    Given a numpy array ``size`` of an original canvas (width and height),
    and a transposition mode ``method`` (see ``transpose_image``),
    calculate the new size after transposition.
    
    Return a numpy array of the enlarged width and height.
    """
    if method in [Image.ROTATE_90,
                  Image.ROTATE_270,
                  Image.TRANSPOSE,
                  Image.TRANSVERSE]:
        size = size[::-1]
    return size

def rotate_coordinates(transform, angle, orig=np.array([0, 0])):
    """Compose an affine coordinate transformation with a passive rotation.

    Given a numpy array ``transform`` of an existing transformation
    matrix in homogeneous (3d) coordinates, and a rotation angle in
    degrees counter-clockwise ``angle``, as well as a numpy array
    ``orig`` of the center of rotation, calculate the affine
    coordinate transform corresponding to the composition of both
    transformations. (This entails translation to the center, followed
    by pure rotation, and subsequent translation back. However, since
    rotation necessarily increases the bounding box, and thus image size,
    do not translate back the same amount, but to the enlarged offset.)
    
    Return a numpy array of the resulting affine transformation matrix.
    """
    LOG.debug('rotating coordinates by %.2f° around %s', angle, str(orig))
    rad = np.deg2rad(angle)
    cos = np.cos(rad)
    sin = np.sin(rad)
    # get rotation matrix for passive rotation:
    rot = np.array([[+cos, sin, 0],
                    [-sin, cos, 0],
                    [0, 0, 1]])
    return shift_coordinates(
        np.dot(rot,
               shift_coordinates(transform,
                                 -orig)),
        #orig)
        # the image (bounding box) increases with rotation,
        # so we must translate back to the new upper left:
        adjust_canvas_to_rotation(orig, angle))

def shift_coordinates(transform, offset):
    """Compose an affine coordinate transformation with a translation.

    Given a numpy array ``transform`` of an existing transformation
    matrix in homogeneous (3d) coordinates, and a numpy array
    ``offset`` of the translation vector, calculate the affine
    coordinate transform corresponding to the composition of both
    transformations.
    
    Return a numpy array of the resulting affine transformation matrix.
    """
    LOG.debug('shifting coordinates by %s', str(offset))
    shift = np.eye(3)
    shift[0, 2] = offset[0]
    shift[1, 2] = offset[1]
    return np.dot(shift, transform)

def transpose_coordinates(transform, method, orig=np.array([0, 0])):
    """"Compose an affine coordinate transformation with a transposition (i.e. flip or rotate in 90° multiples).

    Given a numpy array ``transform`` of an existing transformation
    matrix in homogeneous (3d) coordinates, a transposition mode ``method``,
    as well as a numpy array ``orig`` of the center of the image,
    calculate the affine coordinate transform corresponding to the composition
    of both transformations, which is respectively:

    - ``PIL.Image.FLIP_LEFT_RIGHT``:
      entails translation to the center, followed by pure reflection
      about the y-axis, and subsequent translation back
    - ``PIL.Image.FLIP_TOP_BOTTOM``:
      entails translation to the center, followed by pure reflection
      about the x-axis, and subsequent translation back
    - ``PIL.Image.ROTATE_180``:
      entails translation to the center, followed by pure reflection
      about the origin, and subsequent translation back
    - ``PIL.Image.ROTATE_90``:
      entails translation to the center, followed by pure rotation
      by 90° counter-clockwise, and subsequent translation back
    - ``PIL.Image.ROTATE_270``:
      entails translation to the center, followed by pure rotation
      by 270° counter-clockwise, and subsequent translation back
    - ``PIL.Image.TRANSPOSE``:
      entails translation to the center, followed by pure rotation
      by 90° counter-clockwise and pure reflection about the x-axis,
      and subsequent translation back
    - ``PIL.Image.TRANSVERSE``:
      entails translation to the center, followed by pure rotation
      by 90° counter-clockwise and pure reflection about the y-axis,
      and subsequent translation back

    Return a numpy array of the resulting affine transformation matrix.
    """
    LOG.debug('transposing coordinates with %s around %s', membername(Image, method), str(orig))
    # get rotation matrix for passive rotation/reflection:
    rot90 = np.array([[0, 1, 0],
                      [-1, 0, 0],
                      [0, 0, 1]])
    reflx = np.array([[1, 0, 0],
                      [0, -1, 0],
                      [0, 0, 1]])
    refly = np.array([[-1, 0, 0],
                      [0, 1, 0],
                      [0, 0, 1]])
    transform = shift_coordinates(transform, -orig)
    operations = {
        Image.FLIP_LEFT_RIGHT: [refly],
        Image.FLIP_TOP_BOTTOM: [reflx],
        Image.ROTATE_180: [reflx, refly],
        Image.ROTATE_90: [rot90],
        Image.ROTATE_270: [rot90, reflx, refly],
        Image.TRANSPOSE: [rot90, reflx],
        Image.TRANSVERSE: [rot90, refly]
    }.get(method) # no default
    for operation in operations:
        transform = np.dot(operation, transform)
    transform = shift_coordinates(
        transform,
        # the image (bounding box) may flip with transposition,
        # so we must translate back to the new upper left:
        adjust_canvas_to_transposition(orig, method))
    return transform

def transform_coordinates(polygon, transform=None):
    """Apply an affine transformation to a set of points.
    Augment the 2d numpy array of points ``polygon`` with a an extra
    column of ones (homogeneous coordinates), then multiply with
    the transformation matrix ``transform`` (or the identity matrix),
    and finally remove the extra column from the result.
    """
    if transform is None:
        transform = np.eye(3)
    polygon = np.insert(polygon, 2, 1, axis=1) # make 3d homogeneous coordinates
    polygon = np.dot(transform, polygon.T).T
    # ones = polygon[:,2]
    # assert np.all(np.array_equal(ones, np.clip(ones, 1 - 1e-2, 1 + 1e-2))), \
    #     'affine transform failed' # should never happen
    polygon = np.delete(polygon, 2, axis=1) # remove z coordinate again
    return polygon

def safe_filename(url):
    """
    Sanitize input to be safely used as the basename of a local file.
    """
    ret = re.sub('[^A-Za-z0-9]+', '.', url)
    #  print('safe filename: %s -> %s' % (url, ret))
    return ret

def unzip_file_to_dir(path_to_zip, output_directory):
    """
    Extract a ZIP archive to a directory
    """
    z = ZipFile(path_to_zip, 'r')
    z.extractall(output_directory)
    z.close()

def xywh_from_bbox(minx, miny, maxx, maxy):
    """Convert a bounding box from a numeric list to a numeric dict representation."""
    return {
        'x': minx,
        'y': miny,
        'w': maxx - minx,
        'h': maxy - miny,
    }

def xywh_from_points(points):
    """
    Construct a numeric dict representing a bounding box from polygon coordinates in page representation.
    """
    return xywh_from_bbox(*bbox_from_points(points))

def parse_json_string_with_comments(val):
    """
    Parse a string of JSON interspersed with #-prefixed full-line comments
    """
    jsonstr = re.sub('^\s*#.*$', '', val, flags=re.MULTILINE)
    return json.loads(jsonstr)

def parse_json_string_or_file(*values):    # pylint: disable=unused-argument
    """
    Parse a string as either the path to a JSON object or a literal JSON object.

    Empty strings are equivalent to '{}'
    """
    ret = {}
    for value in values:
        err = None
        value_parsed = None
        if re.fullmatch(r"\s*", value):
            continue
        try:
<<<<<<< HEAD
            try:
                with open(value, 'r') as f:
                    value_parsed = parse_json_string_with_comments(f.read())
            except (FileNotFoundError, OSError):
                value_parsed = parse_json_string_with_comments(value.strip())
            if not isinstance(value_parsed, dict):
                err = ValueError("Not a valid JSON object: '%s' (parsed as '%s')" % (value, value_parsed))
        except json.decoder.JSONDecodeError as e:
            err = ValueError("Error parsing '%s': %s" % (value, e))
        if err:
            raise err       # pylint: disable=raising-bad-type
        ret = {**ret, **value_parsed}
    return ret
=======
            with open(value, 'r') as f:
                ret = json.load(f)
        except FileNotFoundError:
            ret = json.loads(value.strip())
        except OSError:
            ret = json.loads(value.strip())
        if not isinstance(ret, dict):
            err = ValueError("Not a valid JSON object: '%s' (parsed as '%s')" % (value, ret))
    except json.decoder.JSONDecodeError as e:
        err = ValueError("Error parsing '%s': %s" % (value, e))
    if err:
        raise err       # pylint: disable=raising-bad-type
    return ret

def set_json_key_value_overrides(obj, *kvpairs):
    for kv in kvpairs:
        k, v = kv
        try:
            obj[k] = json.loads(v)
        except json.decoder.JSONDecodeError:
            obj[k] = v
    return obj
>>>>>>> a763fbfb
<|MERGE_RESOLUTION|>--- conflicted
+++ resolved
@@ -51,11 +51,7 @@
 
     FS-related utilities
 
-<<<<<<< HEAD
-* ``is_string``, ``membername``, ``concat_padded``, ``nth_url_segment``, ``remove_non_path_from_url``, ``parse_json_string_with_comments``, ``parse_json_string_or_file``
-=======
-* ``is_string``, ``membername``, ``concat_padded``, ``nth_url_segment``, ``remove_non_path_from_url``, ``parse_json_string_or_file``, ``set_json_key_value_overrides``
->>>>>>> a763fbfb
+* ``is_string``, ``membername``, ``concat_padded``, ``nth_url_segment``, ``remove_non_path_from_url``, ``parse_json_string_with_comments``, ``parse_json_string_or_file``, ``set_json_key_value_overrides``
 
     String and OOP utilities
 
@@ -810,7 +806,6 @@
         if re.fullmatch(r"\s*", value):
             continue
         try:
-<<<<<<< HEAD
             try:
                 with open(value, 'r') as f:
                     value_parsed = parse_json_string_with_comments(f.read())
@@ -824,20 +819,6 @@
             raise err       # pylint: disable=raising-bad-type
         ret = {**ret, **value_parsed}
     return ret
-=======
-            with open(value, 'r') as f:
-                ret = json.load(f)
-        except FileNotFoundError:
-            ret = json.loads(value.strip())
-        except OSError:
-            ret = json.loads(value.strip())
-        if not isinstance(ret, dict):
-            err = ValueError("Not a valid JSON object: '%s' (parsed as '%s')" % (value, ret))
-    except json.decoder.JSONDecodeError as e:
-        err = ValueError("Error parsing '%s': %s" % (value, e))
-    if err:
-        raise err       # pylint: disable=raising-bad-type
-    return ret
 
 def set_json_key_value_overrides(obj, *kvpairs):
     for kv in kvpairs:
@@ -846,5 +827,4 @@
             obj[k] = json.loads(v)
         except json.decoder.JSONDecodeError:
             obj[k] = v
-    return obj
->>>>>>> a763fbfb
+    return obj