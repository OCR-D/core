--- conflicted
+++ resolved
@@ -764,28 +764,7 @@
     """
     Construct a numeric dict representing a bounding box from polygon coordinates in page representation.
     """
-<<<<<<< HEAD
-    xys = [[int(p) for p in pair.split(',')] for pair in points.split(' ')]
-    minx = sys.maxsize
-    miny = sys.maxsize
-    maxx = 0
-    maxy = 0
-    for xy in xys:
-        if xy[0] < minx:
-            minx = xy[0]
-        if xy[0] > maxx:
-            maxx = xy[0]
-        if xy[1] < miny:
-            miny = xy[1]
-        if xy[1] > maxy:
-            maxy = xy[1]
-
-    return {
-        'x': minx,
-        'y': miny,
-        'w': maxx - minx,
-        'h': maxy - miny,
-    }
+    return xywh_from_bbox(*bbox_from_points(points))
 
 def parse_json_string_or_file(value='{}'):    # pylint: disable=unused-argument
     """
@@ -805,7 +784,4 @@
         err = ValueError("Error parsing '%s': %s" % (value, e))
     if err:
         raise err       # pylint: disable=raising-bad-type
-    return ret
-=======
-    return xywh_from_bbox(*bbox_from_points(points))
->>>>>>> 39d43102
+    return ret