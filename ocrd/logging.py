--- conflicted
+++ resolved
@@ -71,12 +71,6 @@
 
 # Default logging config
 
-<<<<<<< HEAD
-logging.basicConfig(level=logging.DEBUG)
-#  logging.getLogger('ocrd.resolver').setLevel(logging.INFO)
-#  logging.getLogger('ocrd.resolver.download_to_directory').setLevel(logging.INFO)
-logging.getLogger('PIL').setLevel(logging.INFO)
-=======
 def initLogging():
     """
     Sets logging defaults
@@ -90,7 +84,6 @@
     #  logging.getLogger('ocrd.resolver.download_to_directory').setLevel(logging.INFO)
     #  logging.getLogger('ocrd.resolver.add_files_to_mets').setLevel(logging.INFO)
     logging.getLogger('PIL').setLevel(logging.INFO)
->>>>>>> 87fc7078
 
     # Allow overriding
 
