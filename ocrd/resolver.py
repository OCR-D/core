import os
from shutil import copyfile
from zipfile import ZipFile
import tempfile
import requests

from ocrd.constants import TMP_PREFIX, EXT_TO_MIME
from ocrd.utils import getLogger, safe_filename
from ocrd.workspace import Workspace
from ocrd.model import OcrdMets

log = getLogger('ocrd.resolver')
tempfile.tempdir = '/tmp'

class Resolver(object):
    """
    Handle Uploads, Downloads, Repository access and manage temporary directories
    """

    def pack_workspace(self, workspace, zpath=None):
        """
        :TODO:
        Pack a workspace as OCRD-ZIP.

        1. Create a subfolder for every fileGrp@USE
        2. Download all files without local_filename
        3. Create a directory DIR
        3. Copy every mets:file to DIR/mets:fileGrp@USE/mets:file@ID
        4. Replace url of every file with ``file://`` URL relative to DIR
        5. Save mets.xml to DIR
        6. ZIP mets.xml and fileGrp@USE-subfolders and store in workspace.zip

        Args:
            workspace (string) : Workspace to pack as OCRD-ZIP
            zpath (string) : Path to ZIP file to savce

        Returns:
            zip_filename (string) : Path to OCRD-ZIP file
        """
        mets = workspace.mets
        outdir = tempfile.mkdtemp(prefix=TMP_PREFIX)
        log.debug("Temporary directory for packing: %s", outdir)

        if zpath is None:
            zpath = os.path.join(workspace.directory, 'workspace.zip')
        for fileGrp in mets.file_groups:
            fileGrp_dir = os.path.join(outdir, fileGrp)
            # 1.
            if not os.path.isdir(fileGrp_dir):
                log.debug("Create directory %s", fileGrp_dir)
                os.makedirs(fileGrp_dir)
            # 2.
            #  log.error("%s: %s", fileGrp, [str(f) for f in mets.find_files()])
            for f in mets.find_files(fileGrp=fileGrp):
                if f.local_filename is None:
                    #  log.debug("No local file: %s", f)
                    workspace.download_file(f, subdir=fileGrp, basename=f.ID)
                    #  print(f.local_filename)
                # 3.
                new_local_filename = os.path.join(fileGrp_dir, f.ID)
                copyfile(f.local_filename, new_local_filename)
                f.local_filename = new_local_filename
                # 4.
                # TODO PAGE
                f.url = 'file://' + os.path.join(fileGrp, f.ID)
        # 5.
        metspath = os.path.join(outdir, 'mets.xml')
        with open(metspath, 'wb') as fmets:
            fmets.write(mets.to_xml(xmllint=True))
        # 6.
        log.info("Writing to %s", zpath)
        with ZipFile(zpath, 'w') as z:
            z.write(metspath, 'mets.xml')
            for fileGrp in mets.file_groups:
                for f in mets.find_files(fileGrp=fileGrp):
                    z.write(f.local_filename, os.path.join(fileGrp, f.ID))

        return zpath

    def unpack_workspace_from_filename(self, zip_filename, directory=None):
        """

        :TODO:
        Unpack an OCRD-ZIP to a local workspace.

        1. Create directory
        3. Unpack zipfile into it
        4. Initiate workspace

        Args:
            zip_filename (string) : Path to OCRD-ZIP file
        """
        if directory is None:
            directory = tempfile.mkdtemp(prefix=TMP_PREFIX)
        log.debug("Unpacking to %s", directory)
        with ZipFile(zip_filename, 'r') as z:
            z.extractall(path=directory)
        return Workspace(self, directory)

    def download_to_directory(self, directory, url, basename=None, overwrite=False, subdir=None):
        """
        Download a file to the workspace.

        Early Shortcut: If url is a file://-URL and that file is already in the directory, keep it there.

        If basename is not given but subdir is, assume user knows what she's doing and use last URL segment as the basename.
        If basename is not given and no subdir is given, use the alnum characters in the URL as the basename.

        Args:
            directory (string): Directory to download files to
            basename (string, None): basename part of the filename on disk.
            url (string): URL to download from
            overwrite (boolean): Whether to overwrite existing files with that name
            subdir (boolean, None): Subdirectory to create within the directory. Think fileGrp.

        Returns:
            Local filename
        """
        log = getLogger('ocrd.resolver.download_to_directory') # pylint: disable=redefined-outer-name
        log.debug("directory=|%s| url=|%s| basename=|%s| overwrite=|%s| subdir=|%s|", directory, url, basename, overwrite, subdir)
        if basename is None:
            if (subdir is not None) or \
                (directory and url.startswith('file://%s' % directory)): # in case downloading a url 'file:///tmp/foo/bar' to directory '/tmp/foo'
                basename = url.rsplit('/', 1)[-1]
            else:
                basename = safe_filename(url)

        if subdir is not None:
            basename = os.path.join(subdir, basename)

        outfilename = os.path.join(directory, basename)

        if os.path.exists(outfilename) and not overwrite:
            log.debug("File already exists and overwrite=False: %s", outfilename)
            return outfilename

        outfiledir = outfilename.rsplit('/', 1)[0]
        #  print(outfiledir)
        if not os.path.isdir(outfiledir):
            os.makedirs(outfiledir)

        log.debug("Downloading <%s> to '%s'", url, outfilename)
        if url.startswith('file://'):
            copyfile(url[len('file://'):], outfilename)
        else:
            response = requests.get(url)
            if response.status_code != 200:
                raise Exception("Not found: %s (HTTP %d)" % (url, response.status_code))
            with open(outfilename, 'wb') as outfile:
                outfile.write(response.content)

        return outfilename

    def workspace_from_url(self, mets_url, directory=None, clobber_mets=False, mets_basename=None, download=False, download_local=False):
        """
        Create a workspace from a METS by URL.

        Sets the mets.xml file
        """
        if directory is not None and not directory.startswith('/'):
            directory = os.path.abspath(directory)

        if mets_url is None:
            if directory is None:
                raise Exception("Must pass mets_url and/or directory to workspace_from_url")
            else:
                mets_url = 'file://%s/%s' % (directory, mets_basename)
        if mets_url.find('://') == -1:
            # resolve to absolute
            mets_url = os.path.abspath(mets_url)
            mets_url = 'file://' + mets_url
        if directory is None:
            # if mets_url is a file-url assume working directory to be  where
            # the mets.xml resides
            if mets_url.startswith('file://'):
                # if directory was not given and mets_url is a file assume that
                # directory should be the directory where the mets.xml resides
                directory = os.path.dirname(mets_url[len('file://'):])
            else:
                directory = tempfile.mkdtemp(prefix=TMP_PREFIX)
                log.debug("Creating workspace '%s' for METS @ <%s>", directory, mets_url)

        # if mets_basename is not given, use the last URL segment of the mets_url
        if mets_basename is None:
            mets_basename = mets_url \
                .rsplit('/', 1)[-1] \
                .split('?')[0] \
                .split('#')[0]

        mets_fpath = os.path.join(directory, mets_basename)
        log.debug("Copying mets url '%s' to '%s'", mets_url, mets_fpath)
        if 'file://' + mets_fpath == mets_url:
            log.debug("Target and source mets are identical")
        else:
            if os.path.exists(mets_fpath) and not clobber_mets:
                raise Exception("File '%s' already exists but clobber_mets is false" % mets_fpath)
            else:
                self.download_to_directory(directory, mets_url, basename=mets_basename)

        workspace = Workspace(self, directory, mets_basename=mets_basename)

        if download_local or download:
            for file_grp in workspace.mets.file_groups:
                if download_local:
                    for f in workspace.mets.find_files(fileGrp=file_grp, local_only=True):
                        workspace.download_file(f, subdir=file_grp)
                else:
                    workspace.download_files_in_group(file_grp)

        return workspace

    def workspace_from_nothing(self, directory, mets_basename='mets.xml', clobber_mets=False):
        """
        Create an empty workspace.
        """
        if directory is None:
            directory = tempfile.mkdtemp(prefix=TMP_PREFIX)
        if not os.path.exists(directory):
            os.makedirs(directory)

        mets_fpath = os.path.join(directory, mets_basename)
        if not clobber_mets and os.path.exists(mets_fpath):
            raise Exception("Not clobbering existing mets.xml in '%s'." % directory)
        mets = OcrdMets.empty_mets()
        with open(mets_fpath, 'wb') as fmets:
            log.info("Writing %s", mets_fpath)
            fmets.write(mets.to_xml(xmllint=True))

<<<<<<< HEAD
        return Workspace(self, directory, mets)
=======
        return Workspace(self, directory, mets)

    def workspace_from_folder(self, directory, return_mets=False, clobber_mets=False, convention='ocrd-gt'):
        """
        Create a workspace from a folder, creating a METS file.

        Args:
            convention: See add_files_to_mets
            clobber_mets (boolean) : Whether to overwrite existing mets.xml. Default: False.
            return_mets (boolean) : Do not create the actual mets.xml file but return the :class:`OcrdMets`. Default: False.
        """
        if directory is None:
            raise Exception("Must pass directory")
        if not os.path.isdir(directory):
            raise Exception("Directory does not exist or is not a directory: '%s'" % directory)
        if not clobber_mets and os.path.exists(os.path.join(directory, 'mets.xml')):
            raise Exception("Not clobbering existing mets.xml in '%s'." % directory)

        mets = OcrdMets.empty_mets()

        if not os.path.exists(directory):
            os.makedirs(directory)
        directory = os.path.abspath(directory)

        self.add_files_to_mets(convention, mets, directory)
        if return_mets:
            return mets

        #  print(mets.to_xml(xmllint=True).decode('utf-8'))
        mets_fpath = os.path.join(directory, 'mets.xml')
        with open(mets_fpath, 'wb') as fmets:
            log.info("Writing %s", mets_fpath)
            fmets.write(mets.to_xml(xmllint=True))

        return Workspace(self, directory, mets)

    # pylint: disable=too-many-locals
    def add_files_to_mets(self, convention, mets, directory):
        """
        Add files from folder to METS, accoding to a file structure convention.

        Args:
            convention (string) : Which file structure convention to adhere to.

                'ocrd-gt' (Default)::

                    Subfolder name ==> mets:fileGrp @USE
                        'page' => 'OCR-D-OCR-PAGE'
                        'alto' => 'OCR-D-OCR-ALTO'
                        'tei' => 'OCR-D-OCR-TEI'
                    fileGrp + '_' + upper(Basename of file without extension) == mets:file @ID
                    File in root folder == mets:fileGrp @USE == 'OCR-D-IMG'
                    Extension ==> mets.file @MIMETYPE
                        .tif => image/tiff
                        .png => image/png
                        .jpg => image/jpg
                        .xml => image/xml

        """
        log = getLogger('ocrd.resolver.add_files_to_mets') # pylint: disable=redefined-outer-name
        log.debug("Reading files in '%s' according to '%s' convention", directory, convention)

        if convention == 'ocrd-gt':
            for root, dirs, files in os.walk(directory):
                dirname = root[len(directory):]
                if not dirname:
                    fileGrp = 'OCR-D-IMG'
                elif '/' in dirname:
                    del dirs[:]
                    dirname = dirname[1:]
                    fileGrp = dirname.upper()
                for f in files:
                    if f == 'mets.xml':
                        continue
                    mimetype = 'application/octet-stream'
                    for ext in EXT_TO_MIME:
                        if f.endswith(ext):
                            mimetype = EXT_TO_MIME[ext]
                            break
                    if dirname == 'alto':
                        mimetype = 'application/alto+xml'
                        fileGrp = 'OCR-D-OCR-ALTO'
                    elif dirname == 'page':
                        fileGrp = 'OCR-D-OCR-PAGE'
                    local_filename = os.path.join(directory, dirname, f)
                    x = mets.add_file(
                        fileGrp,
                        mimetype=mimetype,
                        local_filename=local_filename,
                        ID='_'.join([fileGrp, f.replace('.', '_')]).upper(),
                        url='file://' + local_filename,
                    )
                    log.debug("Added as %s", x)
>>>>>>> 6e6c97ae
<|MERGE_RESOLUTION|>--- conflicted
+++ resolved
@@ -226,100 +226,4 @@
             log.info("Writing %s", mets_fpath)
             fmets.write(mets.to_xml(xmllint=True))
 
-<<<<<<< HEAD
-        return Workspace(self, directory, mets)
-=======
-        return Workspace(self, directory, mets)
-
-    def workspace_from_folder(self, directory, return_mets=False, clobber_mets=False, convention='ocrd-gt'):
-        """
-        Create a workspace from a folder, creating a METS file.
-
-        Args:
-            convention: See add_files_to_mets
-            clobber_mets (boolean) : Whether to overwrite existing mets.xml. Default: False.
-            return_mets (boolean) : Do not create the actual mets.xml file but return the :class:`OcrdMets`. Default: False.
-        """
-        if directory is None:
-            raise Exception("Must pass directory")
-        if not os.path.isdir(directory):
-            raise Exception("Directory does not exist or is not a directory: '%s'" % directory)
-        if not clobber_mets and os.path.exists(os.path.join(directory, 'mets.xml')):
-            raise Exception("Not clobbering existing mets.xml in '%s'." % directory)
-
-        mets = OcrdMets.empty_mets()
-
-        if not os.path.exists(directory):
-            os.makedirs(directory)
-        directory = os.path.abspath(directory)
-
-        self.add_files_to_mets(convention, mets, directory)
-        if return_mets:
-            return mets
-
-        #  print(mets.to_xml(xmllint=True).decode('utf-8'))
-        mets_fpath = os.path.join(directory, 'mets.xml')
-        with open(mets_fpath, 'wb') as fmets:
-            log.info("Writing %s", mets_fpath)
-            fmets.write(mets.to_xml(xmllint=True))
-
-        return Workspace(self, directory, mets)
-
-    # pylint: disable=too-many-locals
-    def add_files_to_mets(self, convention, mets, directory):
-        """
-        Add files from folder to METS, accoding to a file structure convention.
-
-        Args:
-            convention (string) : Which file structure convention to adhere to.
-
-                'ocrd-gt' (Default)::
-
-                    Subfolder name ==> mets:fileGrp @USE
-                        'page' => 'OCR-D-OCR-PAGE'
-                        'alto' => 'OCR-D-OCR-ALTO'
-                        'tei' => 'OCR-D-OCR-TEI'
-                    fileGrp + '_' + upper(Basename of file without extension) == mets:file @ID
-                    File in root folder == mets:fileGrp @USE == 'OCR-D-IMG'
-                    Extension ==> mets.file @MIMETYPE
-                        .tif => image/tiff
-                        .png => image/png
-                        .jpg => image/jpg
-                        .xml => image/xml
-
-        """
-        log = getLogger('ocrd.resolver.add_files_to_mets') # pylint: disable=redefined-outer-name
-        log.debug("Reading files in '%s' according to '%s' convention", directory, convention)
-
-        if convention == 'ocrd-gt':
-            for root, dirs, files in os.walk(directory):
-                dirname = root[len(directory):]
-                if not dirname:
-                    fileGrp = 'OCR-D-IMG'
-                elif '/' in dirname:
-                    del dirs[:]
-                    dirname = dirname[1:]
-                    fileGrp = dirname.upper()
-                for f in files:
-                    if f == 'mets.xml':
-                        continue
-                    mimetype = 'application/octet-stream'
-                    for ext in EXT_TO_MIME:
-                        if f.endswith(ext):
-                            mimetype = EXT_TO_MIME[ext]
-                            break
-                    if dirname == 'alto':
-                        mimetype = 'application/alto+xml'
-                        fileGrp = 'OCR-D-OCR-ALTO'
-                    elif dirname == 'page':
-                        fileGrp = 'OCR-D-OCR-PAGE'
-                    local_filename = os.path.join(directory, dirname, f)
-                    x = mets.add_file(
-                        fileGrp,
-                        mimetype=mimetype,
-                        local_filename=local_filename,
-                        ID='_'.join([fileGrp, f.replace('.', '_')]).upper(),
-                        url='file://' + local_filename,
-                    )
-                    log.debug("Added as %s", x)
->>>>>>> 6e6c97ae
+        return Workspace(self, directory, mets)