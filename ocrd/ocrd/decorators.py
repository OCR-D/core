--- conflicted
+++ resolved
@@ -62,11 +62,9 @@
         processorClass(workspace=None, show_version=True)
         sys.exit()
     else:
-<<<<<<< HEAD
         if not mets or (is_local_filename(mets) and not isfile(get_local_filename(mets))):
             processorClass(workspace=None, show_help=True)
             sys.exit(1)
-=======
         # LOG.info('kwargs=%s' % kwargs)
         # Merge parameter overrides and parameters
         if 'parameter_override' in kwargs:
@@ -81,7 +79,6 @@
             msg = "File does not exist: %s" % mets
             LOG.error(msg)
             raise Exception(msg)
->>>>>>> f9dd0478
         resolver = Resolver()
         workspace = resolver.workspace_from_url(mets, working_dir)
         page_id = kwargs.get('page_id')
