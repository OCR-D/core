<<<<<<< HEAD
=======
# BEGIN-INCLUDE ./src/bash_version_check.bash 
((BASH_VERSINFO<4 || BASH_VERSINFO==4 && BASH_VERSINFO[1]<4)) && \
    echo >&2 "bash $BASH_VERSION is too old. Please install bash 4.4 or newer." && \
    exit 1

# END-INCLUDE 
# BEGIN-INCLUDE ./src/raise.bash 
## ### `ocrd__raise`
## 
## Raise an error and exit.
ocrd__raise () {
    echo >&2 "ERROR: $1"; exit 127
}

# END-INCLUDE 
>>>>>>> 855d53f5
# BEGIN-INCLUDE ./src/dumpjson.bash 
## ### `ocrd__dumpjson`
## 
## Output ocrd-tool.json.
## 
## Requires `$OCRD_TOOL_JSON` and `$OCRD_TOOL_NAME` to be set:
## 
## ```sh
## export OCRD_TOOL_JSON=/path/to/ocrd-tool.json
## export OCRD_TOOL_NAME=ocrd-foo-bar
## ```
## 
ocrd__dumpjson () {
    ocrd ocrd-tool "$OCRD_TOOL_JSON" tool "$OCRD_TOOL_NAME" dump
}

# END-INCLUDE 
# BEGIN-INCLUDE ./src/usage.bash 
## ### `ocrd__usage`
## 
## Print usage
## 
ocrd__usage () {

    ocrd ocrd-tool "$OCRD_TOOL_JSON" tool "$OCRD_TOOL_NAME" help

}

# END-INCLUDE 
# BEGIN-INCLUDE ./src/parse_argv.bash 
## ### `ocrd__parse_argv`
## 
## Expects an associative array ("hash"/"dict") `ocrd__argv` to be defined:
## 
## ```sh
## declare -A ocrd__argv=()
## ```
ocrd__parse_argv () {

    # if [[ -n "$ZSH_VERSION" ]];then
    #     print -r -- ${+ocrd__argv} ${(t)ocrd__argv}
    # fi
    if ! declare -p "ocrd__argv" >/dev/null 2>/dev/null ;then
        ocrd__raise "Must set \$ocrd__argv (declare -A ocrd__argv)"
    fi

    if ! declare -p "params" >/dev/null 2>/dev/null ;then
        ocrd__raise "Must set \$params (declare -A params)"
    fi

    while [[ "${1:-}" = -* ]];do
        case "$1" in
            -l|--log-level) ocrd__argv[log_level]=$2 ; shift ;;
            -h|--help|--usage) ocrd__usage; exit ;;
            -J|--dump-json) ocrd__dumpjson; exit ;;
            -p|--parameter) ocrd__argv[parameter]="$2" ; shift ;;
            -g|--page-id) ocrd__argv[page_id]=$2 ; shift ;;
            -O|--output-file-grp) ocrd__argv[output_file_grp]=$2 ; shift ;;
            -I|--input-file-grp) ocrd__argv[input_file_grp]=$2 ; shift ;;
            -w|--working-dir) ocrd__argv[working_dir]=$(realpath "$2") ; shift ;;
            -m|--mets) ocrd__argv[mets_file]=$(realpath "$2") ; shift ;;
            -V|--version) ocrd ocrd-tool "$OCRD_TOOL_JSON" version; exit ;;
            *) ocrd__raise "Unknown option '$1'" ;;
        esac
        shift
    done

    if [[ ! -r "${ocrd__argv[mets_file]:=$PWD/mets.xml}" ]];then
        ocrd__raise "METS '${ocrd__argv[mets_file]}' not readable. Use -m/--mets-file to set correctly"
    fi

    if [[ ! -d "${ocrd__argv[working_dir]:=$(dirname "${ocrd__argv[mets_file]}")}" ]];then
        ocrd__raise "workdir '${ocrd__argv[working_dir]}' not a directory. Use -w/--working-dir to set correctly"
    fi

    if [[ ! "${ocrd__argv[log_level]:=INFO}" =~ OFF|ERROR|WARN|INFO|DEBUG|TRACE ]];then
        ocrd__raise "log level '${ocrd__argv[log_level]}' is invalid"
    fi

    # if [[ ! "${ocrd__argv[input_file_grp]:=OCR-D-IMG}" =~ OCR-D-(GT-)?(IMG|SEG|OCR|COR)(-[A-Z0-9\-]{3,})?(,OCR-D-(GT-)?(IMG|SEG|OCR|COR)(-[A-Z0-9\-]{3,})?)* ]];then
    #     echo >&2 "WARNING: input fileGrp '${ocrd__argv[input_file_grp]}' does not conform to OCR-D spec"
    # fi

    # if [[ ! "${ocrd__argv[output_file_grp]:=OCR-D-OCR}" =~ OCR-D-(GT-)?(IMG|SEG|OCR|COR)(-[A-Z0-9\-]{3,})?(,OCR-D-(GT-)?(IMG|SEG|OCR|COR)(-[A-Z0-9\-]{3,})?)* ]];then
    #     echo >&2 "WARNING: output fileGrp '${ocrd__argv[output_file_grp]}' does not conform to OCR-D spec"
    # fi


    local params_parsed retval
    params_parsed="$(ocrd ocrd-tool "$OCRD_TOOL_JSON" tool $OCRD_TOOL_NAME parse-params -p "${ocrd__argv[parameter]:-{\}}")" || {
        retval=$?
        ocrd__raise "Failed to parse parameters (retval $retval):
$params_parsed"
    }
    eval "$params_parsed"

}

# END-INCLUDE 
# BEGIN-INCLUDE ./src/wrap.bash 
ocrd__wrap () {

    declare -gx OCRD_TOOL_JSON="$1"
    declare -gx OCRD_TOOL_NAME="$2"
    shift
    shift
    declare -Agx params
    params=()
    declare -Agx ocrd__argv
    ocrd__argv=()

    if ! which "ocrd" >/dev/null 2>/dev/null;then
        ocrd__raise "ocrd not in \$PATH"
    fi

    if ! declare -p "OCRD_TOOL_JSON" >/dev/null 2>/dev/null;then
        ocrd__raise "Must set \$OCRD_TOOL_JSON"
    elif [[ ! -r "$OCRD_TOOL_JSON" ]];then
        ocrd__raise "Cannot read \$OCRD_TOOL_JSON: '$OCRD_TOOL_JSON'"
    fi

    if [[ -z "$OCRD_TOOL_NAME" ]];then
        ocrd__raise "Must set \$OCRD_TOOL_NAME"
    elif ! ocrd ocrd-tool "$OCRD_TOOL_JSON" list-tools|grep -q "$OCRD_TOOL_NAME";then
        ocrd__raise "No such command \$OCRD_TOOL_NAME: $OCRD_TOOL_NAME"
    fi

    ocrd__parse_argv "$@"

}

# END-INCLUDE <|MERGE_RESOLUTION|>--- conflicted
+++ resolved
@@ -1,5 +1,3 @@
-<<<<<<< HEAD
-=======
 # BEGIN-INCLUDE ./src/bash_version_check.bash 
 ((BASH_VERSINFO<4 || BASH_VERSINFO==4 && BASH_VERSINFO[1]<4)) && \
     echo >&2 "bash $BASH_VERSION is too old. Please install bash 4.4 or newer." && \
@@ -7,15 +5,9 @@
 
 # END-INCLUDE 
 # BEGIN-INCLUDE ./src/raise.bash 
-## ### `ocrd__raise`
-## 
-## Raise an error and exit.
-ocrd__raise () {
-    echo >&2 "ERROR: $1"; exit 127
-}
+
 
 # END-INCLUDE 
->>>>>>> 855d53f5
 # BEGIN-INCLUDE ./src/dumpjson.bash 
 ## ### `ocrd__dumpjson`
 ## 
