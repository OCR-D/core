--- conflicted
+++ resolved
@@ -112,11 +112,6 @@
   - url: https://qurator-data.de/eynollah/2021-04-25/models_eynollah.tar.gz
     name: default
     description: models for eynollah
-<<<<<<< HEAD
     size: 3241866640
     type: archive
-=======
-    size: 1480744307
-    type: tarball
->>>>>>> 0c620815
     path_in_archive: 'models_eynollah'