"""
Processor base class and helper functions.
"""

__all__ = [
    'Processor',
    'generate_processor_help',
    'run_cli',
    'run_processor'
]

<<<<<<< HEAD
import io
=======
from pkg_resources import resource_filename
from os.path import exists
from shutil import copyfileobj
>>>>>>> 71d295ac
import json
import os
import sys
import tarfile
from os import getcwd
from os.path import exists
from pathlib import Path
from shutil import copyfileobj

from ocrd_models.ocrd_page import MetadataItemType, LabelType, LabelsType
from ocrd_utils import (
    VERSION as OCRD_VERSION,
    MIMETYPE_PAGE,
    MIME_TO_EXT,
    getLogger,
    initLogging,
    list_resource_candidates,
    pushd_popd,
    list_all_resources,
    get_processor_resource_types
)
from ocrd_validators import ParameterValidator
# XXX imports must remain for backwards-compatibilty
from .helpers import run_cli, run_processor, generate_processor_help  # pylint: disable=unused-import


class Processor:
    """
    A processor is a tool that implements the uniform OCR-D command-line interface
    for run-time data processing. That is, it executes a single workflow step,
    or a combination of workflow steps, on the workspace (represented by local METS).
    It reads input files for all or requested physical pages of the input fileGrp(s),
    and writes output files for them into the output fileGrp(s). It may take 
    a number of optional or mandatory parameters.
    """

    def __init__(
            self,
            workspace,
            ocrd_tool=None,
            parameter=None,
            # TODO OCR-D/core#274
            # input_file_grp=None,
            # output_file_grp=None,
            input_file_grp="INPUT",
            output_file_grp="OUTPUT",
            page_id=None,
            show_resource=None,
            list_resources=False,
            show_help=False,
            show_version=False,
            dump_json=False,
            dump_module_dir=False,
            version=None
    ):
        """
        Instantiate, but do not process. Unless ``list_resources`` or
        ``show_resource`` or ``show_help`` or ``show_version`` or
        ``dump_json`` or ``dump_module_dir`` is true, setup for processing
        (parsing and validating parameters, entering the workspace directory).

        Args:
             workspace (:py:class:`~ocrd.Workspace`): The workspace to process. \
                 Can be ``None`` even for processing (esp. on multiple workspaces), \
                 but then needs to be set before running.
        Keyword Args:
             ocrd_tool (string): JSON of the ocrd-tool description for that processor. \
                 Can be ``None`` for processing, but needs to be set before running.
             parameter (string): JSON of the runtime choices for ocrd-tool ``parameters``. \
                 Can be ``None`` even for processing, but then needs to be set before running.
             input_file_grp (string): comma-separated list of METS ``fileGrp``s used for input.
             output_file_grp (string): comma-separated list of METS ``fileGrp``s used for output.
             page_id (string): comma-separated list of METS physical ``page`` IDs to process \
                 (or empty for all pages).
             show_resource (string): If not ``None``, then instead of processing, resolve \
                 given resource by name and print its contents to stdout.
             list_resources (boolean): If true, then instead of processing, find all installed \
                 resource files in the search paths and print their path names.
             show_help (boolean): If true, then instead of processing, print a usage description \
                 including the standard CLI and all of this processor's ocrd-tool parameters and \
                 docstrings.
             show_version (boolean): If true, then instead of processing, print information on \
                 this processor's version and OCR-D version. Exit afterwards.
             dump_json (boolean): If true, then instead of processing, print :py:attr:`ocrd_tool` \
                 on stdout.
             dump_module_dir (boolean): If true, then instead of processing, print :py:attr:`moduledir` \
                 on stdout.
        """
        self.ocrd_tool = ocrd_tool
        if parameter is None:
            parameter = {}
        if dump_json:
            print(json.dumps(ocrd_tool, indent=True))
            return
        if dump_module_dir:
            print(self.moduledir)
            return
        if list_resources:
            for res in self.list_all_resources():
                print(res)
            return
        if show_resource:
            initLogging()
            res_fname = self.resolve_resource(show_resource)
            fpath = Path(res_fname)
            if fpath.is_dir():
                with pushd_popd(fpath):
                    fileobj = io.BytesIO()
                    with tarfile.open(fileobj=fileobj, mode='w:gz') as tarball:
                        tarball.add('.')
                    fileobj.seek(0)
                    copyfileobj(fileobj, sys.stdout.buffer)
            else:
                sys.stdout.buffer.write(fpath.read_bytes())
            return
        if show_help:
            self.show_help()
            return
        self.version = version
        if show_version:
            self.show_version()
            return
        self.workspace = workspace
        # FIXME HACK would be better to use pushd_popd(self.workspace.directory)
        # but there is no way to do that in process here since it's an
        # overridden method. chdir is almost always an anti-pattern.
        if self.workspace:
            self.old_pwd = getcwd()
            os.chdir(self.workspace.directory)
        self.input_file_grp = input_file_grp
        self.output_file_grp = output_file_grp
        self.page_id = None if page_id == [] or page_id is None else page_id
        parameterValidator = ParameterValidator(ocrd_tool)
        report = parameterValidator.validate(parameter)
        if not report.is_valid:
            raise Exception("Invalid parameters %s" % report.errors)
        self.parameter = parameter

    def show_help(self):
        print(generate_processor_help(self.ocrd_tool, processor_instance=self))

    def show_version(self):
        print("Version %s, ocrd/core %s" % (self.version, OCRD_VERSION))

    def verify(self):
        """
        Verify that the :py:attr:`input_file_grp` fulfills the processor's requirements.
        """
        return True

    def process(self):
        """
        Process the :py:attr:`workspace` 
        from the given :py:attr:`input_file_grp`
        to the given :py:attr:`output_file_grp`
        for the given :py:attr:`page_id`
        under the given :py:attr:`parameter`.
        
        (This contains the main functionality and needs to be overridden by subclasses.)
        """
        raise Exception("Must be implemented")


    def add_metadata(self, pcgts):
        """
        Add PAGE-XML :py:class:`~ocrd_models.ocrd_page.MetadataItemType` ``MetadataItem`` describing
        the processing step and runtime parameters to :py:class:`~ocrd_models.ocrd_page.PcGtsType` ``pcgts``.
        """
        pcgts.get_Metadata().add_MetadataItem(
                MetadataItemType(type_="processingStep",
                    name=self.ocrd_tool['steps'][0],
                    value=self.ocrd_tool['executable'],
                    Labels=[LabelsType(
                        externalModel="ocrd-tool",
                        externalId="parameters",
                        Label=[LabelType(type_=name,
                                         value=self.parameter[name])
                               for name in self.parameter.keys()]),
                            LabelsType(
                        externalModel="ocrd-tool",
                        externalId="version",
                        Label=[LabelType(type_=self.ocrd_tool['executable'],
                                         value=self.version),
                               LabelType(type_='ocrd/core',
                                         value=OCRD_VERSION)])
                    ]))

    def resolve_resource(self, val):
        """
        Resolve a resource name to an absolute file path with the algorithm in
        https://ocr-d.de/en/spec/ocrd_tool#file-parameters

        Args:
            val (string): resource value to resolve
        """
        executable = self.ocrd_tool['executable']
        log = getLogger('ocrd.%s.resolve_resource' % executable)
        if exists(val):
            log.debug("Resolved to absolute path %s" % val)
            return val
        if hasattr(self, 'old_pwd'):
            cwd = self.old_pwd
        else:
            cwd = getcwd()
        ret = [cand for cand in list_resource_candidates(executable, val,
                                                         cwd=cwd, moduled=self.moduledir)
               if exists(cand)]
        if ret:
            log.debug("Resolved %s to absolute path %s" % (val, ret[0]))
            return ret[0]
        log.error("Could not find resource '%s' for executable '%s'. "
                  "Try 'ocrd resmgr download %s %s' to download this resource.",
                  val, executable, executable, val)
        sys.exit(1)

    def list_all_resources(self):
        """
        List all resources found in the filesystem and matching content-type by filename suffix
        """
        mimetypes = get_processor_resource_types(None, self.ocrd_tool)
        for res in list_all_resources(self.ocrd_tool['executable'], moduled=self.moduledir):
            res = Path(res)
            if not '*/*' in mimetypes:
                if res.is_dir() and not 'text/directory' in mimetypes:
                    continue
                # if we do not know all MIME types, then keep the file, otherwise require suffix match
                if res.is_file() and not any(res.suffix == MIME_TO_EXT.get(mime, res.suffix)
                                             for mime in mimetypes):
                    continue
            yield res

    @property
    def module(self):
        """
        The top-level module this processor belongs to.
        """
        return self.__module__.split('.')[0]

    @property
    def moduledir(self):
        """
        The filesystem path of the module directory.
        """
        return resource_filename(self.module, '')

    @property
    def input_files(self):
        """
        List the input files (for single-valued :py:attr:`input_file_grp`).

        For each physical page:

        - If there is a single PAGE-XML for the page, take it (and forget about all
          other files for that page)
        - Else if there is a single image file, take it (and forget about all other
          files for that page)
        - Otherwise raise an error (complaining that only PAGE-XML warrants
          having multiple images for a single page)
        Algorithm <https://github.com/cisocrgroup/ocrd_cis/pull/57#issuecomment-656336593>_
        
        Returns:
            A list of :py:class:`ocrd_models.ocrd_file.OcrdFile` objects.
        """
        if not self.input_file_grp:
            raise ValueError("Processor is missing input fileGrp")
        ret = self.zip_input_files(mimetype=None, on_error='abort')
        if not ret:
            return []
        assert len(ret[0]) == 1, 'Use zip_input_files() instead of input_files when processing multiple input fileGrps'
        return [tuples[0] for tuples in ret]

    def zip_input_files(self, require_first=True, mimetype=None, on_error='skip'):
        """
        List tuples of input files (for multi-valued :py:attr:`input_file_grp`).

        Processors that expect/need multiple input file groups,
        cannot use :py:data:`input_files`. They must align (zip) input files
        across pages. This includes the case where not all pages
        are equally present in all file groups. It also requires
        making a consistent selection if there are multiple files
        per page.

        Following the OCR-D functional model, this function tries to
        find a single PAGE file per page, or fall back to a single
        image file per page. In either case, multiple matches per page
        are an error (see error handling below).
        This default behaviour can be changed by using a fixed MIME
        type filter via :py:attr:`mimetype`. But still, multiple matching
        files per page are an error.

        Single-page multiple-file errors are handled according to
        :py:attr:`on_error`:

        - if ``skip``, then the page for the respective fileGrp will be
          silently skipped (as if there was no match at all)
        - if ``first``, then the first matching file for the page will be
          silently selected (as if the first was the only match)
        - if ``last``, then the last matching file for the page will be
          silently selected (as if the last was the only match)
        - if ``abort``, then an exception will be raised.
        Multiple matches for PAGE-XML will always raise an exception.

        Keyword Args:
             require_first (boolean): If true, then skip a page entirely
                 whenever it is not available in the first input `fileGrp`.
             mimetype (string): If not `None`, filter by the specified MIME
                 type (literal or regex prefixed by `//`). Otherwise prefer
                 PAGE or image.
        Returns:
            A list of :py:class:`ocrd_models.ocrd_file.OcrdFile` tuples.
        """
        if not self.input_file_grp:
            raise ValueError("Processor is missing input fileGrp")

        LOG = getLogger('ocrd.processor.base')
        ifgs = self.input_file_grp.split(",")
        # Iterating over all files repeatedly may seem inefficient at first sight,
        # but the unnecessary OcrdFile instantiations for posterior fileGrp filtering
        # can actually be much more costly than traversing the ltree.
        # This might depend on the number of pages vs number of fileGrps.

        pages = dict()
        for i, ifg in enumerate(ifgs):
            for file_ in sorted(self.workspace.mets.find_all_files(
                    pageId=self.page_id, fileGrp=ifg, mimetype=mimetype),
                                # sort by MIME type so PAGE comes before images
                                key=lambda file_: file_.mimetype):
                if not file_.pageId:
                    continue
                ift = pages.setdefault(file_.pageId, [None]*len(ifgs))
                if ift[i]:
                    LOG.debug("another file %s for page %s in input file group %s", file_.ID, file_.pageId, ifg)
                    # fileGrp has multiple files for this page ID
                    if mimetype:
                        # filter was active, this must not happen
                        if on_error == 'skip':
                            ift[i] = None
                        elif on_error == 'first':
                            pass # keep first match
                        elif on_error == 'last':
                            ift[i] = file_
                        elif on_error == 'abort':
                            raise ValueError(
                                "Multiple '%s' matches for page '%s' in fileGrp '%s'." % (
                                    mimetype, file_.pageId, ifg))
                        else:
                            raise Exception("Unknown 'on_error' strategy '%s'" % on_error)
                    elif (ift[i].mimetype == MIMETYPE_PAGE and
                          file_.mimetype != MIMETYPE_PAGE):
                        pass # keep PAGE match
                    elif (ift[i].mimetype == MIMETYPE_PAGE and
                          file_.mimetype == MIMETYPE_PAGE):
                        raise ValueError(
                            "Multiple PAGE-XML matches for page '%s' in fileGrp '%s'." % (
                                file_.pageId, ifg))
                    else:
                        # filter was inactive but no PAGE is in control, this must not happen
                        if on_error == 'skip':
                            ift[i] = None
                        elif on_error == 'first':
                            pass # keep first match
                        elif on_error == 'last':
                            ift[i] = file_
                        elif on_error == 'abort':
                            raise ValueError(
                                "No PAGE-XML for page '%s' in fileGrp '%s' but multiple matches." % (
                                    file_.pageId, ifg))
                        else:
                            raise Exception("Unknown 'on_error' strategy '%s'" % on_error)
                else:
                    LOG.debug("adding file %s for page %s to input file group %s", file_.ID, file_.pageId, ifg)
                    ift[i] = file_
        ifts = list()
        for page, ifiles in pages.items():
            for i, ifg in enumerate(ifgs):
                if not ifiles[i]:
                    # other fallback options?
                    LOG.error('found no page %s in file group %s',
                              page, ifg)
            if ifiles[0] or not require_first:
                ifts.append(tuple(ifiles))
        return ifts<|MERGE_RESOLUTION|>--- conflicted
+++ resolved
@@ -9,23 +9,17 @@
     'run_processor'
 ]
 
-<<<<<<< HEAD
-import io
-=======
 from pkg_resources import resource_filename
 from os.path import exists
 from shutil import copyfileobj
->>>>>>> 71d295ac
 import json
 import os
+from os import getcwd
+from pathlib import Path
 import sys
 import tarfile
-from os import getcwd
-from os.path import exists
-from pathlib import Path
-from shutil import copyfileobj
-
-from ocrd_models.ocrd_page import MetadataItemType, LabelType, LabelsType
+import io
+
 from ocrd_utils import (
     VERSION as OCRD_VERSION,
     MIMETYPE_PAGE,
@@ -38,11 +32,12 @@
     get_processor_resource_types
 )
 from ocrd_validators import ParameterValidator
+from ocrd_models.ocrd_page import MetadataItemType, LabelType, LabelsType
+
 # XXX imports must remain for backwards-compatibilty
-from .helpers import run_cli, run_processor, generate_processor_help  # pylint: disable=unused-import
-
-
-class Processor:
+from .helpers import run_cli, run_processor, generate_processor_help # pylint: disable=unused-import
+
+class Processor():
     """
     A processor is a tool that implements the uniform OCR-D command-line interface
     for run-time data processing. That is, it executes a single workflow step,
