--- conflicted
+++ resolved
@@ -128,16 +128,10 @@
         ocrd_tool['executable'],
         t1_wall,
         t1_cpu,
-<<<<<<< HEAD
         processor.input_file_grp or '',
         processor.output_file_grp or '',
-        json.dumps(processor.parameter) if processor.parameter else {}
-=======
-        input_file_grp or '',
-        output_file_grp or '',
-        json.dumps(parameter) or '',
-        page_id or ''
->>>>>>> 9567190a
+        json.dumps(processor.parameter or {}),
+        processor.page_id or ''
     ))
     processor.workspace.mets.add_agent(
         name=name,
@@ -145,10 +139,10 @@
         othertype='SOFTWARE',
         role='OTHER',
         otherrole=otherrole,
-        notes=[({'option': 'input-file-grp'}, input_file_grp or ''),
-               ({'option': 'output-file-grp'}, output_file_grp or ''),
-               ({'option': 'parameter'}, json.dumps(parameter or '')),
-               ({'option': 'page-id'}, page_id or '')]
+        notes=[({'option': 'input-file-grp'}, processor.input_file_grp or ''),
+               ({'option': 'output-file-grp'}, processor.output_file_grp or ''),
+               ({'option': 'parameter'}, json.dumps(processor.parameter or {})),
+               ({'option': 'page-id'}, processor.page_id or '')]
     )
 
 def run_cli(
