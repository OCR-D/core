--- conflicted
+++ resolved
@@ -101,15 +101,10 @@
     log.debug("Processor instance %s (%s doing %s)", processor, name, otherrole)
     t0_wall = perf_counter()
     t0_cpu = process_time()
-<<<<<<< HEAD
     if any(x in config.OCRD_PROFILE for x in ['RSS', 'PSS']):
         backend = 'psutil_pss' if 'PSS' in config.OCRD_PROFILE else 'psutil'
-=======
-    if any(x in environ.get('OCRD_PROFILE', '') for x in ['RSS', 'PSS']):
-        backend = 'psutil_pss' if 'PSS' in environ['OCRD_PROFILE'] else 'psutil'
         from memory_profiler import memory_usage
         from sparklines import sparklines
->>>>>>> b05dd5ae
         try:
             mem_usage = memory_usage(proc=processor.process,
                                      # only run process once
