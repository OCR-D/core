"""
Helper methods for running and documenting processors
"""
from os import chdir, environ, getcwd
from time import perf_counter, process_time
from functools import lru_cache
import json
import inspect
from subprocess import run, PIPE
from typing import List, Type

from memory_profiler import memory_usage
from sparklines import sparklines

from click import wrap_text
from ocrd.workspace import Workspace
from ocrd_utils import freeze_args, getLogger, pushd_popd


__all__ = [
    'generate_processor_help',
    'run_cli',
    'run_processor'
]


def _get_workspace(workspace=None, resolver=None, mets_url=None, working_dir=None):
    if workspace is None:
        if resolver is None:
            raise Exception("Need to pass a resolver to create a workspace")
        if mets_url is None:
            raise Exception("Need to pass mets_url to create a workspace")
        workspace = resolver.workspace_from_url(mets_url, dst_dir=working_dir)
    return workspace

def run_processor(
        processorClass,
        mets_url=None,
        resolver=None,
        workspace=None,
        page_id=None,
        log_level=None,         # TODO actually use this!
        input_file_grp=None,
        output_file_grp=None,
        show_resource=None,
        list_resources=False,
        parameter=None,
        parameter_override=None,
        working_dir=None,
        instance_caching=False  # TODO don't set this yet!
): # pylint: disable=too-many-locals
    """
    Instantiate a Pythonic processor, open a workspace, run the processor and save the workspace.

    If :py:attr:`workspace` is not none, reuse that. Otherwise, instantiate an
    :py:class:`~ocrd.Workspace` for :py:attr:`mets_url` (and :py:attr:`working_dir`)
    by using :py:meth:`ocrd.Resolver.workspace_from_url` (i.e. open or clone local workspace).

    Instantiate a Python object for :py:attr:`processorClass`, passing:
    - the workspace,
    - :py:attr:`page_id`
    - :py:attr:`input_file_grp`
    - :py:attr:`output_file_grp`
    - :py:attr:`parameter` (after applying any :py:attr:`parameter_override` settings)

    Warning: Avoid setting the `instance_caching` flag to True. It may have unexpected side effects.
    This flag is used for an experimental feature we would like to adopt in future.

    Run the processor on the workspace (creating output files in the filesystem).

    Finally, write back the workspace (updating the METS in the filesystem).

    Args:
        processorClass (object): Python class of the module processor.
    """
    workspace = _get_workspace(
        workspace,
        resolver,
        mets_url,
        working_dir
    )
    log = getLogger('ocrd.processor.helpers.run_processor')
    log.debug("Running processor %s", processorClass)

    old_cwd = getcwd()
    processor = get_processor(
        processor_class=processorClass,
        parameter=parameter,
<<<<<<< HEAD
        workspace=None,
        ocrd_tool=ocrd_tool,
=======
        workspace=workspace,
>>>>>>> d969cbbe
        page_id=page_id,
        input_file_grp=input_file_grp,
        output_file_grp=output_file_grp,
        instance_caching=instance_caching
    )
    processor.workspace = workspace
    chdir(processor.workspace.directory)

    ocrd_tool = processor.ocrd_tool
    name = '%s v%s' % (ocrd_tool['executable'], processor.version)
    otherrole = ocrd_tool['steps'][0]
    logProfile = getLogger('ocrd.process.profile')
    log.debug("Processor instance %s (%s doing %s)", processor, name, otherrole)
    t0_wall = perf_counter()
    t0_cpu = process_time()
    if any(x in environ.get('OCRD_PROFILE', '') for x in ['RSS', 'PSS']):
        backend = 'psutil_pss' if 'PSS' in environ['OCRD_PROFILE'] else 'psutil'
        try:
            mem_usage = memory_usage(proc=processor.process,
<<<<<<< HEAD
                                    # only run process once
                                    max_iterations=1,
                                    interval=.1, timeout=None, timestamps=True,
                                    # include sub-processes
                                    multiprocess=True, include_children=True,
                                    # get proportional set size instead of RSS
                                    backend=backend)
=======
                                     # only run process once
                                     max_iterations=1,
                                     interval=.1, timeout=None, timestamps=True,
                                     # include sub-processes
                                     multiprocess=True, include_children=True,
                                     # get proportional set size instead of RSS
                                     backend=backend)
>>>>>>> d969cbbe
        except Exception as err:
            log.exception("Failure in processor '%s'" % ocrd_tool['executable'])
            raise err
        finally:
            chdir(old_cwd)
        mem_usage_values = [mem for mem, _ in mem_usage]
        mem_output = 'memory consumption: '
        mem_output += ''.join(sparklines(mem_usage_values))
        mem_output += ' max: %.2f MiB min: %.2f MiB' % (max(mem_usage_values), min(mem_usage_values))
        logProfile.info(mem_output)
    else:
        try:
            processor.process()
        except Exception as err:
            log.exception("Failure in processor '%s'" % ocrd_tool['executable'])
            raise err
        finally:
            chdir(old_cwd)
<<<<<<< HEAD
    
=======

>>>>>>> d969cbbe
    t1_wall = perf_counter() - t0_wall
    t1_cpu = process_time() - t0_cpu
    logProfile.info("Executing processor '%s' took %fs (wall) %fs (CPU)( [--input-file-grp='%s' --output-file-grp='%s' --parameter='%s' --page-id='%s']" % (
        ocrd_tool['executable'],
        t1_wall,
        t1_cpu,
        processor.input_file_grp or '',
        processor.output_file_grp or '',
        json.dumps(processor.parameter) or '',
        processor.page_id or ''
    ))
    workspace.mets.add_agent(
        name=name,
        _type='OTHER',
        othertype='SOFTWARE',
        role='OTHER',
        otherrole=otherrole,
        notes=[({'option': 'input-file-grp'}, processor.input_file_grp or ''),
               ({'option': 'output-file-grp'}, processor.output_file_grp or ''),
               ({'option': 'parameter'}, json.dumps(processor.parameter or '')),
               ({'option': 'page-id'}, processor.page_id or '')]
    )
    workspace.save_mets()
    return processor


def run_cli(
        executable,
        mets_url=None,
        resolver=None,
        workspace=None,
        page_id=None,
        overwrite=None,
        log_level=None,
        input_file_grp=None,
        output_file_grp=None,
        parameter=None,
        working_dir=None,
):
    """
    Open a workspace and run a processor on the command line.

    If :py:attr:`workspace` is not none, reuse that. Otherwise, instantiate an
    :py:class:`~ocrd.Workspace` for :py:attr:`mets_url` (and :py:attr:`working_dir`)
    by using :py:meth:`ocrd.Resolver.workspace_from_url` (i.e. open or clone local workspace).

    Run the processor CLI :py:attr:`executable` on the workspace, passing:
    - the workspace,
    - :py:attr:`page_id`
    - :py:attr:`input_file_grp`
    - :py:attr:`output_file_grp`
    - :py:attr:`parameter` (after applying any :py:attr:`parameter_override` settings)

    (Will create output files and update the in the filesystem).

    Args:
        executable (string): Executable name of the module processor.
    """
    workspace = _get_workspace(workspace, resolver, mets_url, working_dir)
    args = [executable, '--working-dir', workspace.directory]
    args += ['--mets', mets_url]
    if log_level:
        args += ['--log-level', log_level]
    if page_id:
        args += ['--page-id', page_id]
    if input_file_grp:
        args += ['--input-file-grp', input_file_grp]
    if output_file_grp:
        args += ['--output-file-grp', output_file_grp]
    if parameter:
        args += ['--parameter', parameter]
    if overwrite:
        args += ['--overwrite']
    log = getLogger('ocrd.processor.helpers.run_cli')
    log.debug("Running subprocess '%s'", ' '.join(args))
    result = run(args, check=False)
    return result.returncode

def generate_processor_help(ocrd_tool, processor_instance=None):
    """Generate a string describing the full CLI of this processor including params.

    Args:
         ocrd_tool (dict): this processor's ``tools`` section of the module's ``ocrd-tool.json``
         processor_instance (object, optional): the processor implementation
             (for adding any module/class/function docstrings)
    """
    parameter_help = ''
    if 'parameters' not in ocrd_tool or not ocrd_tool['parameters']:
        parameter_help = '  NONE\n'
    else:
        def wrap(s):
            return wrap_text(s, initial_indent=' '*3,
                             subsequent_indent=' '*4,
                             width=72, preserve_paragraphs=True)
        for param_name, param in ocrd_tool['parameters'].items():
            parameter_help += wrap('"%s" [%s%s]' % (
                param_name,
                param['type'],
                ' - REQUIRED' if 'required' in param and param['required'] else
                ' - %s' % json.dumps(param['default']) if 'default' in param else ''))
            parameter_help += '\n ' + wrap(param['description'])
            if 'enum' in param:
                parameter_help += '\n ' + wrap('Possible values: %s' % json.dumps(param['enum']))
            parameter_help += "\n"
    doc_help = ''
    if processor_instance:
        module = inspect.getmodule(processor_instance)
        if module and module.__doc__:
            doc_help += '\n' + inspect.cleandoc(module.__doc__)
        if processor_instance.__doc__:
            doc_help += '\n' + inspect.cleandoc(processor_instance.__doc__)
        if processor_instance.process.__doc__:
            doc_help += '\n' + inspect.cleandoc(processor_instance.process.__doc__)
        if doc_help:
            doc_help = '\n\n' + wrap_text(doc_help, width=72,
                                          initial_indent='  > ',
                                          subsequent_indent='  > ',
                                          preserve_paragraphs=True)
    return '''
Usage: %s [OPTIONS]

  %s%s

Options:
  -I, --input-file-grp USE        File group(s) used as input
  -O, --output-file-grp USE       File group(s) used as output
  -g, --page-id ID                Physical page ID(s) to process
  --overwrite                     Remove existing output pages/images
                                  (with --page-id, remove only those)
  --queue                         The RabbitMQ server address in format: {host}:{port}/{vhost}"
  --database                      The MongoDB address in format: mongodb://{host}:{port}"
  --profile                       Enable profiling
  --profile-file                  Write cProfile stats to this file. Implies --profile
  -p, --parameter JSON-PATH       Parameters, either verbatim JSON string
                                  or JSON file path
  -P, --param-override KEY VAL    Override a single JSON object key-value pair,
                                  taking precedence over --parameter
  -m, --mets URL-PATH             URL or file path of METS to process
  -w, --working-dir PATH          Working directory of local workspace
  -l, --log-level [OFF|ERROR|WARN|INFO|DEBUG|TRACE]
                                  Log level
  -C, --show-resource RESNAME     Dump the content of processor resource RESNAME
  -L, --list-resources            List names of processor resources
  -J, --dump-json                 Dump tool description as JSON and exit
  -D, --dump-module-dir           Output the 'module' directory with resources for this processor
  -h, --help                      This help message
  -V, --version                   Show version

Parameters:
%s
Default Wiring:
  %s -> %s

''' % (
    ocrd_tool['executable'],
    ocrd_tool['description'],
    doc_help,
    parameter_help,
    ocrd_tool.get('input_file_grp', 'NONE'),
    ocrd_tool.get('output_file_grp', 'NONE')
)


# Taken from https://github.com/OCR-D/core/pull/884
@freeze_args
@lru_cache(maxsize=environ.get('OCRD_MAX_PROCESSOR_CACHE', 128))  
def get_cached_processor(parameter: dict, processor_class):
    """
    Call this function to get back an instance of a processor.
    The results are cached based on the parameters.
    Args:
        parameter (dict): a dictionary of parameters.
        processor_class: the concrete `:py:class:~ocrd.Processor` class.
    Returns:
        When the concrete class of the processor is unknown, `None` is returned.
        Otherwise, an instance of the `:py:class:~ocrd.Processor` is returned.
    """
    if processor_class:
        dict_params = dict(parameter) if parameter else None
        return processor_class(workspace=None, parameter=dict_params)
    return None


def get_processor(
        processor_class,
        parameter: dict,
        workspace: Workspace = None,
        page_id: str = None,
        input_file_grp: List[str] = None,
        output_file_grp: List[str] = None,
        instance_caching: bool = False,
):
    if processor_class:
        if instance_caching:
            cached_processor = get_cached_processor(
                parameter=parameter,
                processor_class=processor_class
            )
            cached_processor.workspace = workspace
            cached_processor.page_id = page_id
            cached_processor.input_file_grp = input_file_grp
            cached_processor.output_file_grp = output_file_grp
            return cached_processor
        return processor_class(
            workspace=workspace,
            page_id=page_id,
            input_file_grp=input_file_grp,
            output_file_grp=output_file_grp,
            parameter=parameter
        )
    raise ValueError("Processor class is not known")<|MERGE_RESOLUTION|>--- conflicted
+++ resolved
@@ -86,12 +86,7 @@
     processor = get_processor(
         processor_class=processorClass,
         parameter=parameter,
-<<<<<<< HEAD
         workspace=None,
-        ocrd_tool=ocrd_tool,
-=======
-        workspace=workspace,
->>>>>>> d969cbbe
         page_id=page_id,
         input_file_grp=input_file_grp,
         output_file_grp=output_file_grp,
@@ -111,15 +106,6 @@
         backend = 'psutil_pss' if 'PSS' in environ['OCRD_PROFILE'] else 'psutil'
         try:
             mem_usage = memory_usage(proc=processor.process,
-<<<<<<< HEAD
-                                    # only run process once
-                                    max_iterations=1,
-                                    interval=.1, timeout=None, timestamps=True,
-                                    # include sub-processes
-                                    multiprocess=True, include_children=True,
-                                    # get proportional set size instead of RSS
-                                    backend=backend)
-=======
                                      # only run process once
                                      max_iterations=1,
                                      interval=.1, timeout=None, timestamps=True,
@@ -127,7 +113,6 @@
                                      multiprocess=True, include_children=True,
                                      # get proportional set size instead of RSS
                                      backend=backend)
->>>>>>> d969cbbe
         except Exception as err:
             log.exception("Failure in processor '%s'" % ocrd_tool['executable'])
             raise err
@@ -146,11 +131,7 @@
             raise err
         finally:
             chdir(old_cwd)
-<<<<<<< HEAD
-    
-=======
-
->>>>>>> d969cbbe
+
     t1_wall = perf_counter() - t0_wall
     t1_cpu = process_time() - t0_cpu
     logProfile.info("Executing processor '%s' took %fs (wall) %fs (CPU)( [--input-file-grp='%s' --output-file-grp='%s' --parameter='%s' --page-id='%s']" % (
