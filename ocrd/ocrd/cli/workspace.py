--- conflicted
+++ resolved
@@ -589,11 +589,7 @@
 @click.option('--pageId-mapping', help="JSON object mapping src to dest page ID", callback=_handle_json_option)
 @mets_find_options
 @pass_workspace
-<<<<<<< HEAD
-def merge(ctx, copy_files, filegrp_mapping, fileid_mapping, pageid_mapping, file_grp, file_id, page_id, mimetype, mets_path):   # pylint: disable=redefined-builtin
-=======
-def merge(ctx, overwrite, copy_files, filegrp_mapping, file_grp, file_id, page_id, mimetype, mets_path):   # pylint: disable=redefined-builtin
->>>>>>> 6196e3bb
+def merge(ctx, overwrite, copy_files, filegrp_mapping, fileid_mapping, pageid_mapping, file_grp, file_id, page_id, mimetype, mets_path):   # pylint: disable=redefined-builtin
     """
     Merges this workspace with the workspace that contains ``METS_PATH``
 
