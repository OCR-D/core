"""
OCR-D CLI: workspace management

.. click:: ocrd.cli.workspace:workspace_cli
    :prog: ocrd workspace
    :nested: full
"""
import os
from os import getcwd
from os.path import relpath, exists, join, isabs
from pathlib import Path
from json import loads
import sys
from glob import glob   # XXX pathlib.Path.glob does not support absolute globs
import re
import time

import click

from ocrd import Resolver, Workspace, WorkspaceValidator, WorkspaceBackupManager
from ocrd_utils import getLogger, initLogging, pushd_popd, EXT_TO_MIME, safe_filename
from ocrd.decorators import mets_find_options
from . import command_with_replaced_help


class WorkspaceCtx():

    def __init__(self, directory, mets_url, mets_basename, automatic_backup):
        self.log = getLogger('ocrd.cli.workspace')
        self.resolver = Resolver()
        if mets_basename:
            self.log.warning(DeprecationWarning('--mets-basename is deprecated. Use --mets/--directory instead.'))
        self.directory, self.mets_url, self.mets_basename = self.resolver.resolve_mets_arguments(directory, mets_url, mets_basename)
        self.automatic_backup = automatic_backup

pass_workspace = click.make_pass_decorator(WorkspaceCtx)

# ----------------------------------------------------------------------
# ocrd workspace
# ----------------------------------------------------------------------

@click.group("workspace")
@click.option('-d', '--directory', envvar='WORKSPACE_DIR', type=click.Path(file_okay=False), metavar='WORKSPACE_DIR', help='Changes the workspace folder location [default: METS_URL directory or .]"')
@click.option('-M', '--mets-basename', default=None, help='METS file basename. Deprecated, use --mets/--directory')
@click.option('-m', '--mets', default=None, help='The path/URL of the METS file [default: WORKSPACE_DIR/mets.xml]', metavar="METS_URL")
@click.option('--backup', default=False, help="Backup mets.xml whenever it is saved.", is_flag=True)
@click.pass_context
def workspace_cli(ctx, directory, mets, mets_basename, backup):
    """
    Working with workspace
    """
    initLogging()
    ctx.obj = WorkspaceCtx(directory, mets_url=mets, mets_basename=mets_basename, automatic_backup=backup)

# ----------------------------------------------------------------------
# ocrd workspace validate
# ----------------------------------------------------------------------

@workspace_cli.command('validate', cls=command_with_replaced_help(
    (r' \[METS_URL\]', ''))) # XXX deprecated argument
@pass_workspace
@click.option('-a', '--download', is_flag=True, help="Download all files")
@click.option('-s', '--skip', help="Tests to skip", default=[], multiple=True, type=click.Choice(['imagefilename', 'dimension', 'mets_unique_identifier', 'mets_file_group_names', 'mets_files', 'pixel_density', 'page', 'page_xsd', 'mets_xsd', 'url']))
@click.option('--page-textequiv-consistency', '--page-strictness', help="How strict to check PAGE multi-level textequiv consistency", type=click.Choice(['strict', 'lax', 'fix', 'off']), default='strict')
@click.option('--page-coordinate-consistency', help="How fierce to check PAGE multi-level coordinate consistency", type=click.Choice(['poly', 'baseline', 'both', 'off']), default='poly')
@click.argument('mets_url', default=None, required=False)
def workspace_validate(ctx, mets_url, download, skip, page_textequiv_consistency, page_coordinate_consistency):
    """
    Validate a workspace

    METS_URL can be a URL, an absolute path or a path relative to $PWD.
    If not given, use --mets accordingly.

    Check that the METS and its referenced file contents
    abide by the OCR-D specifications.
    """
    LOG = getLogger('ocrd.cli.workspace.validate')
    if mets_url:
        LOG.warning(DeprecationWarning("Use 'ocrd workspace --mets METS init' instead of argument 'METS_URL' ('%s')" % mets_url))
    else:
        mets_url = ctx.mets_url
    report = WorkspaceValidator.validate(
        ctx.resolver,
        mets_url,
        src_dir=ctx.directory,
        skip=skip,
        download=download,
        page_strictness=page_textequiv_consistency,
        page_coordinate_consistency=page_coordinate_consistency
    )
    print(report.to_xml())
    if not report.is_valid:
        sys.exit(128)

# ----------------------------------------------------------------------
# ocrd workspace clone
# ----------------------------------------------------------------------

@workspace_cli.command('clone', cls=command_with_replaced_help(
    (r' \[WORKSPACE_DIR\]', ''))) # XXX deprecated argument
@click.option('-f', '--clobber-mets', help="Overwrite existing METS file", default=False, is_flag=True)
@click.option('-a', '--download', is_flag=True, help="Download all files and change location in METS file after cloning")
@click.argument('mets_url')
# XXX deprecated
@click.argument('workspace_dir', default=None, required=False)
@pass_workspace
def workspace_clone(ctx, clobber_mets, download, mets_url, workspace_dir):
    """
    Create a workspace from METS_URL and return the directory

    METS_URL can be a URL, an absolute path or a path relative to $PWD.
    If METS_URL is not provided, use --mets accordingly.
    METS_URL can also be an OAI-PMH GetRecord URL wrapping a METS file.
    """
    LOG = getLogger('ocrd.cli.workspace.clone')
    if workspace_dir:
        LOG.warning(DeprecationWarning("Use 'ocrd workspace --directory DIR clone' instead of argument 'WORKSPACE_DIR' ('%s')" % workspace_dir))
        ctx.directory = workspace_dir

    workspace = ctx.resolver.workspace_from_url(
        mets_url,
        dst_dir=ctx.directory,
        mets_basename=ctx.mets_basename,
        clobber_mets=clobber_mets,
        download=download,
    )
    workspace.save_mets()
    print(workspace.directory)

# ----------------------------------------------------------------------
# ocrd workspace init
# ----------------------------------------------------------------------

@workspace_cli.command('init', cls=command_with_replaced_help(
    (r' \[DIRECTORY\]', ''))) # XXX deprecated argument
@click.option('-f', '--clobber-mets', help="Clobber mets.xml if it exists", is_flag=True, default=False)
# XXX deprecated
@click.argument('directory', default=None, required=False)
@pass_workspace
def workspace_init(ctx, clobber_mets, directory):
    """
    Create a workspace with an empty METS file in --directory.

    """
    LOG = getLogger('ocrd.cli.workspace.init')
    if directory:
        LOG.warning(DeprecationWarning("Use 'ocrd workspace --directory DIR init' instead of argument 'DIRECTORY' ('%s')" % directory))
        ctx.directory = directory
    workspace = ctx.resolver.workspace_from_nothing(
        directory=ctx.directory,
        mets_basename=ctx.mets_basename,
        clobber_mets=clobber_mets
    )
    workspace.save_mets()
    print(workspace.directory)

# ----------------------------------------------------------------------
# ocrd workspace add
# ----------------------------------------------------------------------

@workspace_cli.command('add')
@click.option('-G', '--file-grp', help="fileGrp USE", required=True, metavar='FILE_GRP')
@click.option('-i', '--file-id', help="ID for the file", required=True, metavar='FILE_ID')
@click.option('-m', '--mimetype', help="Media type of the file. Guessed from extension if not provided", required=False, metavar='TYPE')
@click.option('-g', '--page-id', help="ID of the physical page", metavar='PAGE_ID')
@click.option('-C', '--check-file-exists', help="Whether to ensure FNAME exists", is_flag=True, default=False)
@click.option('--ignore', help="Do not check whether file exists.", default=False, is_flag=True)
@click.option('--force', help="If file with ID already exists, replace it. No effect if --ignore is set.", default=False, is_flag=True)
@click.argument('fname', required=True)
@pass_workspace
def workspace_add_file(ctx, file_grp, file_id, mimetype, page_id, ignore, check_file_exists, force, fname):
    """
    Add a file or http(s) URL FNAME to METS in a workspace.
    If FNAME is not an http(s) URL and is not a workspace-local existing file, try to copy to workspace.
    """
    workspace = Workspace(ctx.resolver, directory=ctx.directory, mets_basename=ctx.mets_basename, automatic_backup=ctx.automatic_backup)

    log = getLogger('ocrd.cli.workspace.add')
    if not mimetype:
        try:
            mimetype = EXT_TO_MIME[Path(fname).suffix]
            log.info("Guessed mimetype to be %s" % mimetype)
        except KeyError:
            log.error("Cannot guess mimetype from extension '%s' for '%s'. Set --mimetype explicitly" % (Path(fname).suffix, fname))

    log.debug("Adding '%s'", fname)
    local_filename = None
    if not (fname.startswith('http://') or fname.startswith('https://')):
        if not fname.startswith(ctx.directory):
            if not isabs(fname) and exists(join(ctx.directory, fname)):
                fname = join(ctx.directory, fname)
            else:
                log.debug("File '%s' is not in workspace, copying", fname)
                try:
                    fname = ctx.resolver.download_to_directory(ctx.directory, fname, subdir=file_grp)
                except FileNotFoundError:
                    if check_file_exists:
                        log.error("File '%s' does not exist, halt execution!" % fname)
                        sys.exit(1)
        if check_file_exists and not exists(fname):
            log.error("File '%s' does not exist, halt execution!" % fname)
            sys.exit(1)
        if fname.startswith(ctx.directory):
            fname = relpath(fname, ctx.directory)
        local_filename = fname

    if not page_id:
        log.warning("You did not provide '--page-id/-g', so the file you added is not linked to a specific page.")
    workspace.add_file(file_grp, file_id=file_id, mimetype=mimetype, page_id=page_id, force=force, ignore=ignore, local_filename=local_filename, url=fname)
    workspace.save_mets()

# ----------------------------------------------------------------------
# ocrd workspace bulk-add
# ----------------------------------------------------------------------

# pylint: disable=broad-except
@workspace_cli.command('bulk-add')
@click.option('-r', '--regex', help="Regular expression matching the FILE_GLOB filesystem paths to define named captures usable in the other parameters", required=True)
@click.option('-m', '--mimetype', help="Media type of the file. If not provided, guess from filename", required=False)
@click.option('-g', '--page-id', help="physical page ID of the file", required=False)
@click.option('-i', '--file-id', help="ID of the file", required=False)
@click.option('-u', '--url', help="local filesystem path in the workspace directory (copied from source file if different)", required=False)
@click.option('-G', '--file-grp', help="File group USE of the file", required=True)
@click.option('-n', '--dry-run', help="Don't actually do anything to the METS or filesystem, just preview", default=False, is_flag=True)
@click.option('-S', '--source-path', 'src_path_option', help="File path to copy from (if different from FILE_GLOB values)", required=False)
@click.option('-I', '--ignore', help="Disable checking for existing file entries (faster)", default=False, is_flag=True)
@click.option('-f', '--force', help="Replace existing file entries with the same ID (no effect when --ignore is set, too)", default=False, is_flag=True)
@click.option('-s', '--skip', help="Skip files not matching --regex (instead of failing)", default=False, is_flag=True)
@click.argument('file_glob', nargs=-1, required=True)
@pass_workspace
def workspace_cli_bulk_add(ctx, regex, mimetype, page_id, file_id, url, file_grp, dry_run, file_glob, src_path_option, ignore, force, skip):
    """
    Add files in bulk to an OCR-D workspace.

    FILE_GLOB can either be a shell glob expression to match file names,
    or a list of expressions or '-', in which case expressions are read from STDIN.

    After globbing, --regex is matched against each expression resulting from FILE_GLOB, and can
    define named groups reusable in the --page-id, --file-id, --mimetype, --url, --source-path and
    --file-grp options, e.g. by referencing the group name 'grp' from the regex as '{{ grp }}'.

    If the FILE_GLOB expressions do not denote the file names themselves
    (but arbitrary strings for --regex matching), then use --source-path to set
    the actual file paths to use. (This could involve fixed strings or group references.)

    \b
    Examples:
        ocrd workspace bulk-add \\
                --regex '(?P<fileGrp>[^/]+)/page_(?P<pageid>.*)\.[^.]+' \\
                --page-id 'PHYS_{{ pageid }}' \\
                --file-grp "{{ fileGrp }}" \\
                path/to/files/*/*.*
        \b
        echo "path/to/src/file.xml SEG/page_p0001.xml" \\
        | ocrd workspace bulk-add \\
                --regex '(?P<src>.*?) (?P<fileGrp>.+?)/page_(?P<pageid>.*)\.(?P<ext>[^\.]*)' \\
                --file-id 'FILE_{{ fileGrp }}_{{ pageid }}' \\
                --page-id 'PHYS_{{ pageid }}' \\
                --file-grp "{{ fileGrp }}" \\
                --url '{{ fileGrp }}/FILE_{{ pageid }}.{{ ext }}' \\
                -

        \b
        { echo PHYS_0001 BIN FILE_0001_BIN.IMG-wolf BIN/FILE_0001_BIN.IMG-wolf.png; \\
          echo PHYS_0001 BIN FILE_0001_BIN BIN/FILE_0001_BIN.xml; \\
          echo PHYS_0002 BIN FILE_0002_BIN.IMG-wolf BIN/FILE_0002_BIN.IMG-wolf.png; \\
          echo PHYS_0002 BIN FILE_0002_BIN BIN/FILE_0002_BIN.xml; \\
        } | ocrd workspace bulk-add -r '(?P<pageid>.*) (?P<filegrp>.*) (?P<fileid>.*) (?P<url>.*)' \\
          -G '{{ filegrp }}' -g '{{ pageid }}' -i '{{ fileid }}' -S '{{ url }}' -
    """
    log = getLogger('ocrd.cli.workspace.bulk-add') # pylint: disable=redefined-outer-name
    workspace = Workspace(ctx.resolver, directory=ctx.directory, mets_basename=ctx.mets_basename, automatic_backup=ctx.automatic_backup)

    try:
        pat = re.compile(regex)
    except Exception as e:
        log.error("Invalid regex: %s" % e)
        sys.exit(1)

    file_paths = []
    from_stdin = file_glob == ('-',)
    if from_stdin:
        file_paths += [Path(x.strip('\n')) for x in sys.stdin.readlines()]
    else:
        for fglob in file_glob:
            expanded = glob(fglob)
            if not expanded:
                file_paths += [Path(fglob)]
            else:
                file_paths += [Path(x) for x in expanded]

    for i, file_path in enumerate(file_paths):
        log.info("[%4d/%d] %s" % (i + 1, len(file_paths), file_path))

        # match regex
        m = pat.match(str(file_path))
        if not m:
            if skip:
                continue
            log.error("File '%s' not matched by regex: '%s'" % (file_path, regex))
            sys.exit(1)
        group_dict = m.groupdict()

        # derive --file-id from filename if not --file-id not explicitly set
        file_id_ = file_id or safe_filename(str(file_path))

        # set up file info
        file_dict = {'url': url, 'mimetype': mimetype, 'file_id': file_id_, 'page_id': page_id, 'file_grp': file_grp}

        # guess mime type
        if not file_dict['mimetype']:
            try:
                file_dict['mimetype'] = EXT_TO_MIME[file_path.suffix]
            except KeyError:
                log.error("Cannot guess mimetype from extension '%s' for '%s'. Set --mimetype explicitly" % (file_path.suffix, file_path))

        # Flag to track whether 'url' should be 'src'
        url_is_src = False

        # expand templates
        for param_name in file_dict:
            if not file_dict[param_name]:
                if param_name == 'url':
                    url_is_src = True
                    continue
                raise ValueError(f"OcrdFile attribute '{param_name}' unset ({file_dict})")
            for group_name in group_dict:
                file_dict[param_name] = file_dict[param_name].replace('{{ %s }}' % group_name, group_dict[group_name])

        # Where to copy from
        if src_path_option:
            src_path = src_path_option
            for group_name in group_dict:
                src_path = src_path.replace('{{ %s }}' % group_name, group_dict[group_name])
            srcpath = Path(src_path)
        else:
            srcpath = file_path

        # copy files if src != url
        if url_is_src:
            file_dict['url'] = str(srcpath)
        else:
            destpath = Path(workspace.directory, file_dict['url'])
            if srcpath != destpath and not destpath.exists():
                log.info("cp '%s' '%s'", srcpath, destpath)
                if not dry_run:
                    if not destpath.parent.is_dir():
                        destpath.parent.mkdir()
                    destpath.write_bytes(srcpath.read_bytes())

        # Add to workspace (or not)
        fileGrp = file_dict.pop('file_grp')
        if dry_run:
            log.info('workspace.add_file(%s)' % file_dict)
        else:
            workspace.add_file(fileGrp, ignore=ignore, force=force, **file_dict)

    # save changes to disk
    workspace.save_mets()


# ----------------------------------------------------------------------
# ocrd workspace find
# ----------------------------------------------------------------------

@workspace_cli.command('find')
@mets_find_options
@click.option('-k', '--output-field', help="Output field. Repeat for multiple fields, will be joined with tab",
        default=['url'],
        multiple=True,
        type=click.Choice([
            'url',
            'mimetype',
            'page_id',
            'pageId',
            'file_id',
            'ID',
            'file_grp',
            'fileGrp',
            'basename',
            'basename_without_extension',
            'local_filename',
        ]))
@click.option('--download', is_flag=True, help="Download found files to workspace and change location in METS file ")
@click.option('--wait', type=int, default=0, help="Wait this many seconds between download requests")
@pass_workspace
def workspace_find(ctx, file_grp, mimetype, page_id, file_id, output_field, download, wait):
    """
    Find files.

    (If any ``FILTER`` starts with ``//``, then its remainder
     will be interpreted as a regular expression.)
    """
    snake_to_camel = {"file_id": "ID", "page_id": "pageId", "file_grp": "fileGrp"}
    output_field = [snake_to_camel.get(x, x) for x in output_field]
    modified_mets = False
    ret = list()
    workspace = Workspace(ctx.resolver, directory=ctx.directory, mets_basename=ctx.mets_basename)
    for f in workspace.find_files(
            file_id=file_id,
            file_grp=file_grp,
            mimetype=mimetype,
            page_id=page_id,
        ):
        if download and not f.local_filename:
            workspace.download_file(f)
            modified_mets = True
            if wait:
                time.sleep(wait)
        ret.append([f.ID if field == 'pageId' else getattr(f, field) or ''
                    for field in output_field])
    if modified_mets:
        workspace.save_mets()
    if 'pageId' in output_field:
        idx = output_field.index('pageId')
        fileIds = list(map(lambda fields: fields[idx], ret))
        pages = workspace.mets.get_physical_pages(for_fileIds=fileIds)
        for fields, page in zip(ret, pages):
            fields[idx] = page or ''
    for fields in ret:
        print('\t'.join(fields))

# ----------------------------------------------------------------------
# ocrd workspace remove
# ----------------------------------------------------------------------

@workspace_cli.command('remove')
@click.option('-k', '--keep-file', help="Do not delete file from file system", default=False, is_flag=True)
@click.option('-f', '--force', help="Continue even if mets:file or file on file system does not exist", default=False, is_flag=True)
@click.argument('ID', nargs=-1)
@pass_workspace
def workspace_remove_file(ctx, id, force, keep_file):  # pylint: disable=redefined-builtin
    """
    Delete files (given by their ID attribute ``ID``).

    (If any ``ID`` starts with ``//``, then its remainder
     will be interpreted as a regular expression.)
    """
    workspace = Workspace(ctx.resolver, directory=ctx.directory, mets_basename=ctx.mets_basename, automatic_backup=ctx.automatic_backup)
    for i in id:
        workspace.remove_file(i, force=force, keep_file=keep_file)
    workspace.save_mets()


# ----------------------------------------------------------------------
# ocrd workspace rename-group
# ----------------------------------------------------------------------

@workspace_cli.command('rename-group')
@click.argument('OLD', nargs=1)
@click.argument('NEW', nargs=1)
@pass_workspace
def rename_group(ctx, old, new):
    """
    Rename fileGrp (USE attribute ``NEW`` to ``OLD``).
    """
    workspace = Workspace(ctx.resolver, directory=ctx.directory, mets_basename=ctx.mets_basename)
    workspace.rename_file_group(old, new)
    workspace.save_mets()

# ----------------------------------------------------------------------
# ocrd workspace remove-group
# ----------------------------------------------------------------------

@workspace_cli.command('remove-group')
@click.option('-r', '--recursive', help="Delete any files in the group before the group itself", default=False, is_flag=True)
@click.option('-f', '--force', help="Continue removing even if group or containing files not found in METS", default=False, is_flag=True)
@click.option('-k', '--keep-files', help="Do not delete files from file system", default=False, is_flag=True)
@click.argument('GROUP', nargs=-1)
@pass_workspace
def remove_group(ctx, group, recursive, force, keep_files):
    """
    Delete fileGrps (given by their USE attribute ``GROUP``).

    (If any ``GROUP`` starts with ``//``, then its remainder
     will be interpreted as a regular expression.)
    """
    workspace = Workspace(ctx.resolver, directory=ctx.directory, mets_basename=ctx.mets_basename)
    for g in group:
        workspace.remove_file_group(g, recursive=recursive, force=force, keep_files=keep_files)
    workspace.save_mets()

# ----------------------------------------------------------------------
# ocrd workspace prune-files
# ----------------------------------------------------------------------

@workspace_cli.command('prune-files')
@click.option('-G', '--file-grp', help="fileGrp USE", metavar='FILTER')
@click.option('-m', '--mimetype', help="Media type to look for", metavar='FILTER')
@click.option('-g', '--page-id', help="Page ID", metavar='FILTER')
@click.option('-i', '--file-id', help="ID", metavar='FILTER')
@pass_workspace
def prune_files(ctx, file_grp, mimetype, page_id, file_id):
    """
    Removes mets:files that point to non-existing local files

    (If any ``FILTER`` starts with ``//``, then its remainder
     will be interpreted as a regular expression.)
    """
    workspace = Workspace(ctx.resolver, directory=ctx.directory, mets_basename=ctx.mets_basename, automatic_backup=ctx.automatic_backup)
    with pushd_popd(workspace.directory):
        for f in workspace.find_files(
            file_id=file_id,
            file_grp=file_grp,
            mimetype=mimetype,
            page_id=page_id,
        ):
            try:
                if not f.local_filename or not exists(f.local_filename):
                    workspace.mets.remove_file(f.ID)
            except Exception as e:
                ctx.log.exception("Error removing %f: %s", f, e)
                raise(e)
        workspace.save_mets()

# ----------------------------------------------------------------------
# ocrd workspace list-group
# ----------------------------------------------------------------------

@workspace_cli.command('list-group')
@pass_workspace
def list_groups(ctx):
    """
    List fileGrp USE attributes
    """
    workspace = Workspace(ctx.resolver, directory=ctx.directory, mets_basename=ctx.mets_basename)
    print("\n".join(workspace.mets.file_groups))

# ----------------------------------------------------------------------
# ocrd workspace list-pages
# ----------------------------------------------------------------------

@workspace_cli.command('list-page')
@pass_workspace
def list_pages(ctx):
    """
    List physical page IDs
    """
    workspace = Workspace(ctx.resolver, directory=ctx.directory, mets_basename=ctx.mets_basename)
    print("\n".join(workspace.mets.physical_pages))

# ----------------------------------------------------------------------
# ocrd workspace get-id
# ----------------------------------------------------------------------

@workspace_cli.command('get-id')
@pass_workspace
def get_id(ctx):
    """
    Get METS id if any
    """
    workspace = Workspace(ctx.resolver, directory=ctx.directory, mets_basename=ctx.mets_basename)
    ID = workspace.mets.unique_identifier
    if ID:
        print(ID)

# ----------------------------------------------------------------------
# ocrd workspace set-id
# ----------------------------------------------------------------------

@workspace_cli.command('set-id')
@click.argument('ID')
@pass_workspace
def set_id(ctx, id):   # pylint: disable=redefined-builtin
    """
    Set METS ID.

    If one of the supported identifier mechanisms is used, will set this identifier.

    Otherwise will create a new <mods:identifier type="purl">{{ ID }}</mods:identifier>.
    """
    workspace = Workspace(ctx.resolver, directory=ctx.directory, mets_basename=ctx.mets_basename, automatic_backup=ctx.automatic_backup)
    workspace.mets.unique_identifier = id
    workspace.save_mets()

# ----------------------------------------------------------------------
# ocrd workspace merge
# ----------------------------------------------------------------------

def _handle_json_option(ctx, param, value):
    return parse_json_string_or_file(value) if value else None

@workspace_cli.command('merge')
@click.argument('METS_PATH')
@click.option('--copy-files/--no-copy-files', is_flag=True, help="Copy files as well", default=True, show_default=True)
@click.option('--fileGrp-mapping', help="JSON object mapping src to dest fileGrp", callback=_handle_json_option)
@click.option('--fileId-mapping', help="JSON object mapping src to dest file ID", callback=_handle_json_option)
@click.option('--pageId-mapping', help="JSON object mapping src to dest page ID", callback=_handle_json_option)
@mets_find_options
@pass_workspace
def merge(ctx, copy_files, filegrp_mapping, file_grp, file_id, page_id, mimetype, mets_path):   # pylint: disable=redefined-builtin
    """
    Merges this workspace with the workspace that contains ``METS_PATH``

    Pass a JSON string or file to ``--fileGrp-mapping``, ``--fileId-mapping`` or ``--pageId-mapping``
    in order to rename all fileGrp, file ID or page ID values, respectively.

    The ``--file-id``, ``--page-id``, ``--mimetype`` and ``--file-grp`` options have
    the same semantics as in ``ocrd workspace find``, see ``ocrd workspace find --help``
    for an explanation.
    """
    mets_path = Path(mets_path)
    if filegrp_mapping:
        filegrp_mapping = loads(filegrp_mapping)
    workspace = Workspace(ctx.resolver, directory=ctx.directory, mets_basename=ctx.mets_basename, automatic_backup=ctx.automatic_backup)
    other_workspace = Workspace(ctx.resolver, directory=str(mets_path.parent), mets_basename=str(mets_path.name))
    workspace.merge(
        other_workspace,
        copy_files=copy_files,
        fileGrp_mapping=filegrp_mapping,
<<<<<<< HEAD
        file_grp=file_grp,
        file_id=file_id,
        page_id=page_id,
=======
        fileId_mapping=fileid_mapping,
        pageId_mapping=pageid_mapping,
        fileGrp=file_grp,
        ID=file_id,
        pageId=page_id,
>>>>>>> a674ea57
        mimetype=mimetype,
    )
    workspace.save_mets()

# ----------------------------------------------------------------------
# ocrd workspace backup
# ----------------------------------------------------------------------

@workspace_cli.group('backup')
@click.pass_context
def workspace_backup_cli(ctx): # pylint: disable=unused-argument
    """
    Backing and restoring workspaces - dev edition
    """

@workspace_backup_cli.command('add')
@pass_workspace
def workspace_backup_add(ctx):
    """
    Create a new backup
    """
    backup_manager = WorkspaceBackupManager(Workspace(ctx.resolver, directory=ctx.directory, mets_basename=ctx.mets_basename, automatic_backup=ctx.automatic_backup))
    backup_manager.add()

@workspace_backup_cli.command('list')
@pass_workspace
def workspace_backup_list(ctx):
    """
    List backups
    """
    backup_manager = WorkspaceBackupManager(Workspace(ctx.resolver, directory=ctx.directory, mets_basename=ctx.mets_basename, automatic_backup=ctx.automatic_backup))
    for b in backup_manager.list():
        print(b)

@workspace_backup_cli.command('restore')
@click.option('-f', '--choose-first', help="Restore first matching version if more than one", is_flag=True)
@click.argument('bak') #, type=click.Path(dir_okay=False, readable=True, resolve_path=True))
@pass_workspace
def workspace_backup_restore(ctx, choose_first, bak):
    """
    Restore backup BAK
    """
    backup_manager = WorkspaceBackupManager(Workspace(ctx.resolver, directory=ctx.directory, mets_basename=ctx.mets_basename, automatic_backup=ctx.automatic_backup))
    backup_manager.restore(bak, choose_first)

@workspace_backup_cli.command('undo')
@pass_workspace
def workspace_backup_undo(ctx):
    """
    Restore the last backup
    """
    backup_manager = WorkspaceBackupManager(Workspace(ctx.resolver, directory=ctx.directory, mets_basename=ctx.mets_basename, automatic_backup=ctx.automatic_backup))
    backup_manager.undo()<|MERGE_RESOLUTION|>--- conflicted
+++ resolved
@@ -608,17 +608,11 @@
         other_workspace,
         copy_files=copy_files,
         fileGrp_mapping=filegrp_mapping,
-<<<<<<< HEAD
+        fileId_mapping=fileid_mapping,
+        pageId_mapping=pageid_mapping,
         file_grp=file_grp,
         file_id=file_id,
         page_id=page_id,
-=======
-        fileId_mapping=fileid_mapping,
-        pageId_mapping=pageid_mapping,
-        fileGrp=file_grp,
-        ID=file_id,
-        pageId=page_id,
->>>>>>> a674ea57
         mimetype=mimetype,
     )
     workspace.save_mets()
