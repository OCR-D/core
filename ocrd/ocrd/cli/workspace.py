import os
from os.path import relpath, exists
from pathlib import Path
import sys
<<<<<<< HEAD
import re
from tempfile import mkdtemp
=======
>>>>>>> eee9483e

import click

from ocrd import Resolver, Workspace, WorkspaceValidator, WorkspaceBackupManager
from ocrd_utils import getLogger, pushd_popd

log = getLogger('ocrd.cli.workspace')

def clean_id(dirty):
    if re.match('^[0-9]', dirty):
        raise ValueError("Make sure files and directories do not begin with a numeral which will lead to invalid XML identifiers")
    return re.sub('[^A-Za-z0-9-_]+', '_', dirty)


class WorkspaceCtx():

    def __init__(self, directory, mets_basename, automatic_backup):
        self.directory = directory
        self.resolver = Resolver()
        self.mets_basename = mets_basename
        self.automatic_backup = automatic_backup

pass_workspace = click.make_pass_decorator(WorkspaceCtx)

# ----------------------------------------------------------------------
# ocrd workspace
# ----------------------------------------------------------------------

@click.group("workspace")
@click.option('-d', '--directory', envvar='WORKSPACE_DIR', default='.', type=click.Path(file_okay=False), metavar='WORKSPACE_DIR', help='Changes the workspace folder location.', show_default=True)
@click.option('-M', '--mets-basename', default="mets.xml", help='The basename of the METS file.', show_default=True)
@click.option('--backup', default=False, help="Backup mets.xml whenever it is saved.", is_flag=True)
@click.pass_context
def workspace_cli(ctx, directory, mets_basename, backup):
    """
    Working with workspace
    """
    ctx.obj = WorkspaceCtx(os.path.abspath(directory), mets_basename, automatic_backup=backup)

# ----------------------------------------------------------------------
# ocrd workspace validate
# ----------------------------------------------------------------------

@workspace_cli.command('validate', help='''

    Validate a workspace

''')
@pass_workspace
@click.option('-a', '--download', is_flag=True, help="Download all files")
@click.option('-s', '--skip', help="Tests to skip", default=[], multiple=True, type=click.Choice(['imagefilename', 'dimension', 'mets_unique_identifier', 'mets_file_group_names', 'mets_files', 'pixel_density', 'page', 'url']))
@click.option('--page-textequiv-consistency', '--page-strictness', help="How strict to check PAGE multi-level textequiv consistency", type=click.Choice(['strict', 'lax', 'fix', 'off']), default='strict')
@click.option('--page-coordinate-consistency', help="How fierce to check PAGE multi-level coordinate consistency", type=click.Choice(['poly', 'baseline', 'both', 'off']), default='poly')
@click.argument('mets_url', nargs=-1)
def validate_workspace(ctx, mets_url, download, skip, page_textequiv_consistency, page_coordinate_consistency):
    if not mets_url:
        mets_url = 'mets.xml'
    else:
        mets_url = mets_url[0]
    report = WorkspaceValidator.validate(
        ctx.resolver,
        mets_url,
        src_dir=ctx.directory,
        skip=skip,
        download=download,
        page_strictness=page_textequiv_consistency,
        page_coordinate_consistency=page_coordinate_consistency
    )
    print(report.to_xml())
    if not report.is_valid:
        sys.exit(128)

# ----------------------------------------------------------------------
# ocrd workspace clone
# ----------------------------------------------------------------------

@workspace_cli.command('clone')
@click.option('-f', '--clobber-mets', help="Overwrite existing METS file", default=False, is_flag=True)
@click.option('-a', '--download', is_flag=True, help="Download all files and change location in METS file after cloning")
@click.argument('mets_url')
@click.argument('workspace_dir', default=None, required=False)
@pass_workspace
def workspace_clone(ctx, clobber_mets, download, mets_url, workspace_dir):
    """
    Create a workspace from a METS_URL and return the directory

    METS_URL can be a URL, an absolute path or a path relative to $PWD.

    If WORKSPACE_DIR is not provided, use the current working directory
    """
    if not workspace_dir:
        workspace_dir = '.'
    workspace = ctx.resolver.workspace_from_url(
        mets_url,
        dst_dir=os.path.abspath(workspace_dir),
        mets_basename=ctx.mets_basename,
        clobber_mets=clobber_mets,
        download=download,
    )
    workspace.save_mets()
    print(workspace.directory)

# ----------------------------------------------------------------------
# ocrd workspace init
# ----------------------------------------------------------------------

@workspace_cli.command('init')
@click.option('-f', '--clobber-mets', help="Clobber mets.xml if it exists", is_flag=True, default=False)
@click.argument('directory', required=False)
@pass_workspace
def workspace_create(ctx, clobber_mets, directory):
    """
    Create a workspace with an empty METS file in DIRECTORY.

    Use '.' for $PWD"
    """
    if not directory:
        directory = '.'
    workspace = ctx.resolver.workspace_from_nothing(
        directory=os.path.abspath(directory),
        mets_basename=ctx.mets_basename,
        clobber_mets=clobber_mets
    )
    workspace.save_mets()
    print(workspace.directory)

# ----------------------------------------------------------------------
# ocrd workspace add
# ----------------------------------------------------------------------

@workspace_cli.command('add')
@click.option('-G', '--file-grp', help="fileGrp USE", required=True)
@click.option('-i', '--file-id', help="ID for the file", required=True)
@click.option('-m', '--mimetype', help="Media type of the file", required=True)
@click.option('-g', '--page-id', help="ID of the physical page")
@click.option('--force', help="If file with ID already exists, replace it", default=False, is_flag=True)
@click.argument('fname', type=click.Path(dir_okay=False, readable=True, resolve_path=True), required=True)
@pass_workspace
def workspace_add_file(ctx, file_grp, file_id, mimetype, page_id, force, fname):
    """
    Add a file FNAME to METS in a workspace.
    """
    workspace = Workspace(ctx.resolver, directory=ctx.directory, mets_basename=ctx.mets_basename, automatic_backup=ctx.automatic_backup)

    if not fname.startswith(ctx.directory):
        log.debug("File '%s' is not in workspace, copying", fname)
        fname = ctx.resolver.download_to_directory(ctx.directory, fname, subdir=file_grp)
    fname = relpath(fname, ctx.directory)

    workspace.mets.add_file(
        fileGrp=file_grp,
        ID=file_id,
        mimetype=mimetype,
        url=fname,
        pageId=page_id,
        force=force,
        local_filename=fname
    )
    workspace.save_mets()

# ----------------------------------------------------------------------
# ocrd workspace add-group
# ----------------------------------------------------------------------

@workspace_cli.command('add-group')
@click.option('-m', '--mimetype', help="Media type of the file", required=True)
@click.option('-f', '--force', help="Continue even if mets:file same ID already exists", default=False, is_flag=True)
@click.argument('file_grp_dir', type=click.Path(dir_okay=True, file_okay=False, readable=True, resolve_path=True), required=True)
@pass_workspace
def workspace_add_file_group(ctx, mimetype, force, file_grp_dir):
    """
    Add a directory of files as a fileGrp to METS.

    Convention:
        FILEGRP_DIR must reside within the workspacee
        fileGrp ID = last folder name component
        page ID = filename sans extension
        file ID = sanitized concatenation of fileGrp ID and page ID
    """
    workspace = Workspace(ctx.resolver, directory=ctx.directory, mets_basename=ctx.mets_basename, automatic_backup=ctx.automatic_backup)

    file_grp_dir = Path(file_grp_dir).resolve()

    ws_dir = Path(ctx.directory).resolve()
    print(file_grp_dir)

    # XXX will raise ValueError if file_grp_dir isn't relative to ctx.directory
    file_grp_dir.relative_to(ws_dir)
    file_grp = clean_id(file_grp_dir.name)

    for f in file_grp_dir.iterdir():
        page_id = f.name
        if f.suffix:
            page_id = page_id[0:-len(f.suffix)]
        page_id = clean_id(page_id)
        file_id = clean_id('_'.join([file_grp, page_id]))
        local_filename = str(f.relative_to(ws_dir))
        workspace.mets.add_file(
            fileGrp=file_grp,
            ID=file_id,
            mimetype=mimetype,
            url=local_filename,
            pageId=page_id,
            force=force,
            local_filename=local_filename
        )
    workspace.save_mets()

# ----------------------------------------------------------------------
# ocrd workspace find
# ----------------------------------------------------------------------

@workspace_cli.command('find')
@click.option('-G', '--file-grp', help="fileGrp USE")
@click.option('-m', '--mimetype', help="Media type to look for")
@click.option('-g', '--page-id', help="Page ID")
@click.option('-i', '--file-id', help="ID")
# pylint: disable=bad-continuation
@click.option('-k', '--output-field', help="Output field. Repeat for multiple fields, will be joined with tab",
        default=['url'],
        multiple=True,
        type=click.Choice([
            'url',
            'mimetype',
            'pageId',
            'ID',
            'fileGrp',
            'basename',
            'basename_without_extension',
            'local_filename',
        ]))
@click.option('--download', is_flag=True, help="Download found files to workspace and change location in METS file ")
@pass_workspace
def workspace_find(ctx, file_grp, mimetype, page_id, file_id, output_field, download):
    """
    Find files.
    """
    modified_mets = False
    ret = list()
    workspace = Workspace(ctx.resolver, directory=ctx.directory, mets_basename=ctx.mets_basename)
    for f in workspace.mets.find_files(
            ID=file_id,
            fileGrp=file_grp,
            mimetype=mimetype,
            pageId=page_id,
        ):
        if download and not f.local_filename:
            workspace.download_file(f)
            modified_mets = True
        ret.append([f.ID if field == 'pageId' else getattr(f, field) or ''
                    for field in output_field])
    if modified_mets:
        workspace.save_mets()
    if 'pageId' in output_field:
        idx = output_field.index('pageId')
        fileIds = list(map(lambda fields: fields[idx], ret))
        pages = workspace.mets.get_physical_pages(for_fileIds=fileIds)
        for fields, page in zip(ret, pages):
            fields[idx] = page or ''
    for fields in ret:
        print('\t'.join(fields))

# ----------------------------------------------------------------------
# ocrd workspace remove
# ----------------------------------------------------------------------

@workspace_cli.command('remove')
@click.option('-k', '--keep-file', help="Do not delete file from file system", default=False, is_flag=True)
@click.option('-f', '--force', help="Continue even if mets:file or file on file system does not exist", default=False, is_flag=True)
@click.argument('ID', nargs=-1)
@pass_workspace
def workspace_remove_file(ctx, id, force, keep_file):  # pylint: disable=redefined-builtin
    """
    Delete file by ID from mets.xml
    """
    workspace = Workspace(ctx.resolver, directory=ctx.directory, mets_basename=ctx.mets_basename, automatic_backup=ctx.automatic_backup)
    for i in id:
        workspace.remove_file(i, force=force, keep_file=keep_file)
    workspace.save_mets()


# ----------------------------------------------------------------------
# ocrd workspace remove-group
# ----------------------------------------------------------------------

@workspace_cli.command('remove-group', help="""

    Delete a file group

""")
@click.option('-r', '--recursive', help="Delete any files in the group before the group itself", default=False, is_flag=True)
@click.option('-f', '--force', help="Continue removing even if group or containing files not found in METS", default=False, is_flag=True)
@click.option('-k', '--keep-files', help="Do not delete files from file system", default=False, is_flag=True)
@click.argument('GROUP', nargs=-1)
@pass_workspace
def remove_group(ctx, group, recursive, force, keep_files):
    workspace = Workspace(ctx.resolver, directory=ctx.directory, mets_basename=ctx.mets_basename)
    for g in group:
        workspace.remove_file_group(g, recursive=recursive, force=force, keep_files=keep_files)
    workspace.save_mets()

# ----------------------------------------------------------------------
# ocrd workspace prune-files
# ----------------------------------------------------------------------

@workspace_cli.command('prune-files', help="""

    Removes mets:files that point to non-existing local files

""")
@pass_workspace
def prune_files(ctx):
    workspace = Workspace(ctx.resolver, directory=ctx.directory, mets_basename=ctx.mets_basename)
    with pushd_popd(workspace.directory):
        for f in workspace.mets.find_files():
            try:
                if not f.local_filename or not exists(f.local_filename):
                    workspace.mets.remove_file(f.ID)
            except Exception as e:
                log.exception("Error removing %f: %s", f, e)
                raise(e)
        workspace.save_mets()

# ----------------------------------------------------------------------
# ocrd workspace list-group
# ----------------------------------------------------------------------

@workspace_cli.command('list-group', help="""

    List fileGrp USE attributes

""")
@pass_workspace
def list_groups(ctx):
    workspace = Workspace(ctx.resolver, directory=ctx.directory)
    print("\n".join(workspace.mets.file_groups))

# ----------------------------------------------------------------------
# ocrd workspace list-pages
# ----------------------------------------------------------------------

@workspace_cli.command('list-page', help="""

    List page IDs

""")
@pass_workspace
def list_pages(ctx):
    workspace = Workspace(ctx.resolver, directory=ctx.directory)
    print("\n".join(workspace.mets.physical_pages))

# ----------------------------------------------------------------------
# ocrd workspace get-id
# ----------------------------------------------------------------------

@workspace_cli.command('get-id', help="""

    Get METS id if any

""")
@pass_workspace
def get_id(ctx):
    workspace = Workspace(ctx.resolver, directory=ctx.directory)
    ID = workspace.mets.unique_identifier
    if ID:
        print(ID)

# ----------------------------------------------------------------------
# ocrd workspace set-id
# ----------------------------------------------------------------------

@workspace_cli.command('set-id', help="""

    Set METS ID.

    If one of the supported identifier mechanisms is used, will set this identifier.

    Otherwise will create a new <mods:identifier type="purl">{{ ID }}</mods:identifier>.
""")
@click.argument('ID')
@pass_workspace
def set_id(ctx, id):   # pylint: disable=redefined-builtin
    workspace = Workspace(ctx.resolver, directory=ctx.directory, mets_basename=ctx.mets_basename, automatic_backup=ctx.automatic_backup)
    workspace.mets.unique_identifier = id
    workspace.save_mets()

# ----------------------------------------------------------------------
# ocrd workspace backup
# ----------------------------------------------------------------------

@workspace_cli.group('backup')
@click.pass_context
def workspace_backup_cli(ctx): # pylint: disable=unused-argument
    """
    Backing and restoring workspaces - dev edition
    """

@workspace_backup_cli.command('add')
@pass_workspace
def workspace_backup_add(ctx):
    """
    Create a new backup
    """
    backup_manager = WorkspaceBackupManager(Workspace(ctx.resolver, directory=ctx.directory, mets_basename=ctx.mets_basename, automatic_backup=ctx.automatic_backup))
    backup_manager.add()

@workspace_backup_cli.command('list')
@pass_workspace
def workspace_backup_list(ctx):
    """
    List backups
    """
    backup_manager = WorkspaceBackupManager(Workspace(ctx.resolver, directory=ctx.directory, mets_basename=ctx.mets_basename, automatic_backup=ctx.automatic_backup))
    for b in backup_manager.list():
        print(b)

@workspace_backup_cli.command('restore')
@click.option('-f', '--choose-first', help="Restore first matching version if more than one", is_flag=True)
@click.argument('bak') #, type=click.Path(dir_okay=False, readable=True, resolve_path=True))
@pass_workspace
def workspace_backup_restore(ctx, choose_first, bak):
    """
    Restore backup BAK
    """
    backup_manager = WorkspaceBackupManager(Workspace(ctx.resolver, directory=ctx.directory, mets_basename=ctx.mets_basename, automatic_backup=ctx.automatic_backup))
    backup_manager.restore(bak, choose_first)

@workspace_backup_cli.command('undo')
@pass_workspace
def workspace_backup_undo(ctx):
    """
    Restore the last backup
    """
    backup_manager = WorkspaceBackupManager(Workspace(ctx.resolver, directory=ctx.directory, mets_basename=ctx.mets_basename, automatic_backup=ctx.automatic_backup))
    backup_manager.undo()<|MERGE_RESOLUTION|>--- conflicted
+++ resolved
@@ -2,11 +2,7 @@
 from os.path import relpath, exists
 from pathlib import Path
 import sys
-<<<<<<< HEAD
 import re
-from tempfile import mkdtemp
-=======
->>>>>>> eee9483e
 
 import click
 
