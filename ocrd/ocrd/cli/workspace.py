"""
OCR-D CLI: workspace management

.. click:: ocrd.cli.workspace:workspace_cli
    :prog: ocrd workspace
    :nested: full
"""
import os
from os import getcwd
from os.path import relpath, exists, join, isabs
from pathlib import Path
from json import loads, dumps
import sys
from glob import glob   # XXX pathlib.Path.glob does not support absolute globs
import re
import time
import numpy as np

import click

from ocrd import Resolver, Workspace, WorkspaceValidator, WorkspaceBackupManager
from ocrd.mets_server import OcrdMetsServer
from ocrd_utils import getLogger, initLogging, pushd_popd, EXT_TO_MIME, safe_filename, parse_json_string_or_file, partition_list, DEFAULT_METS_BASENAME
from ocrd.decorators import mets_find_options
from . import command_with_replaced_help


class WorkspaceCtx():

    def __init__(self, directory, mets_url, mets_basename=DEFAULT_METS_BASENAME, mets_server_url=None, automatic_backup=False):
        self.log = getLogger('ocrd.cli.workspace')
        if mets_basename:
            self.log.warning(DeprecationWarning('--mets-basename is deprecated. Use --mets/--directory instead.'))
        self.resolver = Resolver()
        self.directory, self.mets_url, self.mets_basename, self.mets_server_url \
                = self.resolver.resolve_mets_arguments(directory, mets_url, mets_basename, mets_server_url)
        self.automatic_backup = automatic_backup


pass_workspace = click.make_pass_decorator(WorkspaceCtx)

# ----------------------------------------------------------------------
# ocrd workspace
# ----------------------------------------------------------------------

@click.group("workspace")
@click.option('-d', '--directory', envvar='WORKSPACE_DIR', type=click.Path(file_okay=False), metavar='WORKSPACE_DIR', help='Changes the workspace folder location [default: METS_URL directory or .]"')
@click.option('-M', '--mets-basename', default=None, help='METS file basename. Deprecated, use --mets/--directory')
@click.option('-m', '--mets', default=None, help='The path/URL of the METS file [default: WORKSPACE_DIR/mets.xml]', metavar="METS_URL")
@click.option('-U', '--mets-server-url', 'mets_server_url', help="TCP host of METS server")
@click.option('--backup', default=False, help="Backup mets.xml whenever it is saved.", is_flag=True)
@click.pass_context
def workspace_cli(ctx, directory, mets, mets_basename, mets_server_url, backup):
    """
    Managing workspaces

    A workspace comprises a METS file and a directory as point of reference.

    Operates on the file system directly or via a METS server 
    (already running via some prior `server start` subcommand).
    """
    initLogging()
    ctx.obj = WorkspaceCtx(
        directory,
        mets_url=mets,
        mets_basename=mets_basename,
        mets_server_url=mets_server_url,
        automatic_backup=backup
    )

# ----------------------------------------------------------------------
# ocrd workspace validate
# ----------------------------------------------------------------------

@workspace_cli.command('validate', cls=command_with_replaced_help(
    (r' \[METS_URL\]', ''))) # XXX deprecated argument
@pass_workspace
@click.option('-a', '--download', is_flag=True, help="Download all files")
@click.option('-s', '--skip', help="Tests to skip", default=[], multiple=True, type=click.Choice(
    ['imagefilename', 'dimension', 'pixel_density', 'page', 'url', 'page_xsd', 'mets_fileid_page_pcgtsid',
     'mets_unique_identifier', 'mets_file_group_names', 'mets_files', 'mets_xsd']))
@click.option('--page-textequiv-consistency', '--page-strictness', help="How strict to check PAGE multi-level textequiv consistency", type=click.Choice(['strict', 'lax', 'fix', 'off']), default='strict')
@click.option('--page-coordinate-consistency', help="How fierce to check PAGE multi-level coordinate consistency", type=click.Choice(['poly', 'baseline', 'both', 'off']), default='poly')
@click.argument('mets_url', default=None, required=False)
def workspace_validate(ctx, mets_url, download, skip, page_textequiv_consistency, page_coordinate_consistency):
    """
    Validate a workspace

    METS_URL can be a URL, an absolute path or a path relative to $PWD.
    If not given, use --mets accordingly.

    Check that the METS and its referenced file contents
    abide by the OCR-D specifications.
    """
    LOG = getLogger('ocrd.cli.workspace.validate')
    if mets_url:
        LOG.warning(DeprecationWarning("Use 'ocrd workspace --mets METS init' instead of argument 'METS_URL' ('%s')" % mets_url))
    else:
        mets_url = ctx.mets_url
    report = WorkspaceValidator.validate(
        ctx.resolver,
        mets_url,
        src_dir=ctx.directory,
        skip=skip,
        download=download,
        page_strictness=page_textequiv_consistency,
        page_coordinate_consistency=page_coordinate_consistency
    )
    print(report.to_xml())
    if not report.is_valid:
        sys.exit(128)

# ----------------------------------------------------------------------
# ocrd workspace clone
# ----------------------------------------------------------------------

@workspace_cli.command('clone', cls=command_with_replaced_help(
    (r' \[WORKSPACE_DIR\]', ''))) # XXX deprecated argument
@click.option('-f', '--clobber-mets', help="Overwrite existing METS file", default=False, is_flag=True)
@click.option('-a', '--download', is_flag=True, help="Download all files and change location in METS file after cloning")
@click.argument('mets_url')
@mets_find_options
# XXX deprecated
@click.argument('workspace_dir', default=None, required=False)
@pass_workspace
def workspace_clone(ctx, clobber_mets, download, file_grp, file_id, page_id, mimetype, include_fileGrp, exclude_fileGrp, mets_url, workspace_dir):
    """
    Create a workspace from METS_URL and return the directory

    METS_URL can be a URL, an absolute path or a path relative to $PWD.
    If METS_URL is not provided, use --mets accordingly.
    METS_URL can also be an OAI-PMH GetRecord URL wrapping a METS file.
    """
    LOG = getLogger('ocrd.cli.workspace.clone')
    if workspace_dir:
        LOG.warning(DeprecationWarning("Use 'ocrd workspace --directory DIR clone' instead of argument 'WORKSPACE_DIR' ('%s')" % workspace_dir))
        ctx.directory = workspace_dir

    workspace = ctx.resolver.workspace_from_url(
        mets_url,
        dst_dir=ctx.directory,
        mets_basename=ctx.mets_basename,
        clobber_mets=clobber_mets,
        download=download,
        ID=file_id,
        pageId=page_id,
        mimetype=mimetype,
        include_fileGrp=include_fileGrp,
        exclude_fileGrp=exclude_fileGrp,
    )
    workspace.save_mets()
    print(workspace.directory)

# ----------------------------------------------------------------------
# ocrd workspace init
# ----------------------------------------------------------------------

@workspace_cli.command('init', cls=command_with_replaced_help(
    (r' \[DIRECTORY\]', ''))) # XXX deprecated argument
@click.option('-f', '--clobber-mets', help="Clobber mets.xml if it exists", is_flag=True, default=False)
# XXX deprecated
@click.argument('directory', default=None, required=False)
@pass_workspace
def workspace_init(ctx, clobber_mets, directory):
    """
    Create a workspace with an empty METS file in --directory.

    """
    LOG = getLogger('ocrd.cli.workspace.init')
    if directory:
        LOG.warning(DeprecationWarning("Use 'ocrd workspace --directory DIR init' instead of argument 'DIRECTORY' ('%s')" % directory))
        ctx.directory = directory
    workspace = ctx.resolver.workspace_from_nothing(
        directory=ctx.directory,
        mets_basename=ctx.mets_basename,
        clobber_mets=clobber_mets
    )
    workspace.save_mets()
    print(workspace.directory)

# ----------------------------------------------------------------------
# ocrd workspace add
# ----------------------------------------------------------------------

@workspace_cli.command('add')
@click.option('-G', '--file-grp', help="fileGrp USE", required=True, metavar='FILE_GRP')
@click.option('-i', '--file-id', help="ID for the file", required=True, metavar='FILE_ID')
@click.option('-m', '--mimetype', help="Media type of the file. Guessed from extension if not provided", required=False, metavar='TYPE')
@click.option('-g', '--page-id', help="ID of the physical page", metavar='PAGE_ID')
@click.option('-C', '--check-file-exists', help="Whether to ensure FNAME exists", is_flag=True, default=False)
@click.option('--ignore', help="Do not check whether file exists.", default=False, is_flag=True)
@click.option('--force', help="If file with ID already exists, replace it. No effect if --ignore is set.", default=False, is_flag=True)
@click.argument('fname', required=True)
@pass_workspace
def workspace_add_file(ctx, file_grp, file_id, mimetype, page_id, ignore, check_file_exists, force, fname):
    """
    Add a file or http(s) URL FNAME to METS in a workspace.
    If FNAME is not an http(s) URL and is not a workspace-local existing file, try to copy to workspace.
    """
    workspace = Workspace(
        ctx.resolver,
        directory=ctx.directory,
        mets_basename=ctx.mets_basename,
        automatic_backup=ctx.automatic_backup,
        mets_server_url=ctx.mets_server_url,
    )

    log = getLogger('ocrd.cli.workspace.add')
    if not mimetype:
        try:
            mimetype = EXT_TO_MIME[Path(fname).suffix]
            log.info("Guessed mimetype to be %s" % mimetype)
        except KeyError:
            log.error("Cannot guess mimetype from extension '%s' for '%s'. Set --mimetype explicitly" % (Path(fname).suffix, fname))

    log.debug("Adding '%s'", fname)
    local_filename = None
    if not (fname.startswith('http://') or fname.startswith('https://')):
        if not fname.startswith(ctx.directory):
            if not isabs(fname) and exists(join(ctx.directory, fname)):
                fname = join(ctx.directory, fname)
            else:
                log.debug("File '%s' is not in workspace, copying", fname)
                try:
                    fname = ctx.resolver.download_to_directory(ctx.directory, fname, subdir=file_grp)
                except FileNotFoundError:
                    if check_file_exists:
                        log.error("File '%s' does not exist, halt execution!" % fname)
                        sys.exit(1)
        if check_file_exists and not exists(fname):
            log.error("File '%s' does not exist, halt execution!" % fname)
            sys.exit(1)
        if fname.startswith(ctx.directory):
            fname = relpath(fname, ctx.directory)
        local_filename = fname

    if not page_id:
        log.warning("You did not provide '--page-id/-g', so the file you added is not linked to a specific page.")
    kwargs = {
        'file_id': file_id,
        'mimetype': mimetype,
        'page_id': page_id,
        'force': force,
        'ignore': ignore,
        'local_filename': local_filename,
        'url': fname
    }
    workspace.add_file(file_grp, **kwargs)
    workspace.save_mets()

# ----------------------------------------------------------------------
# ocrd workspace bulk-add
# ----------------------------------------------------------------------

# pylint: disable=broad-except
@workspace_cli.command('bulk-add')
@click.option('-r', '--regex', help="Regular expression matching the FILE_GLOB filesystem paths to define named captures usable in the other parameters", required=True)
@click.option('-m', '--mimetype', help="Media type of the file. If not provided, guess from filename", required=False)
@click.option('-g', '--page-id', help="physical page ID of the file", required=False)
@click.option('-i', '--file-id', help="ID of the file. If not provided, derive from fileGrp and filename", required=False)
@click.option('-u', '--url', help="Remote URL of the file", required=False)
@click.option('-l', '--local-filename', help="Local filesystem path in the workspace directory (copied from source file if different)", required=False)
@click.option('-G', '--file-grp', help="File group USE of the file", required=True)
@click.option('-n', '--dry-run', help="Don't actually do anything to the METS or filesystem, just preview", default=False, is_flag=True)
@click.option('-S', '--source-path', 'src_path_option', help="File path to copy from (if different from FILE_GLOB values)", required=False)
@click.option('-I', '--ignore', help="Disable checking for existing file entries (faster)", default=False, is_flag=True)
@click.option('-f', '--force', help="Replace existing file entries with the same ID (no effect when --ignore is set, too)", default=False, is_flag=True)
@click.option('-s', '--skip', help="Skip files not matching --regex (instead of failing)", default=False, is_flag=True)
@click.argument('file_glob', nargs=-1, required=True)
@pass_workspace
def workspace_cli_bulk_add(ctx, regex, mimetype, page_id, file_id, url, local_filename, file_grp, dry_run, file_glob, src_path_option, ignore, force, skip):
    """
    Add files in bulk to an OCR-D workspace.

    FILE_GLOB can either be a shell glob expression to match file names,
    or a list of expressions or '-', in which case expressions are read from STDIN.

    After globbing, --regex is matched against each expression resulting from FILE_GLOB, and can
    define named groups reusable in the --page-id, --file-id, --mimetype, --url, --source-path and
    --file-grp options, e.g. by referencing the group name 'grp' from the regex as '{{ grp }}'.

    If the FILE_GLOB expressions do not denote the file names themselves
    (but arbitrary strings for --regex matching), then use --source-path to set
    the actual file paths to use. (This could involve fixed strings or group references.)

    \b
    Examples:
        ocrd workspace bulk-add \\
                --regex '(?P<fileGrp>[^/]+)/page_(?P<pageid>.*)\.[^.]+' \\
                --page-id 'PHYS_{{ pageid }}' \\
                --file-grp "{{ fileGrp }}" \\
                path/to/files/*/*.*
        \b
        echo "path/to/src/file.xml SEG/page_p0001.xml" \\
        | ocrd workspace bulk-add \\
                --regex '(?P<src>.*?) (?P<fileGrp>.+?)/page_(?P<pageid>.*)\.(?P<ext>[^\.]*)' \\
                --file-id 'FILE_{{ fileGrp }}_{{ pageid }}' \\
                --page-id 'PHYS_{{ pageid }}' \\
                --file-grp "{{ fileGrp }}" \\
                --local-filename '{{ fileGrp }}/FILE_{{ pageid }}.{{ ext }}' \\
                -

        \b
        { echo PHYS_0001 BIN FILE_0001_BIN.IMG-wolf BIN/FILE_0001_BIN.IMG-wolf.png; \\
          echo PHYS_0001 BIN FILE_0001_BIN BIN/FILE_0001_BIN.xml; \\
          echo PHYS_0002 BIN FILE_0002_BIN.IMG-wolf BIN/FILE_0002_BIN.IMG-wolf.png; \\
          echo PHYS_0002 BIN FILE_0002_BIN BIN/FILE_0002_BIN.xml; \\
        } | ocrd workspace bulk-add -r '(?P<pageid>.*) (?P<filegrp>.*) (?P<fileid>.*) (?P<local_filename>.*)' \\
          -G '{{ filegrp }}' -g '{{ pageid }}' -i '{{ fileid }}' -S '{{ local_filename }}' -
    """
    log = getLogger('ocrd.cli.workspace.bulk-add') # pylint: disable=redefined-outer-name
    workspace = Workspace(
        ctx.resolver,
        directory=ctx.directory,
        mets_basename=ctx.mets_basename,
        automatic_backup=ctx.automatic_backup,
        mets_server_url=ctx.mets_server_url,
    )

    try:
        pat = re.compile(regex)
    except Exception as e:
        log.error("Invalid regex: %s" % e)
        sys.exit(1)

    file_paths = []
    from_stdin = file_glob == ('-',)
    if from_stdin:
        file_paths += [Path(x.strip('\n')) for x in sys.stdin.readlines()]
    else:
        for fglob in file_glob:
            expanded = glob(fglob)
            if not expanded:
                file_paths += [Path(fglob)]
            else:
                file_paths += [Path(x) for x in expanded]

    for i, file_path in enumerate(file_paths):
        log.info("[%4d/%d] %s" % (i + 1, len(file_paths), file_path))

        # match regex
        m = pat.match(str(file_path))
        if not m:
            if skip:
                continue
            log.error("File '%s' not matched by regex: '%s'" % (file_path, regex))
            sys.exit(1)
        group_dict = m.groupdict()

        # set up file info
        file_dict = {'local_filename': local_filename, 'url': url, 'mimetype': mimetype, 'file_id': file_id, 'page_id': page_id, 'file_grp': file_grp}

        # Flag to track whether 'local_filename' should be 'src'
        local_filename_is_src = False

        # expand templates
        for param_name in file_dict:
            if not file_dict[param_name]:
                if param_name == 'local_filename':
                    local_filename_is_src = True
                    continue
                elif param_name in ['mimetype', 'file_id']:
                    # auto-filled below once the other
                    # replacements have happened
                    continue
                elif param_name == 'url':
                    # Remote URL is not required
                    continue
                raise ValueError(f"OcrdFile attribute '{param_name}' unset ({file_dict})")
            for group_name in group_dict:
                file_dict[param_name] = file_dict[param_name].replace('{{ %s }}' % group_name, group_dict[group_name])

        # Where to copy from
        if src_path_option:
            src_path = src_path_option
            for group_name in group_dict:
                src_path = src_path.replace('{{ %s }}' % group_name, group_dict[group_name])
            srcpath = Path(src_path)
        else:
            srcpath = file_path

        # derive --file-id from filename if not --file-id not explicitly set
        if not file_id:
            id_field = srcpath.stem if file_path != srcpath else file_path.stem
            file_dict['file_id'] = safe_filename('%s_%s' % (file_dict['file_grp'], id_field))
        if not mimetype:
            try:
                file_dict['mimetype'] = EXT_TO_MIME[srcpath.suffix]
            except KeyError:
                log.error("Cannot guess MIME type from extension '%s' for '%s'. Set --mimetype explicitly" % (srcpath.suffix, srcpath))

        # copy files if src != url
        if local_filename_is_src:
            file_dict['local_filename'] = srcpath
        else:
            destpath = Path(workspace.directory, file_dict['local_filename'])
            if srcpath != destpath and not destpath.exists():
                log.info("cp '%s' '%s'", srcpath, destpath)
                if not dry_run:
                    if not destpath.parent.is_dir():
                        destpath.parent.mkdir()
                    destpath.write_bytes(srcpath.read_bytes())

        # Add to workspace (or not)
        fileGrp = file_dict.pop('file_grp')
        if dry_run:
            log.info('workspace.add_file(%s)' % file_dict)
        else:
            workspace.add_file(fileGrp, ignore=ignore, force=force, **file_dict)

    # save changes to disk
    workspace.save_mets()


# ----------------------------------------------------------------------
# ocrd workspace find
# ----------------------------------------------------------------------

@workspace_cli.command('find')
@mets_find_options
@click.option('-k', '--output-field', help="Output field. Repeat for multiple fields, will be joined with tab",
<<<<<<< HEAD
              default=['url'],
              show_default=True,
              multiple=True,
              type=click.Choice([
                  'url',
                  'mimetype',
                  'page_id',
                  'pageId',
                  'file_id',
                  'ID',
                  'file_grp',
                  'fileGrp',
                  'basename',
                  'basename_without_extension',
                  'local_filename',
              ]))
=======
        default=['local_filename'],
        multiple=True,
        type=click.Choice([
            'url',
            'mimetype',
            'page_id',
            'pageId',
            'file_id',
            'ID',
            'file_grp',
            'fileGrp',
            'basename',
            'basename_without_extension',
            'local_filename',
        ]))
>>>>>>> e943eda1
@click.option('--download', is_flag=True, help="Download found files to workspace and change location in METS file ")
@click.option('--undo-download', is_flag=True, help="Remove all downloaded files from the METS")
@click.option('--wait', type=int, default=0, help="Wait this many seconds between download requests")
@pass_workspace
def workspace_find(ctx, file_grp, mimetype, page_id, file_id, output_field, include_fileGrp, exclude_fileGrp, download, undo_download, wait):
    """
    Find files.

    (If any ``FILTER`` starts with ``//``, then its remainder
     will be interpreted as a regular expression.)
    """
    snake_to_camel = {"file_id": "ID", "page_id": "pageId", "file_grp": "fileGrp"}
    output_field = [snake_to_camel.get(x, x) for x in output_field]
    modified_mets = False
    ret = list()
    workspace = Workspace(
        ctx.resolver,
        directory=ctx.directory,
        mets_basename=ctx.mets_basename,
        mets_server_url=ctx.mets_server_url,
    )
    for f in workspace.find_files(
            file_id=file_id,
            file_grp=file_grp,
            mimetype=mimetype,
            page_id=page_id,
            include_fileGrp=include_fileGrp,
            exclude_fileGrp=exclude_fileGrp,
        ):
        ret_entry = [f.ID if field == 'pageId' else str(getattr(f, field)) or '' for field in output_field]
        if download and not f.local_filename:
            workspace.download_file(f)
            modified_mets = True
            if wait:
                time.sleep(wait)
        if undo_download and f.local_filename:
            ret_entry = [f'Removed local_filename {f.local_filename}']
            f.local_filename = None
            modified_mets = True
        ret.append(ret_entry)
    if modified_mets:
        workspace.save_mets()
    if 'pageId' in output_field:
        idx = output_field.index('pageId')
        fileIds = list(map(lambda fields: fields[idx], ret))
        pages = workspace.mets.get_physical_pages(for_fileIds=fileIds)
        for fields, page in zip(ret, pages):
            fields[idx] = page or ''
    for fields in ret:
        print('\t'.join(fields))

# ----------------------------------------------------------------------
# ocrd workspace remove
# ----------------------------------------------------------------------

@workspace_cli.command('remove')
@click.option('-k', '--keep-file', help="Do not delete file from file system", default=False, is_flag=True)
@click.option('-f', '--force', help="Continue even if mets:file or file on file system does not exist", default=False, is_flag=True)
@click.argument('ID', nargs=-1)
@pass_workspace
def workspace_remove_file(ctx, id, force, keep_file):  # pylint: disable=redefined-builtin
    """
    Delete files (given by their ID attribute ``ID``).

    (If any ``ID`` starts with ``//``, then its remainder
     will be interpreted as a regular expression.)
    """
    workspace = Workspace(ctx.resolver, directory=ctx.directory, mets_basename=ctx.mets_basename, automatic_backup=ctx.automatic_backup)
    for i in id:
        workspace.remove_file(i, force=force, keep_file=keep_file)
    workspace.save_mets()


# ----------------------------------------------------------------------
# ocrd workspace rename-group
# ----------------------------------------------------------------------

@workspace_cli.command('rename-group')
@click.argument('OLD', nargs=1)
@click.argument('NEW', nargs=1)
@pass_workspace
def rename_group(ctx, old, new):
    """
    Rename fileGrp (USE attribute ``NEW`` to ``OLD``).
    """
    workspace = Workspace(ctx.resolver, directory=ctx.directory, mets_basename=ctx.mets_basename)
    workspace.rename_file_group(old, new)
    workspace.save_mets()

# ----------------------------------------------------------------------
# ocrd workspace remove-group
# ----------------------------------------------------------------------

@workspace_cli.command('remove-group')
@click.option('-r', '--recursive', help="Delete any files in the group before the group itself", default=False, is_flag=True)
@click.option('-f', '--force', help="Continue removing even if group or containing files not found in METS", default=False, is_flag=True)
@click.option('-k', '--keep-files', help="Do not delete files from file system", default=False, is_flag=True)
@click.argument('GROUP', nargs=-1)
@pass_workspace
def remove_group(ctx, group, recursive, force, keep_files):
    """
    Delete fileGrps (given by their USE attribute ``GROUP``).

    (If any ``GROUP`` starts with ``//``, then its remainder
     will be interpreted as a regular expression.)
    """
    workspace = Workspace(ctx.resolver, directory=ctx.directory, mets_basename=ctx.mets_basename)
    for g in group:
        workspace.remove_file_group(g, recursive=recursive, force=force, keep_files=keep_files)
    workspace.save_mets()

# ----------------------------------------------------------------------
# ocrd workspace prune-files
# ----------------------------------------------------------------------

@workspace_cli.command('prune-files')
@click.option('-G', '--file-grp', help="fileGrp USE", metavar='FILTER')
@click.option('-m', '--mimetype', help="Media type to look for", metavar='FILTER')
@click.option('-g', '--page-id', help="Page ID", metavar='FILTER')
@click.option('-i', '--file-id', help="ID", metavar='FILTER')
@pass_workspace
def prune_files(ctx, file_grp, mimetype, page_id, file_id):
    """
    Removes mets:files that point to non-existing local files

    (If any ``FILTER`` starts with ``//``, then its remainder
     will be interpreted as a regular expression.)
    """
    workspace = Workspace(ctx.resolver, directory=ctx.directory, mets_basename=ctx.mets_basename, automatic_backup=ctx.automatic_backup)
    with pushd_popd(workspace.directory):
        for f in workspace.find_files(
            file_id=file_id,
            file_grp=file_grp,
            mimetype=mimetype,
            page_id=page_id,
        ):
            try:
                if not f.local_filename or not exists(f.local_filename):
                    workspace.mets.remove_file(f.ID)
            except Exception as e:
                ctx.log.exception("Error removing %f: %s", f, e)
                raise(e)
        workspace.save_mets()

# ----------------------------------------------------------------------
# ocrd workspace list-group
# ----------------------------------------------------------------------

@workspace_cli.command('list-group')
@pass_workspace
def list_groups(ctx):
    """
    List fileGrp USE attributes
    """
    workspace = Workspace(ctx.resolver, directory=ctx.directory, mets_basename=ctx.mets_basename)
    print("\n".join(workspace.mets.file_groups))

# ----------------------------------------------------------------------
# ocrd workspace list-page
# ----------------------------------------------------------------------

@workspace_cli.command('list-page')
<<<<<<< HEAD
@click.option('-g', '--page-id', help="Page ID", metavar='FILTER')
@click.option('-k', '--output-field', help="Output field. Repeat for multiple fields, will be joined with tab",
              default=['ID'],
              show_default=True,
              multiple=True,
              type=click.Choice([
                  'ID',
                  'ORDER',
                  'ORDERLABEL',
                  'LABEL',
              ]))
@pass_workspace
def list_pages(ctx, page_id, output_field):
=======
@click.option('-f', '--output-format', help="Output format", type=click.Choice(['one-per-line', 'comma-separated', 'json']), default='one-per-line')
@click.option('-D', '--chunk-number', help="Partition the return value into n roughly equally sized chunks", default=1, type=int)
@click.option('-C', '--chunk-index', help="Output the nth chunk of results, -1 for all of them.", default=None, type=int)
@click.option('-r', '--page-id-range', help="Restrict the pages to those matching the provided range, based on the @ID attribute. Separate start/end with ..")
@click.option('-R', '--numeric-range', help="Restrict the pages to those in the range, in numerical document order. Separate start/end with ..")
@pass_workspace
def list_pages(ctx, output_format, chunk_number, chunk_index, page_id_range, numeric_range):
>>>>>>> e943eda1
    """
    List physical page IDs

    (If any ``FILTER`` starts with ``//``, then its remainder
     will be interpreted as a regular expression.)
    """
    workspace = Workspace(ctx.resolver, directory=ctx.directory, mets_basename=ctx.mets_basename)
<<<<<<< HEAD
    if page_id is None:
        pages = workspace.mets.physical_pages
    else:
        pages = workspace.mets.get_physical_pages(for_pageIds=page_id)
    if output_field == ['ID']:
        print("\n".join(pages))
    else:
        labels = workspace.mets.physical_pages_labels
        def field2label(page, field):
            if field == 'ID':
                return page
            return labels[page][['ORDER', 'ORDERLABEL', 'LABEL'].index(field)]
        for page in pages:
            print("\t".join(field2label(page, field) or ''
                            for field in output_field))
=======
    find_kwargs = {}
    if page_id_range:
        find_kwargs['pageId'] = page_id_range
    ids = sorted({x.pageId for x in workspace.mets.find_files(**find_kwargs) if x.pageId})
    if numeric_range:
        start, end = map(int, numeric_range.split('..'))
        ids = ids[start-1:end]
    chunks = partition_list(ids, chunk_number, chunk_index)
    if output_format == 'one-per-line':
        print("\n".join(["\n".join(chunk) for chunk in chunks]))
    elif output_format == 'comma-separated':
        print("\n".join([",".join(chunk) for chunk in chunks]))
    elif output_format == 'json':
        print(dumps(chunks))
>>>>>>> e943eda1

# ----------------------------------------------------------------------
# ocrd workspace get-id
# ----------------------------------------------------------------------

@workspace_cli.command('get-id')
@pass_workspace
def get_id(ctx):
    """
    Get METS id if any
    """
    workspace = Workspace(ctx.resolver, directory=ctx.directory, mets_basename=ctx.mets_basename)
    ID = workspace.mets.unique_identifier
    if ID:
        print(ID)

# ----------------------------------------------------------------------
# ocrd workspace set-id
# ----------------------------------------------------------------------

@workspace_cli.command('set-id')
@click.argument('ID')
@pass_workspace
def set_id(ctx, id):   # pylint: disable=redefined-builtin
    """
    Set METS ID.

    If one of the supported identifier mechanisms is used, will set this identifier.

    Otherwise will create a new <mods:identifier type="purl">{{ ID }}</mods:identifier>.
    """
    workspace = Workspace(ctx.resolver, directory=ctx.directory, mets_basename=ctx.mets_basename, automatic_backup=ctx.automatic_backup)
    workspace.mets.unique_identifier = id
    workspace.save_mets()

@workspace_cli.command('update-page')
@click.option('--order', help="@ORDER attribute for this mets:div", metavar='ORDER')
@click.option('--orderlabel', help="@ORDERLABEL attribute for this mets:div", metavar='ORDERLABEL')
@click.option('--contentids', help="@CONTENTIDS attribute for this mets:div", metavar='ORDERLABEL')
@click.argument('PAGE_ID')
@pass_workspace
def update_page(ctx, order, orderlabel, contentids, page_id):
    """
    Update the @ORDER, @ORDERLABEL o @CONTENTIDS attributes of the mets:div with @ID=PAGE_ID
    """
    workspace = Workspace(ctx.resolver, directory=ctx.directory, mets_basename=ctx.mets_basename, automatic_backup=ctx.automatic_backup)
    workspace.mets.update_physical_page_attributes(page_id, order=order, orderlabel=orderlabel, contentids=contentids)
    workspace.save_mets()

# ----------------------------------------------------------------------
# ocrd workspace merge
# ----------------------------------------------------------------------

def _handle_json_option(ctx, param, value):
    return parse_json_string_or_file(value) if value else None

@workspace_cli.command('merge')
@click.argument('METS_PATH')
@click.option('--overwrite/--no-overwrite', is_flag=True, default=False, help="Overwrite on-disk file in case of file name conflicts with data from METS_PATH")
@click.option('--force/--no-force', is_flag=True, default=False, help="Overwrite mets:file from --mets with mets:file from METS_PATH if IDs clash")
@click.option('--copy-files/--no-copy-files', is_flag=True, help="Copy files as well", default=True, show_default=True)
@click.option('--fileGrp-mapping', help="JSON object mapping src to dest fileGrp", callback=_handle_json_option)
@click.option('--fileId-mapping', help="JSON object mapping src to dest file ID", callback=_handle_json_option)
@click.option('--pageId-mapping', help="JSON object mapping src to dest page ID", callback=_handle_json_option)
@mets_find_options
@pass_workspace
def merge(ctx, overwrite, force, copy_files, filegrp_mapping, fileid_mapping, pageid_mapping, file_grp, file_id, page_id, mimetype, include_fileGrp, exclude_fileGrp, mets_path):   # pylint: disable=redefined-builtin
    """
    Merges this workspace with the workspace that contains ``METS_PATH``

    Pass a JSON string or file to ``--fileGrp-mapping``, ``--fileId-mapping`` or ``--pageId-mapping``
    in order to rename all fileGrp, file ID or page ID values, respectively.

    The ``--file-id``, ``--page-id``, ``--mimetype`` and ``--file-grp`` options have
    the same semantics as in ``ocrd workspace find``, see ``ocrd workspace find --help``
    for an explanation.
    """
    mets_path = Path(mets_path)
    if filegrp_mapping:
        filegrp_mapping = loads(filegrp_mapping)
    workspace = Workspace(ctx.resolver, directory=ctx.directory, mets_basename=ctx.mets_basename, automatic_backup=ctx.automatic_backup)
    other_workspace = Workspace(ctx.resolver, directory=str(mets_path.parent), mets_basename=str(mets_path.name))
    workspace.merge(
        other_workspace,
        force=force,
        overwrite=overwrite,
        copy_files=copy_files,
        fileGrp_mapping=filegrp_mapping,
        fileId_mapping=fileid_mapping,
        pageId_mapping=pageid_mapping,
        file_grp=file_grp,
        file_id=file_id,
        page_id=page_id,
        mimetype=mimetype,
        include_fileGrp=include_fileGrp,
        exclude_fileGrp=exclude_fileGrp,
    )
    workspace.save_mets()

# ----------------------------------------------------------------------
# ocrd workspace backup
# ----------------------------------------------------------------------

@workspace_cli.group('backup')
@click.pass_context
def workspace_backup_cli(ctx): # pylint: disable=unused-argument
    """
    Backing and restoring workspaces - dev edition
    """

@workspace_backup_cli.command('add')
@pass_workspace
def workspace_backup_add(ctx):
    """
    Create a new backup
    """
    backup_manager = WorkspaceBackupManager(Workspace(ctx.resolver, directory=ctx.directory, mets_basename=ctx.mets_basename, automatic_backup=ctx.automatic_backup))
    backup_manager.add()

@workspace_backup_cli.command('list')
@pass_workspace
def workspace_backup_list(ctx):
    """
    List backups
    """
    backup_manager = WorkspaceBackupManager(Workspace(ctx.resolver, directory=ctx.directory, mets_basename=ctx.mets_basename, automatic_backup=ctx.automatic_backup))
    for b in backup_manager.list():
        print(b)

@workspace_backup_cli.command('restore')
@click.option('-f', '--choose-first', help="Restore first matching version if more than one", is_flag=True)
@click.argument('bak') #, type=click.Path(dir_okay=False, readable=True, resolve_path=True))
@pass_workspace
def workspace_backup_restore(ctx, choose_first, bak):
    """
    Restore backup BAK
    """
    backup_manager = WorkspaceBackupManager(Workspace(ctx.resolver, directory=ctx.directory, mets_basename=ctx.mets_basename, automatic_backup=ctx.automatic_backup))
    backup_manager.restore(bak, choose_first)

@workspace_backup_cli.command('undo')
@pass_workspace
def workspace_backup_undo(ctx):
    """
    Restore the last backup
    """
    backup_manager = WorkspaceBackupManager(Workspace(ctx.resolver, directory=ctx.directory, mets_basename=ctx.mets_basename, automatic_backup=ctx.automatic_backup))
    backup_manager.undo()


# ----------------------------------------------------------------------
# ocrd workspace server
# ----------------------------------------------------------------------

@workspace_cli.group('server')
@pass_workspace
def workspace_serve_cli(ctx): # pylint: disable=unused-argument
    """Control a METS server for this workspace"""
    assert ctx.mets_server_url, "For METS server commands, you must provide '-U/--mets-server-url'"

@workspace_serve_cli.command('stop')
@pass_workspace
def workspace_serve_stop(ctx): # pylint: disable=unused-argument
    """Stop the METS server"""
    workspace = Workspace(
        ctx.resolver,
        directory=ctx.directory,
        mets_basename=ctx.mets_basename,
        mets_server_url=ctx.mets_server_url,
    )
    workspace.mets.stop()

@workspace_serve_cli.command('start')
@pass_workspace
def workspace_serve_start(ctx): # pylint: disable=unused-argument
    """
    Start a METS server

    (For TCP backend, pass a network interface to bind to as the '-U/--mets-server-url' parameter.)
    """
    OcrdMetsServer(
        workspace=Workspace(ctx.resolver, directory=ctx.directory, mets_basename=ctx.mets_basename),
        url=ctx.mets_server_url,
    ).startup()<|MERGE_RESOLUTION|>--- conflicted
+++ resolved
@@ -419,8 +419,7 @@
 @workspace_cli.command('find')
 @mets_find_options
 @click.option('-k', '--output-field', help="Output field. Repeat for multiple fields, will be joined with tab",
-<<<<<<< HEAD
-              default=['url'],
+              default=['local_filename'],
               show_default=True,
               multiple=True,
               type=click.Choice([
@@ -436,23 +435,6 @@
                   'basename_without_extension',
                   'local_filename',
               ]))
-=======
-        default=['local_filename'],
-        multiple=True,
-        type=click.Choice([
-            'url',
-            'mimetype',
-            'page_id',
-            'pageId',
-            'file_id',
-            'ID',
-            'file_grp',
-            'fileGrp',
-            'basename',
-            'basename_without_extension',
-            'local_filename',
-        ]))
->>>>>>> e943eda1
 @click.option('--download', is_flag=True, help="Download found files to workspace and change location in METS file ")
 @click.option('--undo-download', is_flag=True, help="Remove all downloaded files from the METS")
 @click.option('--wait', type=int, default=0, help="Wait this many seconds between download requests")
@@ -615,8 +597,6 @@
 # ----------------------------------------------------------------------
 
 @workspace_cli.command('list-page')
-<<<<<<< HEAD
-@click.option('-g', '--page-id', help="Page ID", metavar='FILTER')
 @click.option('-k', '--output-field', help="Output field. Repeat for multiple fields, will be joined with tab",
               default=['ID'],
               show_default=True,
@@ -627,17 +607,13 @@
                   'ORDERLABEL',
                   'LABEL',
               ]))
-@pass_workspace
-def list_pages(ctx, page_id, output_field):
-=======
 @click.option('-f', '--output-format', help="Output format", type=click.Choice(['one-per-line', 'comma-separated', 'json']), default='one-per-line')
 @click.option('-D', '--chunk-number', help="Partition the return value into n roughly equally sized chunks", default=1, type=int)
 @click.option('-C', '--chunk-index', help="Output the nth chunk of results, -1 for all of them.", default=None, type=int)
 @click.option('-r', '--page-id-range', help="Restrict the pages to those matching the provided range, based on the @ID attribute. Separate start/end with ..")
 @click.option('-R', '--numeric-range', help="Restrict the pages to those in the range, in numerical document order. Separate start/end with ..")
 @pass_workspace
-def list_pages(ctx, output_format, chunk_number, chunk_index, page_id_range, numeric_range):
->>>>>>> e943eda1
+def list_pages(ctx, output_field, output_format, chunk_number, chunk_index, page_id_range, numeric_range):
     """
     List physical page IDs
 
@@ -645,38 +621,41 @@
      will be interpreted as a regular expression.)
     """
     workspace = Workspace(ctx.resolver, directory=ctx.directory, mets_basename=ctx.mets_basename)
-<<<<<<< HEAD
-    if page_id is None:
-        pages = workspace.mets.physical_pages
+    find_kwargs = {}
+    if page_id_range and 'ID' in output_field:
+        find_kwargs['pageId'] = page_id_range
+    page_ids = sorted({x.pageId for x in workspace.mets.find_files(**find_kwargs) if x.pageId})
+    ret = []
+
+    if output_field == ['ID']:
+        ret = [[x] for x in page_ids]
     else:
-        pages = workspace.mets.get_physical_pages(for_pageIds=page_id)
-    if output_field == ['ID']:
-        print("\n".join(pages))
-    else:
-        labels = workspace.mets.physical_pages_labels
-        def field2label(page, field):
-            if field == 'ID':
-                return page
-            return labels[page][['ORDER', 'ORDERLABEL', 'LABEL'].index(field)]
-        for page in pages:
-            print("\t".join(field2label(page, field) or ''
-                            for field in output_field))
-=======
-    find_kwargs = {}
-    if page_id_range:
-        find_kwargs['pageId'] = page_id_range
-    ids = sorted({x.pageId for x in workspace.mets.find_files(**find_kwargs) if x.pageId})
+        for i, page_div in enumerate(workspace.mets.get_physical_pages(for_pageIds=','.join(page_ids), return_divs=True)):
+            ret.append([])
+            for k in output_field:
+                ret[i].append(page_div.get(k, 'None'))
+
     if numeric_range:
         start, end = map(int, numeric_range.split('..'))
-        ids = ids[start-1:end]
-    chunks = partition_list(ids, chunk_number, chunk_index)
+        ret = ret[start-1:end]
+
+    chunks = partition_list(ret, chunk_number, chunk_index)
+    lines = []
     if output_format == 'one-per-line':
-        print("\n".join(["\n".join(chunk) for chunk in chunks]))
+        for chunk in chunks:
+            line_strs = []
+            for entry in chunk:
+                line_strs.append("\t".join(entry))
+            lines.append('\n'.join(line_strs))
     elif output_format == 'comma-separated':
-        print("\n".join([",".join(chunk) for chunk in chunks]))
+        for chunk in chunks:
+            line_strs = []
+            for entry in chunk:
+                line_strs.append("\t".join(entry))
+            lines.append(','.join(line_strs))
     elif output_format == 'json':
-        print(dumps(chunks))
->>>>>>> e943eda1
+        lines.append(dumps(chunks))
+    print('\n'.join(lines))
 
 # ----------------------------------------------------------------------
 # ocrd workspace get-id
