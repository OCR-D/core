import io
from os import makedirs, unlink, listdir, path
from pathlib import Path
from shutil import move, copyfileobj
from re import sub
from tempfile import NamedTemporaryFile
from contextlib import contextmanager

from cv2 import COLOR_GRAY2BGR, COLOR_RGB2BGR, cvtColor
from PIL import Image
import numpy as np
from deprecated.sphinx import deprecated
import requests

from ocrd_models import OcrdMets, OcrdFile
from ocrd_models.ocrd_page import parse, BorderType, to_xml
from ocrd_modelfactory import exif_from_filename, page_from_file
from ocrd_utils import (
    atomic_write,
    getLogger,
    image_from_polygon,
    coordinates_of_segment,
    adjust_canvas_to_rotation,
    adjust_canvas_to_transposition,
    shift_coordinates,
    rotate_coordinates,
    transform_coordinates,
    transpose_coordinates,
    crop_image,
    rotate_image,
    transpose_image,
    bbox_from_polygon,
    polygon_from_points,
    xywh_from_bbox,
    pushd_popd,
    is_local_filename,
    deprecated_alias,
    MIME_TO_EXT,
    MIME_TO_PIL,
    MIMETYPE_PAGE,
    REGEX_PREFIX
)

from .workspace_backup import WorkspaceBackupManager

__all__ = ['Workspace']

@contextmanager
def download_temporary_file(url):
    with NamedTemporaryFile(prefix='ocrd-download-') as f:
        with requests.get(url) as r:
            f.write(r.content)
        yield f


class Workspace():
    """
    A workspace is a temporary directory set up for a processor. It's the
    interface to the METS/PAGE XML and delegates download and upload to the
    :py:class:`ocrd.resolver.Resolver`.

    Args:

        directory (string) : Filesystem folder to work in
        mets (:py:class:`ocrd_models.ocrd_mets.OcrdMets`) : `OcrdMets` representing this workspace.
            Loaded from `'mets.xml'` if `None`.
        mets_basename (string) : Basename of the METS XML file. Default: Last URL segment of the mets_url.
        overwrite_mode (boolean) : Whether to force add operations on this workspace globally
        baseurl (string) : Base URL to prefix to relative URL.
    """

    def __init__(self, resolver, directory, mets=None, mets_basename='mets.xml', automatic_backup=False, baseurl=None):
        self.resolver = resolver
        self.directory = directory
        self.mets_target = str(Path(directory, mets_basename))
        self.overwrite_mode = False
        if mets is None:
            mets = OcrdMets(filename=self.mets_target)
        self.mets = mets
        self.automatic_backup = automatic_backup
        self.baseurl = baseurl
        #  print(mets.to_xml(xmllint=True).decode('utf-8'))

    def __str__(self):
        return 'Workspace[directory=%s, baseurl=%s, file_groups=%s, files=%s]' % (
            self.directory,
            self.baseurl,
            self.mets.file_groups,
            [str(f) for f in self.mets.find_all_files()],
        )

    def reload_mets(self):
        """
        Reload METS from the filesystem.
        """
        self.mets = OcrdMets(filename=self.mets_target)

<<<<<<< HEAD
    def merge(self, other_workspace, copy_files=True, overwrite=False, **kwargs):
=======
    @deprecated_alias(pageId="page_id")
    @deprecated_alias(ID="file_id")
    @deprecated_alias(fileGrp="file_grp")
    @deprecated_alias(fileGrp_mapping="filegrp_mapping")
    def merge(self, other_workspace, copy_files=True, **kwargs):
>>>>>>> 0c620815
        """
        Merge ``other_workspace`` into this one

        See :py:meth:`ocrd_models.ocrd_mets.OcrdMets.merge` for the `kwargs`

        Keyword Args:
            copy_files (boolean): Whether to copy files from `other_workspace` to this one
        """
        def after_add_cb(f):
            """callback to run on merged OcrdFile instances in the destination"""
            if not copy_files:
                fpath_src = Path(other_workspace.directory).resolve()
                fpath_dst = Path(self.directory).resolve()
                dstprefix = fpath_src.relative_to(fpath_dst) # raises ValueError if not a subpath
                if is_local_filename(f.url):
                    f.url = str(Path(dstprefix, f.url))
                return
            fpath_src = Path(other_workspace.directory, f.url)
            fpath_dest = Path(self.directory, f.url)
            if fpath_src.exists():
                if fpath_dest.exists() and not overwrite:
                    raise Exception("Copying %s to %s would overwrite the latter" % (fpath_src, fpath_dest))
                if not fpath_dest.parent.is_dir():
                    makedirs(str(fpath_dest.parent))
                with open(str(fpath_src), 'rb') as fstream_in, open(str(fpath_dest), 'wb') as fstream_out:
                    copyfileobj(fstream_in, fstream_out)
        if 'page_id' in kwargs:
            kwargs['pageId'] = kwargs.pop('page_id')
        if 'file_id' in kwargs:
            kwargs['ID'] = kwargs.pop('file_id')
        if 'file_grp' in kwargs:
            kwargs['fileGrp'] = kwargs.pop('file_grp')
        if 'filegrp_mapping' in kwargs:
            kwargs['fileGrp_mapping'] = kwargs.pop('filegrp_mapping')

        self.mets.merge(other_workspace.mets, after_add_cb=after_add_cb, **kwargs)


    @deprecated(version='1.0.0', reason="Use workspace.download_file")
    def download_url(self, url, **kwargs):
        """
        Download a URL to the workspace.

        Args:
            url (string): URL to download to directory
            **kwargs : See :py:class:`ocrd_models.ocrd_file.OcrdFile`

        Returns:
            The local filename of the downloaded file
        """
        dummy_mets = OcrdMets.empty_mets()
        f = dummy_mets.add_file('DEPRECATED', ID=Path(url).name, url=url)
        f = self.download_file(f)
        return f.local_filename

    def download_file(self, f, _recursion_count=0):
        """
        Download a :py:class:`ocrd_models.ocrd_file.OcrdFile` to the workspace.
        """
        log = getLogger('ocrd.workspace.download_file')
        log.debug('download_file %s [_recursion_count=%s]' % (f, _recursion_count))
        with pushd_popd(self.directory):
            try:
                # If the f.url is already a file path, and is within self.directory, do nothing
                url_path = Path(f.url).resolve()
                if not (url_path.exists() and url_path.relative_to(str(Path(self.directory).resolve()))):
                    raise Exception("Not already downloaded, moving on")
            except Exception as e:
                basename = '%s%s' % (f.ID, MIME_TO_EXT.get(f.mimetype, '')) if f.ID else f.basename
                try:
                    f.url = self.resolver.download_to_directory(self.directory, f.url, subdir=f.fileGrp, basename=basename)
                except FileNotFoundError as e:
                    if not self.baseurl:
                        raise Exception("No baseurl defined by workspace. Cannot retrieve '%s'" % f.url)
                    if _recursion_count >= 1:
                        raise FileNotFoundError("Already tried prepending baseurl '%s'. Cannot retrieve '%s'" % (self.baseurl, f.url))
                    log.debug("First run of resolver.download_to_directory(%s) failed, try prepending baseurl '%s': %s", f.url, self.baseurl, e)
                    f.url = '%s/%s' % (self.baseurl, f.url)
                    f.url = self.download_file(f, _recursion_count + 1).local_filename
            f.local_filename = f.url
            return f

    def remove_file(self, file_id, force=False, keep_file=False, page_recursive=False, page_same_group=False):
        """
        Remove a METS `file` from the workspace.

        Arguments:
            file_id (string|:py:class:`ocrd_models.ocrd_file.OcrdFile`): `@ID` of the METS `file`
                to delete or the file itself
        Keyword Args:
            force (boolean): Continue removing even if file not found in METS
            keep_file (boolean): Whether to keep files on disk
            page_recursive (boolean): Whether to remove all images referenced in the file
                if the file is a PAGE-XML document.
            page_same_group (boolean): Remove only images in the same file group as the PAGE-XML.
                Has no effect unless ``page_recursive`` is `True`.
        """
        log = getLogger('ocrd.workspace.remove_file')
        log.debug('Deleting mets:file %s', file_id)
        if not force and self.overwrite_mode:
            force = True
        if isinstance(file_id, OcrdFile):
            file_id = file_id.ID
        try:
            try:
                ocrd_file = next(self.mets.find_files(ID=file_id))
            except StopIteration:
                if file_id.startswith(REGEX_PREFIX):
                    # allow empty results if filter criteria involve a regex
                    return None
                raise FileNotFoundError("File %s not found in METS" % file_id)
            if page_recursive and ocrd_file.mimetype == MIMETYPE_PAGE:
                with pushd_popd(self.directory):
                    ocrd_page = parse(self.download_file(ocrd_file).local_filename, silence=True)
                    for img_url in ocrd_page.get_AllAlternativeImagePaths():
                        img_kwargs = {'url': img_url}
                        if page_same_group:
                            img_kwargs['fileGrp'] = ocrd_file.fileGrp
                        for img_file in self.mets.find_files(**img_kwargs):
                            self.remove_file(img_file, keep_file=keep_file, force=force)
            if not keep_file:
                with pushd_popd(self.directory):
                    if not ocrd_file.local_filename:
                        log.warning("File not locally available %s", ocrd_file)
                        if not force:
                            raise Exception("File not locally available %s" % ocrd_file)
                    else:
                        log.info("rm %s [cwd=%s]", ocrd_file.local_filename, self.directory)
                        unlink(ocrd_file.local_filename)
            # Remove from METS only after the recursion of AlternativeImages
            self.mets.remove_file(file_id)
            return ocrd_file
        except FileNotFoundError as e:
            if not force:
                raise e

    def remove_file_group(self, USE, recursive=False, force=False, keep_files=False, page_recursive=False, page_same_group=False):
        """
        Remove a METS `fileGrp`.

        Arguments:
            USE (string): `@USE` of the METS `fileGrp` to delete
        Keyword Args:
            recursive (boolean): Whether to recursively delete all files in the group
            force (boolean): Continue removing even if group or containing files not found in METS
            keep_files (boolean): When deleting recursively whether to keep files on disk
            page_recursive (boolean): Whether to remove all images referenced in the file
                if the file is a PAGE-XML document.
            page_same_group (boolean): Remove only images in the same file group as the PAGE-XML.
                Has no effect unless ``page_recursive`` is `True`.
        """
        if not force and self.overwrite_mode:
            force = True

        if (not USE.startswith(REGEX_PREFIX)) and (USE not in self.mets.file_groups) and (not force):
            raise Exception("No such fileGrp: %s" % USE)

        file_dirs = []
        if recursive:
            for f in self.mets.find_files(fileGrp=USE):
                self.remove_file(f, force=force, keep_file=keep_files, page_recursive=page_recursive, page_same_group=page_same_group)
                if f.local_filename:
                    f_dir = path.dirname(f.local_filename)
                    if f_dir:
                        file_dirs.append(f_dir)

        self.mets.remove_file_group(USE, force=force, recursive=recursive)

        # PLEASE NOTE: this only removes directories in the workspace if they are empty
        # and named after the fileGrp which is a convention in OCR-D.
        with pushd_popd(self.directory):
            if Path(USE).is_dir() and not listdir(USE):
                Path(USE).rmdir()
            if file_dirs:
                for file_dir in set(file_dirs):
                    if Path(file_dir).is_dir() and not listdir(file_dir):
                        Path(file_dir).rmdir()


    def rename_file_group(self, old, new):
        """
        Rename a METS `fileGrp`.

        Arguments:
            old (string): `@USE` of the METS `fileGrp` to rename
            new (string): `@USE` of the METS `fileGrp` to rename as
        """
        log = getLogger('ocrd.workspace.rename_file_group')

        if old not in self.mets.file_groups:
            raise ValueError("No such fileGrp: %s" % old)
        if new in self.mets.file_groups:
            raise ValueError("fileGrp already exists %s" % new)

        with pushd_popd(self.directory):
            # create workspace dir ``new``
            log.info("mkdir %s" % new)
            if not Path(new).is_dir():
                Path(new).mkdir()
            url_replacements = {}
            log.info("Moving files")
            for mets_file in self.mets.find_files(fileGrp=old, local_only=True):
                new_url = old_url = mets_file.url
                # Directory part
                new_url = sub(r'^%s/' % old, r'%s/' % new, new_url)
                # File part
                new_url = sub(r'/%s' % old, r'/%s' % new, new_url)
                url_replacements[mets_file.url] = new_url
                # move file from ``old`` to ``new``
                move(mets_file.url, new_url)
                # change the url of ``mets:file``
                mets_file.url = new_url
                # change the file ID and update structMap
                # change the file ID and update structMap
                new_id = sub(r'^%s' % old, r'%s' % new, mets_file.ID)
                try:
                    next(self.mets.find_files(ID=new_id))
                    log.warning("ID %s already exists, not changing ID while renaming %s -> %s" % (new_id, old_url, new_url))
                except StopIteration:
                    mets_file.ID = new_id
            # change file paths in PAGE-XML imageFilename and filename attributes
            for page_file in self.mets.find_files(mimetype=MIMETYPE_PAGE, local_only=True):
                log.info("Renaming file references in PAGE-XML %s" % page_file)
                pcgts = page_from_file(page_file)
                changed = False
                for old_url, new_url in url_replacements.items():
                    if pcgts.get_Page().imageFilename == old_url:
                        changed = True
                        log.info("Rename pc:Page/@imageFilename: %s -> %s" % (old_url, new_url))
                        pcgts.get_Page().imageFilename = new_url
                for ai in pcgts.get_Page().get_AllAlternativeImages():
                    for old_url, new_url in url_replacements.items():
                        if ai.filename == old_url:
                            changed = True
                            log.info("Rename pc:Page/../AlternativeImage: %s -> %s" % (old_url, new_url))
                            ai.filename = new_url
                if changed:
                    log.info("PAGE-XML changed, writing %s" % (page_file.local_filename))
                    with open(page_file.local_filename, 'w', encoding='utf-8') as f:
                        f.write(to_xml(pcgts))
            # change the ``USE`` attribute of the fileGrp
            self.mets.rename_file_group(old, new)
            # Remove the old dir
            log.info("rmdir %s" % old)
            if Path(old).is_dir() and not listdir(old):
                Path(old).rmdir()

    @deprecated_alias(pageId="page_id")
    @deprecated_alias(ID="file_id")
    def add_file(self, file_grp, content=None, **kwargs):
        """
        Add a file to the :py:class:`ocrd_models.ocrd_mets.OcrdMets` of the workspace.

        Arguments:
            file_grp (string): `@USE` of the METS `fileGrp` to add to
        Keyword Args:
            content (string|bytes): optional content to write to the file
                in the filesystem
            **kwargs: See :py:func:`ocrd_models.ocrd_mets.OcrdMets.add_file`
        Returns:
            a new :py:class:`ocrd_models.ocrd_file.OcrdFile`
        """
        log = getLogger('ocrd.workspace.add_file')
        log.debug(
            'outputfile file_grp=%s local_filename=%s content=%s',
            file_grp,
            kwargs.get('local_filename'),
            content is not None)
        if 'page_id' not in kwargs:
            raise ValueError("workspace.add_file must be passed a 'page_id' kwarg, even if it is None.")
        if content is not None and not kwargs.get('local_filename'):
            raise Exception("'content' was set but no 'local_filename'")
        if self.overwrite_mode:
            kwargs['force'] = True

        with pushd_popd(self.directory):
            if kwargs.get('local_filename'):
                # If the local filename has folder components, create those folders
                local_filename_dir = kwargs['local_filename'].rsplit('/', 1)[0]
                if local_filename_dir != kwargs['local_filename'] and not Path(local_filename_dir).is_dir():
                    makedirs(local_filename_dir)
                if 'url' not in kwargs:
                    kwargs['url'] = kwargs['local_filename']

            #  print(kwargs)
            kwargs["pageId"] = kwargs.pop("page_id")
            if "file_id" in kwargs:
                kwargs["ID"] = kwargs.pop("file_id")

            ret = self.mets.add_file(file_grp, **kwargs)

            if content is not None:
                with open(kwargs['local_filename'], 'wb') as f:
                    if isinstance(content, str):
                        content = bytes(content, 'utf-8')
                    f.write(content)

        return ret

    def save_mets(self):
        """
        Write out the current state of the METS file to the filesystem.
        """
        log = getLogger('ocrd.workspace.save_mets')
        log.info("Saving mets '%s'", self.mets_target)
        if self.automatic_backup:
            WorkspaceBackupManager(self).add()
        with atomic_write(self.mets_target) as f:
            f.write(self.mets.to_xml(xmllint=True).decode('utf-8'))

    def resolve_image_exif(self, image_url):
        """
        Get the EXIF metadata about an image URL as :py:class:`ocrd_models.ocrd_exif.OcrdExif`

        Args:
            image_url (string) : `@href` (path or URL) of the METS `file` to inspect

        Returns:
            :py:class:`ocrd_models.ocrd_exif.OcrdExif`
        """
        if not image_url:
            # avoid "finding" just any file
            raise Exception("Cannot resolve empty image path")
        try:
            f = next(self.mets.find_files(url=image_url))
            image_filename = self.download_file(f).local_filename
            ocrd_exif = exif_from_filename(image_filename)
        except StopIteration:
            with download_temporary_file(image_url) as f:
                ocrd_exif = exif_from_filename(f.name)
        return ocrd_exif

    @deprecated(version='1.0.0', reason="Use workspace.image_from_page and workspace.image_from_segment")
    def resolve_image_as_pil(self, image_url, coords=None):
        """
        Resolve an image URL to a `PIL.Image`.

        Arguments:
            image_url (string): `@href` (path or URL) of the METS `file` to retrieve
        Keyword Args:
            coords (list) : Coordinates of the bounding box to cut from the image

        Returns:
            Full or cropped `PIL.Image`

        """
        return self._resolve_image_as_pil(image_url, coords)

    def _resolve_image_as_pil(self, image_url, coords=None):
        if not image_url:
            # avoid "finding" just any file
            raise Exception("Cannot resolve empty image path")
        log = getLogger('ocrd.workspace._resolve_image_as_pil')
        with pushd_popd(self.directory):
            try:
                f = next(self.mets.find_files(url=image_url))
                pil_image = Image.open(self.download_file(f).local_filename)
            except StopIteration:
                with download_temporary_file(image_url) as f:
                    pil_image = Image.open(f.name)
            pil_image.load() # alloc and give up the FD

        # Pillow does not properly support higher color depths
        # (e.g. 16-bit or 32-bit or floating point grayscale),
        # clipping its dynamic range to the lower 8-bit in
        # many operations (including paste, putalpha, ImageStat...),
        # even including conversion.
        # Cf. Pillow#3011 Pillow#3159 Pillow#3838 (still open in 8.0)
        # So to be on the safe side, we must re-quantize these
        # to 8-bit via numpy (conversion to/from which fortunately
        # seems to work reliably):
        if (pil_image.mode.startswith('I') or
            pil_image.mode.startswith('F')):
            arr_image = np.array(pil_image)
            if arr_image.dtype.kind == 'i':
                # signed integer is *not* trustworthy in this context
                # (usually a mistake in the array interface)
                log.debug('Casting image "%s" from signed to unsigned', image_url)
                arr_image.dtype = np.dtype('u' + arr_image.dtype.name)
            if arr_image.dtype.kind == 'u':
                # integer needs to be scaled linearly to 8 bit
                # of course, an image might actually have some lower range
                # (e.g. 10-bit in I;16 or 20-bit in I or 4-bit in L),
                # but that would be guessing anyway, so here don't
                # make assumptions on _scale_, just reduce _precision_
                log.debug('Reducing image "%s" from depth %d bit to 8 bit',
                          image_url, arr_image.dtype.itemsize * 8)
                arr_image = arr_image >> 8 * (arr_image.dtype.itemsize-1)
                arr_image = arr_image.astype(np.uint8)
            elif arr_image.dtype.kind == 'f':
                # float needs to be scaled from [0,1.0] to [0,255]
                log.debug('Reducing image "%s" from floating point to 8 bit',
                          image_url)
                arr_image *= 255
                arr_image = arr_image.astype(np.uint8)
            pil_image = Image.fromarray(arr_image)

        if coords is None:
            return pil_image

        # FIXME: remove or replace this by (image_from_polygon+) crop_image ...
        log.debug("Converting PIL to OpenCV: %s", image_url)
        color_conversion = COLOR_GRAY2BGR if pil_image.mode in ('1', 'L') else  COLOR_RGB2BGR
        pil_as_np_array = np.array(pil_image).astype('uint8') if pil_image.mode == '1' else np.array(pil_image)
        cv2_image = cvtColor(pil_as_np_array, color_conversion)

        poly = np.array(coords, np.int32)
        log.debug("Cutting region %s from %s", coords, image_url)
        region_cut = cv2_image[
            np.min(poly[:, 1]):np.max(poly[:, 1]),
            np.min(poly[:, 0]):np.max(poly[:, 0])
        ]
        return Image.fromarray(region_cut)

    def image_from_page(self, page, page_id,
                        fill='background', transparency=False,
                        feature_selector='', feature_filter='', filename=''):
        """Extract an image for a PAGE-XML page from the workspace.

        Args:
            page (:py:class:`ocrd_models.ocrd_page.PageType`): a PAGE `PageType` object
            page_id (string): its `@ID` in the METS physical `structMap`
        Keyword Args:
            fill (string): a `PIL` color specifier, or `background` or `none`
            transparency (boolean): whether to add an alpha channel for masking
            feature_selector (string): a comma-separated list of `@comments` classes
            feature_filter (string): a comma-separated list of `@comments` classes
            filename (string): which file path to use

        Extract a `PIL.Image` from ``page``, either from its `AlternativeImage`
        (if it exists), or from its `@imageFilename` (otherwise). Also crop it,
        if a `Border` exists, and rotate it, if any `@orientation` angle is
        annotated.

        If ``filename`` is given, then among `@imageFilename` and the available
        `AlternativeImage/@filename` images, pick that one, or raise an error.

        If ``feature_selector`` and/or ``feature_filter`` is given, then
        among the `@imageFilename` image and the available AlternativeImages,
        select/filter the richest one which contains all of the selected,
        but none of the filtered features (i.e. `@comments` classes), or
        raise an error.

        (Required and produced features need not be in the same order, so
        ``feature_selector`` is merely a mask specifying Boolean AND, and
        ``feature_filter`` is merely a mask specifying Boolean OR.)

        If the chosen image does not have the feature `"cropped"` yet, but
        a `Border` exists, and unless `"cropped"` is being filtered, then crop it.
        Likewise, if the chosen image does not have the feature `"deskewed"` yet,
        but an `@orientation` angle is annotated, and unless `"deskewed"` is being
        filtered, then rotate it. (However, if `@orientation` is above the
        [-45°,45°] interval, then apply as much transposition as possible first,
        unless `"rotated-90"` / `"rotated-180"` / `"rotated-270"` is being filtered.)

        Cropping uses a polygon mask (not just the bounding box rectangle).
        Areas outside the polygon will be filled according to ``fill``:

        \b
        - if `"background"` (the default),
          then fill with the median color of the image;
        - else if `"none"`, then avoid masking polygons where possible
          (i.e. when cropping) or revert to the default (i.e. when rotating)
        - otherwise, use the given color, e.g. `"white"` or `(255,255,255)`.

        Moreover, if ``transparency`` is true, and unless the image already
        has an alpha channel, then add an alpha channel which is fully opaque
        before cropping and rotating. (Thus, unexposed/masked areas will be
        transparent afterwards for consumers that can interpret alpha channels).

        Returns:
            a tuple of
             * the extracted `PIL.Image`,
             * a `dict` with information about the extracted image:

               - `"transform"`: a `Numpy` array with an affine transform which
                   converts from absolute coordinates to those relative to the image,
                   i.e. after cropping to the page's border / bounding box (if any)
                   and deskewing with the page's orientation angle (if any)
               - `"angle"`: the rotation/reflection angle applied to the image so far,
               - `"features"`: the `AlternativeImage` `@comments` for the image, i.e.
                 names of all applied operations that lead up to this result,
             * an :py:class:`ocrd_models.ocrd_exif.OcrdExif` instance associated with
               the original image.

        (The first two can be used to annotate a new `AlternativeImage`,
         or be passed down with :py:meth:`image_from_segment`.)

        Examples:

         * get a raw (colored) but already deskewed and cropped image::

                page_image, page_coords, page_image_info = workspace.image_from_page(
                    page, page_id,
                    feature_selector='deskewed,cropped',
                    feature_filter='binarized,grayscale_normalized')
        """
        log = getLogger('ocrd.workspace.image_from_page')
        page_image_info = self.resolve_image_exif(page.imageFilename)
        page_image = self._resolve_image_as_pil(page.imageFilename)
        page_coords = dict()
        # use identity as initial affine coordinate transform:
        page_coords['transform'] = np.eye(3)
        # interim bbox (updated with each change to the transform):
        page_bbox = [0, 0, page_image.width, page_image.height]
        page_xywh = {'x': 0, 'y': 0,
                     'w': page_image.width, 'h': page_image.height}

        border = page.get_Border()
        # page angle: PAGE @orientation is defined clockwise,
        # whereas PIL/ndimage rotation is in mathematical direction:
        page_coords['angle'] = -(page.get_orientation() or 0)
        # map angle from (-180,180] to [0,360], and partition into multiples of 90;
        # but avoid unnecessary large remainders, i.e. split symmetrically:
        orientation = (page_coords['angle'] + 45) % 360
        orientation = orientation - (orientation % 90)
        skew = (page_coords['angle'] % 360) - orientation
        skew = 180 - (180 - skew) % 360 # map to [-45,45]
        page_coords['angle'] = 0 # nothing applied yet (depends on filters)
        log.debug("page '%s' has %s orientation=%d skew=%.2f",
                  page_id, "border," if border else "", orientation, skew)

        # initialize AlternativeImage@comments classes as empty:
        page_coords['features'] = ''
        best_image = None
        alternative_images = page.get_AlternativeImage()
        if alternative_images:
            # (e.g. from page-level cropping, binarization, deskewing or despeckling)
            best_features = set()
            auto_features = {'cropped', 'deskewed', 'rotated-90', 'rotated-180', 'rotated-270'}
            # search to the end, because by convention we always append,
            # and among multiple satisfactory images we want the most recent,
            # but also ensure that we get the richest feature set, i.e. most
            # of those features that we cannot reproduce automatically below
            for alternative_image in alternative_images:
                if filename and filename != alternative_image.filename:
                    continue
                features = alternative_image.get_comments()
                if not features:
                    log.warning("AlternativeImage %d for page '%s' does not have any feature attributes",
                                alternative_images.index(alternative_image) + 1, page_id)
                    features = ''
                featureset = set(features.split(','))
                if (all(feature in featureset
                        for feature in feature_selector.split(',') if feature) and
                    not any(feature in featureset
                            for feature in feature_filter.split(',') if feature) and
                    len(featureset.difference(auto_features)) >= \
                    len(best_features.difference(auto_features))):
                    best_features = featureset
                    best_image = alternative_image
            if best_image:
                log.debug("Using AlternativeImage %d %s for page '%s'",
                          alternative_images.index(best_image) + 1,
                          best_features, page_id)
                page_image = self._resolve_image_as_pil(best_image.get_filename())
                page_coords['features'] = best_image.get_comments() # including duplicates

        # adjust the coord transformation to the steps applied on the image,
        # and apply steps on the existing image in case it is missing there,
        # but traverse all steps (crop/reflect/rotate) in a particular order:
        # - existing image features take priority (in the order annotated),
        # - next is cropping (if necessary but not already applied),
        # - next is reflection (if necessary but not already applied),
        # - next is rotation (if necessary but not already applied).
        # This helps deal with arbitrary workflows (e.g. crop then deskew,
        # or deskew then crop), regardless of where images are generated.
        alternative_image_features = page_coords['features'].split(',')
        for duplicate_feature in set([feature for feature in alternative_image_features
                                      # features relevant in reconstructing coordinates:
                                      if (feature in ['cropped', 'deskewed', 'rotated-90',
                                                      'rotated-180', 'rotated-270'] and
                                          alternative_image_features.count(feature) > 1)]):
            log.error("Duplicate feature %s in AlternativeImage for page '%s'",
                      duplicate_feature, page_id)
        for i, feature in enumerate(alternative_image_features +
                                    (['cropped']
                                     if (border and
                                         not 'cropped' in alternative_image_features and
                                         not 'cropped' in feature_filter.split(','))
                                     else []) +
                                    (['rotated-%d' % orientation]
                                     if (orientation and
                                         not 'rotated-%d' % orientation in alternative_image_features and
                                         not 'rotated-%d' % orientation in feature_filter.split(','))
                                     else []) +
                                    (['deskewed']
                                     if (skew and
                                         not 'deskewed' in alternative_image_features and
                                         not 'deskewed' in feature_filter.split(','))
                                     else []) +
                                    # not a feature to be added, but merely as a fallback position
                                    # to always enter loop at i == len(alternative_image_features)
                                    ['_check']):
            # image geometry vs feature consistency can only be checked
            # after all features on the existing AlternativeImage have
            # been adjusted for in the transform, and when there is a mismatch,
            # additional steps applied here would only repeat the respective
            # error message; so we only check once at the boundary between
            # existing and new features
            # FIXME we should check/enforce consistency when _adding_ AlternativeImage
            if (i == len(alternative_image_features) and
                not (page_xywh['w'] - 2 < page_image.width < page_xywh['w'] + 2 and
                     page_xywh['h'] - 2 < page_image.height < page_xywh['h'] + 2)):
                log.error('page "%s" image (%s; %dx%d) has not been cropped properly (%dx%d)',
                          page_id, page_coords['features'],
                          page_image.width, page_image.height,
                          page_xywh['w'], page_xywh['h'])
            name = "%s for page '%s'" % ("AlternativeImage" if best_image
                                         else "original image", page_id)
            # adjust transform to feature, and ensure feature is applied to image
            if feature == 'cropped':
                page_image, page_coords, page_xywh = _crop(
                    log, name, border, page_image, page_coords,
                    fill=fill, transparency=transparency)
            elif feature == 'rotated-%d' % orientation:
                page_image, page_coords, page_xywh = _reflect(
                    log, name, orientation, page_image, page_coords, page_xywh)
            elif feature == 'deskewed':
                page_image, page_coords, page_xywh = _rotate(
                    log, name, skew, border, page_image, page_coords, page_xywh,
                    fill=fill, transparency=transparency)

        # verify constraints again:
        if filename and not getattr(page_image, 'filename', '').endswith(filename):
            raise Exception('Found no AlternativeImage that satisfies all requirements ' +
                            'filename="%s" in page "%s"' % (
                                filename, page_id))
        if not all(feature in page_coords['features']
                   for feature in feature_selector.split(',') if feature):
            raise Exception('Found no AlternativeImage that satisfies all requirements ' +
                            'selector="%s" in page "%s"' % (
                                feature_selector, page_id))
        if any(feature in page_coords['features']
               for feature in feature_filter.split(',') if feature):
            raise Exception('Found no AlternativeImage that satisfies all requirements ' +
                            'filter="%s" in page "%s"' % (
                                feature_filter, page_id))
        page_image.format = 'PNG' # workaround for tesserocr#194
        return page_image, page_coords, page_image_info

    def image_from_segment(self, segment, parent_image, parent_coords,
                           fill='background', transparency=False,
                           feature_selector='', feature_filter='', filename=''):
        """Extract an image for a PAGE-XML hierarchy segment from its parent's image.

        Args:
            segment (object): a PAGE segment object \
                (i.e. :py:class:`~ocrd_models.ocrd_page.TextRegionType` \
                or :py:class:`~ocrd_models.ocrd_page.TextLineType` \
                or :py:class:`~ocrd_models.ocrd_page.WordType` \
                or :py:class:`~ocrd_models.ocrd_page.GlyphType`)
            parent_image (`PIL.Image`): image of the `segment`'s parent
            parent_coords (dict): a `dict` with information about `parent_image`:

               - `"transform"`: a `Numpy` array with an affine transform which
                 converts from absolute coordinates to those relative to the image,
                 i.e. after applying all operations (starting with the original image)
               - `"angle"`: the rotation/reflection angle applied to the image so far,
               - `"features"`: the ``AlternativeImage/@comments`` for the image, i.e.
                 names of all operations that lead up to this result, and
        Keyword Args:
            fill (string): a `PIL` color specifier, or `background` or `none`
            transparency (boolean): whether to add an alpha channel for masking
            feature_selector (string): a comma-separated list of ``@comments`` classes
            feature_filter (string): a comma-separated list of ``@comments`` classes

        Extract a `PIL.Image` from `segment`, either from ``AlternativeImage``
        (if it exists), or producing a new image via cropping from `parent_image`
        (otherwise). Pass in `parent_image` and `parent_coords` from the result
        of the next higher-level of this function or from :py:meth:`image_from_page`.

        If ``filename`` is given, then among the available `AlternativeImage/@filename`
        images, pick that one, or raise an error.

        If ``feature_selector`` and/or ``feature_filter`` is given, then
        among the cropped `parent_image` and the available AlternativeImages,
        select/filter the richest one which contains all of the selected,
        but none of the filtered features (i.e. ``@comments`` classes), or
        raise an error.

        (Required and produced features need not be in the same order, so
        `feature_selector` is merely a mask specifying Boolean AND, and
        `feature_filter` is merely a mask specifying Boolean OR.)

        Cropping uses a polygon mask (not just the bounding box rectangle).
        Areas outside the polygon will be filled according to `fill`:

        \b
        - if `"background"` (the default),
          then fill with the median color of the image;
        - else if `"none"`, then avoid masking polygons where possible
          (i.e. when cropping) or revert to the default (i.e. when rotating)
        - otherwise, use the given color, e.g. `"white"` or `(255,255,255)`.

        Moreover, if `transparency` is true, and unless the image already
        has an alpha channel, then add an alpha channel which is fully opaque
        before cropping and rotating. (Thus, unexposed/masked areas will be
        transparent afterwards for consumers that can interpret alpha channels).

        When cropping, compensate any ``@orientation`` angle annotated for the
        parent (from parent-level deskewing) by rotating the segment coordinates
        in an inverse transformation (i.e. translation to center, then passive
        rotation, and translation back).

        Regardless, if any ``@orientation`` angle is annotated for the segment
        (from segment-level deskewing), and the chosen image does not have
        the feature `"deskewed"` yet, and unless `"deskewed"` is being filtered,
        then rotate it - compensating for any previous `"angle"`. (However,
        if ``@orientation`` is above the [-45°,45°] interval, then apply as much
        transposition as possible first, unless `"rotated-90"` / `"rotated-180"` /
        `"rotated-270"` is being filtered.)

        Returns:
            a tuple of
             * the extracted `PIL.Image`,
             * a `dict` with information about the extracted image:

               - `"transform"`: a `Numpy` array with an affine transform which
                   converts from absolute coordinates to those relative to the image,
                   i.e. after applying all parent operations, and then cropping to
                   the segment's bounding box, and deskewing with the segment's
                   orientation angle (if any)
               - `"angle"`: the rotation/reflection angle applied to the image so far,
               - `"features"`: the ``AlternativeImage/@comments`` for the image, i.e.
                 names of all applied operations that lead up to this result.

        (These can be used to create a new ``AlternativeImage``, or passed down
         for :py:meth:`image_from_segment` calls on lower hierarchy levels.)

        Examples:

         * get a raw (colored) but already deskewed and cropped image::

                image, xywh = workspace.image_from_segment(region,
                    page_image, page_xywh,
                    feature_selector='deskewed,cropped',
                    feature_filter='binarized,grayscale_normalized')
        """
        log = getLogger('ocrd.workspace.image_from_segment')
        # note: We should mask overlapping neighbouring segments here,
        # but finding the right clipping rules can be difficult if operating
        # on the raw (non-binary) image data alone: for each intersection, it
        # must be decided which one of either segment or neighbour to assign,
        # e.g. an ImageRegion which properly contains our TextRegion should be
        # completely ignored, but an ImageRegion which is properly contained
        # in our TextRegion should be completely masked, while partial overlap
        # may be more difficult to decide. On the other hand, on the binary image,
        # we can use connected component analysis to mask foreground areas which
        # originate in the neighbouring regions. But that would introduce either
        # the assumption that the input has already been binarized, or a dependency
        # on some ad-hoc binarization method. Thus, it is preferable to use
        # a dedicated processor for this (which produces clipped AlternativeImage
        # or reduced polygon coordinates).
        segment_image, segment_coords, segment_xywh = _crop(
            log, "parent image for segment '%s'" % segment.id,
            segment, parent_image, parent_coords,
            fill=fill, transparency=transparency)

        # Semantics of missing @orientation at region level could be either
        # - inherited from page level: same as line or word level (no @orientation),
        # - zero (unrotate page angle): different from line or word level (because
        #   otherwise deskewing would never have an effect on lines and words)
        # The PAGE specification is silent here (but does generally not concern itself
        # much with AlternativeImage coordinate consistency).
        # Since our (generateDS-backed) ocrd_page supports the zero/none distinction,
        # we choose the former (i.e. None is inheritance).
        if 'orientation' in segment.__dict__ and segment.get_orientation() is not None:
            # region angle: PAGE @orientation is defined clockwise,
            # whereas PIL/ndimage rotation is in mathematical direction:
            angle = -segment.get_orientation()
            # @orientation is always absolute; if higher levels
            # have already rotated, then we must compensate:
            angle -= parent_coords['angle']
            # map angle from (-180,180] to [0,360], and partition into multiples of 90;
            # but avoid unnecessary large remainders, i.e. split symmetrically:
            orientation = (angle + 45) % 360
            orientation = orientation - (orientation % 90)
            skew = (angle % 360) - orientation
            skew = 180 - (180 - skew) % 360 # map to [-45,45]
            log.debug("segment '%s' has orientation=%d skew=%.2f",
                      segment.id, orientation, skew)
        else:
            orientation = 0
            skew = 0
        segment_coords['angle'] = parent_coords['angle'] # nothing applied yet (depends on filters)

        # initialize AlternativeImage@comments classes from parent, except
        # for those operations that can apply on multiple hierarchy levels:
        segment_coords['features'] = ','.join(
            [feature for feature in parent_coords['features'].split(',')
             if feature in ['binarized', 'grayscale_normalized',
                            'despeckled', 'dewarped']])

        best_image = None
        alternative_images = segment.get_AlternativeImage()
        if alternative_images:
            # (e.g. from segment-level cropping, binarization, deskewing or despeckling)
            best_features = set()
            auto_features = {'cropped', 'deskewed', 'rotated-90', 'rotated-180', 'rotated-270'}
            # search to the end, because by convention we always append,
            # and among multiple satisfactory images we want the most recent,
            # but also ensure that we get the richest feature set, i.e. most
            # of those features that we cannot reproduce automatically below
            for alternative_image in alternative_images:
                if filename and filename != alternative_image.filename:
                    continue
                features = alternative_image.get_comments()
                if not features:
                    log.warning("AlternativeImage %d for segment '%s' does not have any feature attributes",
                                alternative_images.index(alternative_image) + 1, segment.id)
                    features = ''
                featureset = set(features.split(','))
                if (all(feature in featureset
                        for feature in feature_selector.split(',') if feature) and
                    not any(feature in featureset
                            for feature in feature_filter.split(',') if feature) and
                    len(featureset.difference(auto_features)) >= \
                    len(best_features.difference(auto_features))):
                    best_features = featureset
                    best_image = alternative_image
            if best_image:
                log.debug("Using AlternativeImage %d %s for segment '%s'",
                          alternative_images.index(best_image) + 1,
                          best_features, segment.id)
                segment_image = self._resolve_image_as_pil(alternative_image.get_filename())
                segment_coords['features'] = best_image.get_comments() # including duplicates

        alternative_image_features = segment_coords['features'].split(',')
        for duplicate_feature in set([feature for feature in alternative_image_features
                                      # features relevant in reconstructing coordinates:
                                      if (feature in ['deskewed', 'rotated-90',
                                                      'rotated-180', 'rotated-270'] and
                                          alternative_image_features.count(feature) > 1)]):
            log.error("Duplicate feature %s in AlternativeImage for segment '%s'",
                      duplicate_feature, segment.id)
        for i, feature in enumerate(alternative_image_features +
                                    (['rotated-%d' % orientation]
                                     if (orientation and
                                         not 'rotated-%d' % orientation in alternative_image_features and
                                         not 'rotated-%d' % orientation in feature_filter.split(','))
                                     else []) +
                                    (['deskewed']
                                     if (skew and
                                         not 'deskewed' in alternative_image_features and
                                         not 'deskewed' in feature_filter.split(','))
                                     else []) +
                                    # not a feature to be added, but merely as a fallback position
                                    # to always enter loop at i == len(alternative_image_features)
                                    ['_check']):
            # image geometry vs feature consistency can only be checked
            # after all features on the existing AlternativeImage have
            # been adjusted for in the transform, and when there is a mismatch,
            # additional steps applied here would only repeat the respective
            # error message; so we only check once at the boundary between
            # existing and new features
            # FIXME we should enforce consistency here (i.e. split into transposition
            #       and minimal rotation, rotation always reshapes, rescaling never happens)
            # FIXME: inconsistency currently unavoidable with line-level dewarping (which increases height)
            if (i == len(alternative_image_features) and
                not (segment_xywh['w'] - 2 < segment_image.width < segment_xywh['w'] + 2 and
                     segment_xywh['h'] - 2 < segment_image.height < segment_xywh['h'] + 2)):
                log.error('segment "%s" image (%s; %dx%d) has not been cropped properly (%dx%d)',
                          segment.id, segment_coords['features'],
                          segment_image.width, segment_image.height,
                          segment_xywh['w'], segment_xywh['h'])
            name = "%s for segment '%s'" % ("AlternativeImage" if best_image
                                            else "parent image", segment.id)
            # adjust transform to feature, and ensure feature is applied to image
            if feature == 'rotated-%d' % orientation:
                segment_image, segment_coords, segment_xywh = _reflect(
                    log, name, orientation, segment_image, segment_coords, segment_xywh)
            elif feature == 'deskewed':
                segment_image, segment_coords, segment_xywh = _rotate(
                    log, name, skew, segment, segment_image, segment_coords, segment_xywh,
                    fill=fill, transparency=transparency)

        # verify constraints again:
        if filename and not getattr(segment_image, 'filename', '').endswith(filename):
            raise Exception('Found no AlternativeImage that satisfies all requirements ' +
                            'filename="%s" in segment "%s"' % (
                                filename, segment.id))
        if not all(feature in segment_coords['features']
                   for feature in feature_selector.split(',') if feature):
            raise Exception('Found no AlternativeImage that satisfies all requirements' +
                            'selector="%s" in segment "%s"' % (
                                feature_selector, segment.id))
        if any(feature in segment_coords['features']
               for feature in feature_filter.split(',') if feature):
            raise Exception('Found no AlternativeImage that satisfies all requirements ' +
                            'filter="%s" in segment "%s"' % (
                                feature_filter, segment.id))
        segment_image.format = 'PNG' # workaround for tesserocr#194
        return segment_image, segment_coords

    # pylint: disable=redefined-builtin
    def save_image_file(self, image,
                        file_id,
                        file_grp,
                        page_id=None,
                        mimetype='image/png',
                        force=False):
        """Store an image in the filesystem and reference it as new file in the METS.

        Args:
            image (PIL.Image): derived image to save
            file_id (string): `@ID` of the METS `file` to use
            file_grp (string): `@USE` of the METS `fileGrp` to use
        Keyword Args:
            page_id (string): `@ID` in the METS physical `structMap` to use
            mimetype (string): MIME type of the image format to serialize as
            force (boolean): whether to replace any existing `file` with that `@ID`

        Serialize the image into the filesystem, and add a `file` for it in the METS.
        Use a filename extension based on ``mimetype``.

        Returns:
            The (absolute) path of the created file.
        """
        log = getLogger('ocrd.workspace.save_image_file')
        if not force and self.overwrite_mode:
            force = True
        image_bytes = io.BytesIO()
        image.save(image_bytes, format=MIME_TO_PIL[mimetype])
        file_path = str(Path(file_grp, '%s%s' % (file_id, MIME_TO_EXT[mimetype])))
        out = self.add_file(
            file_grp,
            file_id=file_id,
            page_id=page_id,
            local_filename=file_path,
            mimetype=mimetype,
            content=image_bytes.getvalue(),
            force=force)
        log.info('created file ID: %s, file_grp: %s, path: %s',
                 file_id, file_grp, out.local_filename)
        return file_path

    def find_files(self, *args, **kwargs):
        """
        Search ``mets:file`` entries in wrapped METS document and yield results.

        Delegator to :py:func:`ocrd_models.ocrd_mets.OcrdMets.find_files`

        Keyword Args:
            **kwargs: See :py:func:`ocrd_models.ocrd_mets.OcrdMets.find_files`
        Returns:
            Generator which yields :py:class:`ocrd_models:ocrd_file:OcrdFile` instantiations
        """
        log = getLogger('ocrd.workspace.find_files')
        log.debug('find files in mets. kwargs=%s' % kwargs)
        if "page_id" in kwargs:
            kwargs["pageId"] = kwargs.pop("page_id")
        if "file_id" in kwargs:
            kwargs["ID"] = kwargs.pop("file_id")
        if "file_grp" in kwargs:
            kwargs["fileGrp"] = kwargs.pop("file_grp")
        with pushd_popd(self.directory):
            return self.mets.find_files(*args, **kwargs)

def _crop(log, name, segment, parent_image, parent_coords, op='cropped', **kwargs):
    segment_coords = parent_coords.copy()
    # get polygon outline of segment relative to parent image:
    segment_polygon = coordinates_of_segment(segment, parent_image, parent_coords)
    # get relative bounding box:
    segment_bbox = bbox_from_polygon(segment_polygon)
    # get size of the segment in the parent image after cropping
    # (i.e. possibly different from size before rotation at the parent, but
    #  also possibly different from size after rotation below/AlternativeImage):
    segment_xywh = xywh_from_bbox(*segment_bbox)
    # crop, if (still) necessary:
    if (not isinstance(segment, BorderType) or # always crop below page level
        not op in parent_coords['features']):
        if op == 'recropped':
            log.info("Recropping %s", name)
        elif isinstance(segment, BorderType):
            log.info("Cropping %s", name)
            segment_coords['features'] += ',' + op
        # create a mask from the segment polygon:
        segment_image = image_from_polygon(parent_image, segment_polygon, **kwargs)
        # crop to bbox:
        segment_image = crop_image(segment_image, box=segment_bbox)
    else:
        segment_image = parent_image
    # subtract offset from parent in affine coordinate transform:
    # (consistent with image cropping)
    segment_coords['transform'] = shift_coordinates(
        parent_coords['transform'],
        np.array([-segment_bbox[0],
                  -segment_bbox[1]]))
    return segment_image, segment_coords, segment_xywh

def _reflect(log, name, orientation, segment_image, segment_coords, segment_xywh):
    # Transpose in affine coordinate transform:
    # (consistent with image transposition or AlternativeImage below)
    transposition = {
        90: Image.ROTATE_90,
        180: Image.ROTATE_180,
        270: Image.ROTATE_270
    }.get(orientation) # no default
    segment_coords['transform'] = transpose_coordinates(
        segment_coords['transform'], transposition,
        np.array([0.5 * segment_xywh['w'],
                  0.5 * segment_xywh['h']]))
    segment_xywh['w'], segment_xywh['h'] = adjust_canvas_to_transposition(
        [segment_xywh['w'], segment_xywh['h']], transposition)
    segment_coords['angle'] += orientation
    # transpose, if (still) necessary:
    if not 'rotated-%d' % orientation in segment_coords['features']:
        log.info("Transposing %s by %d°", name, orientation)
        segment_image = transpose_image(segment_image, transposition)
        segment_coords['features'] += ',rotated-%d' % orientation
    return segment_image, segment_coords, segment_xywh

def _rotate(log, name, skew, segment, segment_image, segment_coords, segment_xywh, **kwargs):
    # Rotate around center in affine coordinate transform:
    # (consistent with image rotation or AlternativeImage below)
    segment_coords['transform'] = rotate_coordinates(
        segment_coords['transform'], skew,
        np.array([0.5 * segment_xywh['w'],
                  0.5 * segment_xywh['h']]))
    segment_xywh['w'], segment_xywh['h'] = adjust_canvas_to_rotation(
        [segment_xywh['w'], segment_xywh['h']], skew)
    segment_coords['angle'] += skew
    # deskew, if (still) necessary:
    if not 'deskewed' in segment_coords['features']:
        log.info("Rotating %s by %.2f°", name, skew)
        segment_image = rotate_image(segment_image, skew, **kwargs)
        segment_coords['features'] += ',deskewed'
        if (segment and
            (not isinstance(segment, BorderType) or # always crop below page level
             'cropped' in segment_coords['features'])):
            # re-crop to new bbox (which may deviate
            # if segment polygon was not a rectangle)
            segment_image, segment_coords, segment_xywh = _crop(
                log, name, segment, segment_image, segment_coords,
                op='recropped', **kwargs)
    elif (segment and
          (not isinstance(segment, BorderType) or # always crop below page level
           'cropped' in segment_coords['features'])):
        # only shift coordinates as if re-cropping
        segment_polygon = coordinates_of_segment(segment, segment_image, segment_coords)
        segment_bbox = bbox_from_polygon(segment_polygon)
        segment_xywh = xywh_from_bbox(*segment_bbox)
        segment_coords['transform'] = shift_coordinates(
            segment_coords['transform'],
            np.array([-segment_bbox[0],
                      -segment_bbox[1]]))
    return segment_image, segment_coords, segment_xywh

def _scale(log, name, factor, segment_image, segment_coords, segment_xywh, **kwargs):
    # Resize linearly
    segment_coords['transform'] = scale_coordinates(
        segment_coords['transform'], [factor, factor])
    segment_coords['scale'] = segment_coords.setdefault('scale', 1.0) * factor
    segment_xywh['w'] *= factor
    segment_xywh['h'] *= factor
    # resize, if (still) necessary
    if not 'scaled' in segment_coords['features']:
        log.info("Scaling %s by %.2f", name, factor)
        segment_coords['features'] += ',scaled'
        # FIXME: validate factor against PAGE-XML attributes
        # FIXME: factor should become less precise due to rounding
        segment_image = segment_image.resize((int(segment_image.width * factor),
                                              int(segment_image.height * factor)),
                                             # slowest, but highest quality:
                                             Image.BICUBIC)
    return segment_image, segment_coords, segment_xywh<|MERGE_RESOLUTION|>--- conflicted
+++ resolved
@@ -95,15 +95,11 @@
         """
         self.mets = OcrdMets(filename=self.mets_target)
 
-<<<<<<< HEAD
-    def merge(self, other_workspace, copy_files=True, overwrite=False, **kwargs):
-=======
     @deprecated_alias(pageId="page_id")
     @deprecated_alias(ID="file_id")
     @deprecated_alias(fileGrp="file_grp")
     @deprecated_alias(fileGrp_mapping="filegrp_mapping")
-    def merge(self, other_workspace, copy_files=True, **kwargs):
->>>>>>> 0c620815
+    def merge(self, other_workspace, copy_files=True, overwrite=False, **kwargs):
         """
         Merge ``other_workspace`` into this one
 
