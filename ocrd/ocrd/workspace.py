<<<<<<< HEAD
import io
import os
from os.path import join
=======
#  import os
from os import makedirs, chdir, getcwd, unlink
from os.path import join as pjoin, isdir
>>>>>>> e678c0d3

import cv2
from PIL import Image
import numpy as np
from atomicwrites import atomic_write

from ocrd_models import OcrdMets, OcrdExif
<<<<<<< HEAD
from ocrd_utils import (
    abspath,
    coordinates_of_segment,
    crop_image,
    getLogger,
    image_from_polygon,
    is_local_filename,
    polygon_from_points,
    xywh_from_points,
)
=======
from ocrd_utils import getLogger, is_local_filename, abspath, pushd_popd
>>>>>>> e678c0d3

from .workspace_backup import WorkspaceBackupManager

log = getLogger('ocrd.workspace')


class Workspace():
    """
    A workspace is a temporary directory set up for a processor. It's the
    interface to the METS/PAGE XML and delegates download and upload to the
    Resolver.

    Args:

        directory (string) : Folder to work in
        mets (:class:`OcrdMets`) : OcrdMets representing this workspace. Loaded from 'mets.xml' if ``None``.
        mets_basename (string) : Basename of the METS XML file. Default: Last URL segment of the mets_url.
        baseurl (string) : Base URL to prefix to relative URL.
    """

    def __init__(self, resolver, directory, mets=None, mets_basename='mets.xml', automatic_backup=False, baseurl=None):
        self.resolver = resolver
        self.directory = directory
        self.mets_target = pjoin(directory, mets_basename)
        if mets is None:
            mets = OcrdMets(filename=self.mets_target)
        self.mets = mets
        self.automatic_backup = automatic_backup
        self.baseurl = baseurl
        #  print(mets.to_xml(xmllint=True).decode('utf-8'))
        self.image_cache = {
            'pil': {},
            'cv2': {},
            'exif': {},
        }

    def __str__(self):
        return 'Workspace[directory=%s, file_groups=%s, files=%s]' % (
            self.directory,
            self.mets.file_groups,
            [str(f) for f in self.mets.find_files()],
        )

    def reload_mets(self):
        """
        Reload METS from disk.
        """
        self.mets = OcrdMets(filename=self.mets_target)

    def download_url(self, url, **kwargs):
        """
        Download a URL to the workspace.

        Args:
            url (string): URL to download to directory
            **kwargs : See :py:mod:`ocrd.resolver.Resolver`

        Returns:
            The local filename of the downloaded file
        """
        if self.baseurl and '://' not in url:
            url = pjoin(self.baseurl, url)
        return self.resolver.download_to_directory(self.directory, url, **kwargs)

    def download_file(self, f):
        """
        Download a :py:mod:`ocrd.model.ocrd_file.OcrdFile` to the workspace.
        """
        #  os.chdir(self.directory)
        #  log.info('f=%s' % f)
        with pushd_popd(self.directory):
            if is_local_filename(f.url):
                f.local_filename = abspath(f.url)
            else:
                if f.local_filename:
                    log.debug("Already downloaded: %s", f.local_filename)
                else:
                    f.local_filename = self.download_url(f.url, basename='%s/%s' % (f.fileGrp, f.ID))

        #  print(f)
        return f

    def remove_file(self, ID, force=False):
        """
        Remove a file from the workspace.

        Arguments:
            ID (string): ID of the file to delete
            force (boolean): Whether to delete from disk as well
        """
        log.debug('Deleting mets:file %s', ID)
        mets_file = self.mets.remove_file(ID)
        if force:
            if not mets_file:
                raise Exception("File '%s' not found" % ID)
            if not mets_file.local_filename:
                raise Exception("File not locally available %s" % mets_file)
            with pushd_popd(self.directory):
                log.info("rm %s [cwd=%s]", mets_file.local_filename, self.directory)
                unlink(mets_file.local_filename)
        return mets_file

    def remove_file_group(self, USE, recursive=False, force=False):
        """
        Remove a fileGrp.

        Arguments:
            USE (string): USE attribute of the fileGrp to delete
            recursive (boolean): Whether to recursively delete all files in the group
            force (boolean): When deleting recursively whether to delete files from HDD
        """
        if force and not recursive:
            raise Exception("remove_file_group: force without recursive is likely a logic error")
        if USE not in self.mets.file_groups:
            raise Exception("No such fileGrp: %s" % USE)
        if recursive:
            for f in self.mets.find_files(fileGrp=USE):
                self.remove_file(f.ID, force=force)
        self.mets.remove_file_group(USE)

    def add_file(self, file_grp, content=None, **kwargs):
        """
        Add an output file. Creates an :class:`OcrdFile` to pass around and adds that to the
        OcrdMets OUTPUT section.
        """
        log.debug(
            'outputfile file_grp=%s local_filename=%s content=%s',
            file_grp,
            kwargs.get('local_filename'),
            content is not None)
        if content is not None and 'local_filename' not in kwargs:
            raise Exception("'content' was set but no 'local_filename'")

        oldpwd = getcwd()
        try:
            chdir(self.directory)
            if 'local_filename' in kwargs:
                local_filename_dir = kwargs['local_filename'].rsplit('/', 1)[0]
                if not isdir(local_filename_dir):
                    makedirs(local_filename_dir)
                if 'url' not in kwargs:
                    kwargs['url'] = kwargs['local_filename']

            #  print(kwargs)
            ret = self.mets.add_file(file_grp, **kwargs)

            if content is not None:
                with open(kwargs['local_filename'], 'wb') as f:
                    if isinstance(content, str):
                        content = bytes(content, 'utf-8')
                    f.write(content)
        finally:
            chdir(oldpwd)

        return ret

    def save_mets(self):
        """
        Write out the current state of the METS file.
        """
        log.info("Saving mets '%s'" % self.mets_target)
        if self.automatic_backup:
            WorkspaceBackupManager(self).add()
        with atomic_write(self.mets_target, overwrite=True) as f:
            f.write(self.mets.to_xml(xmllint=True).decode('utf-8'))

    def resolve_image_exif(self, image_url):
        """
        Get the EXIF metadata about an image URL as :class:`OcrdExif`

        Args:
            image_url (string) : URL of image

        Return
            :class:`OcrdExif`
        """
        files = self.mets.find_files(url=image_url)
        if files:
            image_filename = self.download_file(files[0]).local_filename
        else:
            image_filename = self.download_url(image_url)

        if image_url not in self.image_cache['exif']:
            self.image_cache['exif'][image_url] = OcrdExif(Image.open(image_filename))
        return self.image_cache['exif'][image_url]

    def resolve_image_as_pil(self, image_url, coords=None):
        """
        Resolve an image URL to a PIL image.

        Args:
            coords (list) : Coordinates of the bounding box to cut from the image

        Returns:
            Image or region in image as PIL.Image
        """
        files = self.mets.find_files(url=image_url)
        if files:
            image_filename = self.download_file(files[0]).local_filename
        else:
            image_filename = self.download_url(image_url)

        if image_url not in self.image_cache['pil']:
            self.image_cache['pil'][image_url] = Image.open(image_filename)

        pil_image = self.image_cache['pil'][image_url]

        if coords is None:
            return pil_image
        if image_url not in self.image_cache['cv2']:
            log.debug("Converting PIL to OpenCV: %s", image_url)
            color_conversion = cv2.COLOR_GRAY2BGR if pil_image.mode in ('1', 'L') else  cv2.COLOR_RGB2BGR
            pil_as_np_array = np.array(pil_image).astype('uint8') if pil_image.mode == '1' else np.array(pil_image)
            self.image_cache['cv2'][image_url] = cv2.cvtColor(pil_as_np_array, color_conversion)
        cv2_image = self.image_cache['cv2'][image_url]
        poly = np.array(coords, np.int32)
        log.debug("Cutting region %s from %s", coords, image_url)
        region_cut = cv2_image[
            np.min(poly[:, 1]):np.max(poly[:, 1]),
            np.min(poly[:, 0]):np.max(poly[:, 0])
        ]
        return Image.fromarray(region_cut)

    def image_from_page(self, page, page_id):
        """Extract the Page image from the workspace.

        Given a PageType object, `page`, extract its PIL.Image from
        AlternativeImage if it exists. Otherwise extract the PIL.Image
        from imageFilename and crop it if a Border exists. Otherwise
        just return it.

        When cropping, respect any orientation angle annotated for
        the page (from page-level deskewing) by rotating the
        cropped image, respectively.

        If the resulting page image is larger than the bounding box of
        `page`, pass down the page's box coordinates with an offset of
        half the width/height difference.

        Return the extracted image, and the absolute coordinates of
        the page's bounding box / border (for passing down), and
        an OcrdExif instance associated with the original image.
        """
        page_image = self.resolve_image_as_pil(page.imageFilename)
        page_image_info = OcrdExif(page_image)
        page_xywh = {'x': 0,
                     'y': 0,
                     'w': page_image.width,
                     'h': page_image.height}
        # region angle: PAGE orientation is defined clockwise,
        # whereas PIL/ndimage rotation is in mathematical direction:
        page_xywh['angle'] = -(page.get_orientation() or 0)
        # FIXME: remove PrintSpace here as soon as GT abides by the PAGE standard:
        border = page.get_Border() or page.get_PrintSpace()
        if border:
            page_points = border.get_Coords().points
            log.debug("Using explictly set page border '%s' for page '%s'",
                      page_points, page_id)
            page_xywh = xywh_from_points(page_points)

        alternative_image = page.get_AlternativeImage()
        if alternative_image:
            # (e.g. from page-level cropping, binarization, deskewing or despeckling)
            # assumes implicit cropping (i.e. page_xywh has been applied already)
            log.debug("Using AlternativeImage %d (%s) for page '%s'",
                      len(alternative_image), alternative_image[-1].get_comments(),
                      page_id)
            page_image = self.resolve_image_as_pil(
                alternative_image[-1].get_filename())
        elif border:
            # get polygon outline of page border:
            page_polygon = np.array(polygon_from_points(page_points))
            # create a mask from the page polygon:
            page_image = image_from_polygon(page_image, page_polygon)
            # recrop into page rectangle:
            page_image = crop_image(page_image,
                box=(page_xywh['x'],
                     page_xywh['y'],
                     page_xywh['x'] + page_xywh['w'],
                     page_xywh['y'] + page_xywh['h']))
            if 'angle' in page_xywh and page_xywh['angle']:
                log.info("About to rotate page '%s' by %.2f°",
                          page_id, page_xywh['angle'])
                page_image = page_image.rotate(page_xywh['angle'],
                                                   expand=True,
                                                   #resample=Image.BILINEAR,
                                                   fillcolor='white')
        # subtract offset from any increase in binary region size over source:
        page_xywh['x'] -= round(0.5 * max(0, page_image.width  - page_xywh['w']))
        page_xywh['y'] -= round(0.5 * max(0, page_image.height - page_xywh['h']))
        return page_image, page_xywh, page_image_info

    def image_from_segment(self, segment, parent_image, parent_xywh):
        """Extract a segment image from its parent's image.

        Given a PIL.Image of the parent, `parent_image`, and
        its absolute coordinates, `parent_xywh`, and a PAGE
        segment (TextRegion / TextLine / Word / Glyph) object
        logically contained in it, `segment`, extract its PIL.Image
        from AlternativeImage (if it exists), or via cropping from
        `parent_image`.

        When cropping, respect any orientation angle annotated for
        the parent (from parent-level deskewing) by compensating the
        segment coordinates in an inverse transformation (translation
        to center, rotation, re-translation).
        Also, mind the difference between annotated and actual size
        of the parent (usually from deskewing), by a respective offset
        into the image. Cropping uses a polygon mask (not just the
        rectangle).

        When cropping, respect any orientation angle annotated for
        the segment (from segment-level deskewing) by rotating the
        cropped image, respectively.

        If the resulting segment image is larger than the bounding box of
        `segment`, pass down the segment's box coordinates with an offset
        of half the width/height difference.

        Return the extracted image, and the absolute coordinates of
        the segment's bounding box (for passing down).
        """
        segment_xywh = xywh_from_points(segment.get_Coords().points)
        if 'orientation' in segment.__dict__:
            # angle: PAGE orientation is defined clockwise,
            # whereas PIL/ndimage rotation is in mathematical direction:
            segment_xywh['angle'] = -(segment.get_orientation() or 0)
        alternative_image = segment.get_AlternativeImage()
        if alternative_image:
            # (e.g. from segment-level cropping, binarization, deskewing or despeckling)
            log.debug("Using AlternativeImage %d (%s) for segment '%s'",
                      len(alternative_image), alternative_image[-1].get_comments(),
                      segment.id)
            segment_image = self.resolve_image_as_pil(
                alternative_image[-1].get_filename())
        else:
            # get polygon outline of segment relative to parent image:
            segment_polygon = coordinates_of_segment(segment, parent_image, parent_xywh)
            # create a mask from the segment polygon:
            segment_image = image_from_polygon(parent_image, segment_polygon)
            # recrop into segment rectangle:
            segment_image = crop_image(segment_image,
                box=(segment_xywh['x'] - parent_xywh['x'],
                     segment_xywh['y'] - parent_xywh['y'],
                     segment_xywh['x'] - parent_xywh['x'] + segment_xywh['w'],
                     segment_xywh['y'] - parent_xywh['y'] + segment_xywh['h']))
            # note: We should mask overlapping neighbouring segments here,
            # but finding the right clipping rules can be difficult if operating
            # on the raw (non-binary) image data alone: for each intersection, it
            # must be decided which one of either segment or neighbour to assign,
            # e.g. an ImageRegion which properly contains our TextRegion should be
            # completely ignored, but an ImageRegion which is properly contained
            # in our TextRegion should be completely masked, while partial overlap
            # may be more difficult to decide. On the other hand, on the binary image,
            # we can use connected component analysis to mask foreground areas which
            # originate in the neighbouring regions. But that would introduce either
            # the assumption that the input has already been binarized, or a dependency
            # on some ad-hoc binarization method. Thus, it is preferable to use
            # a dedicated processor for this (which produces clipped AlternativeImage
            # or reduced polygon coordinates).
            if 'angle' in segment_xywh and segment_xywh['angle']:
                log.info("About to rotate segment '%s' by %.2f°",
                          segment.id, segment_xywh['angle'])
                segment_image = segment_image.rotate(segment_xywh['angle'],
                                                     expand=True,
                                                     #resample=Image.BILINEAR,
                                                     fillcolor='white')
        # subtract offset from any increase in binary region size over source:
        segment_xywh['x'] -= round(0.5 * max(0, segment_image.width  - segment_xywh['w']))
        segment_xywh['y'] -= round(0.5 * max(0, segment_image.height - segment_xywh['h']))
        return segment_image, segment_xywh

    # pylint: disable=redefined-builtin
    def save_image_file(self, image,
                        file_id,
                        page_id=None,
                        file_grp='OCR-D-IMG', # or -BIN?
                        format='PNG',
                        force=True):
        """Store and reference an image as file into the workspace.

        Given a PIL.Image `image`, and an ID `file_id` to use in METS,
        store the image under the fileGrp `file_grp` and physical page
        `page_id` into the workspace (in a file name based on
        the `file_grp`, `file_id` and `format` extension).

        Return the (absolute) path of the created file.
        """
        image_bytes = io.BytesIO()
        image.save(image_bytes, format=format)
        file_path = os.path.join(file_grp,
                                 file_id + '.' + format.lower())
        out = self.add_file(
            ID=file_id,
            file_grp=file_grp,
            pageId=page_id,
            local_filename=file_path,
            mimetype='image/' + format.lower(),
            content=image_bytes.getvalue(),
            force=force)
        log.info('created file ID: %s, file_grp: %s, path: %s',
                 file_id, file_grp, out.local_filename)
        return file_path<|MERGE_RESOLUTION|>--- conflicted
+++ resolved
@@ -1,12 +1,6 @@
-<<<<<<< HEAD
 import io
-import os
-from os.path import join
-=======
-#  import os
 from os import makedirs, chdir, getcwd, unlink
 from os.path import join as pjoin, isdir
->>>>>>> e678c0d3
 
 import cv2
 from PIL import Image
@@ -14,7 +8,6 @@
 from atomicwrites import atomic_write
 
 from ocrd_models import OcrdMets, OcrdExif
-<<<<<<< HEAD
 from ocrd_utils import (
     abspath,
     coordinates_of_segment,
@@ -24,10 +17,8 @@
     is_local_filename,
     polygon_from_points,
     xywh_from_points,
+    pushd_popd,
 )
-=======
-from ocrd_utils import getLogger, is_local_filename, abspath, pushd_popd
->>>>>>> e678c0d3
 
 from .workspace_backup import WorkspaceBackupManager
 
@@ -418,8 +409,7 @@
         """
         image_bytes = io.BytesIO()
         image.save(image_bytes, format=format)
-        file_path = os.path.join(file_grp,
-                                 file_id + '.' + format.lower())
+        file_path = pjoin(file_grp, file_id + '.' + format.lower())
         out = self.add_file(
             ID=file_id,
             file_grp=file_grp,
