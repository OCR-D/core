import io
from os import makedirs, unlink
from pathlib import Path

import cv2
from PIL import Image
import numpy as np
from atomicwrites import atomic_write
from deprecated.sphinx import deprecated

from ocrd_models import OcrdMets, OcrdExif, OcrdFile
from ocrd_utils import (
    coordinates_of_segment,
    crop_image,
    getLogger,
    image_from_polygon,
    polygon_from_points,
    xywh_from_points,
    pushd_popd,

    MIME_TO_EXT,
)

from .workspace_backup import WorkspaceBackupManager

log = getLogger('ocrd.workspace')


class Workspace():
    """
    A workspace is a temporary directory set up for a processor. It's the
    interface to the METS/PAGE XML and delegates download and upload to the
    Resolver.

    Args:

        directory (string) : Folder to work in
        mets (:class:`OcrdMets`) : OcrdMets representing this workspace. Loaded from 'mets.xml' if ``None``.
        mets_basename (string) : Basename of the METS XML file. Default: Last URL segment of the mets_url.
        baseurl (string) : Base URL to prefix to relative URL.
    """

    def __init__(self, resolver, directory, mets=None, mets_basename='mets.xml', automatic_backup=False, baseurl=None):
        self.resolver = resolver
        self.directory = directory
        self.mets_target = str(Path(directory, mets_basename))
        if mets is None:
            mets = OcrdMets(filename=self.mets_target)
        self.mets = mets
        self.automatic_backup = automatic_backup
        self.baseurl = baseurl
        #  print(mets.to_xml(xmllint=True).decode('utf-8'))
        self.image_cache = {
            'pil': {},
            'cv2': {},
            'exif': {},
        }

    def __str__(self):
        return 'Workspace[directory=%s, baseurl=%s, file_groups=%s, files=%s]' % (
            self.directory,
            self.baseurl,
            self.mets.file_groups,
            [str(f) for f in self.mets.find_files()],
        )

    def reload_mets(self):
        """
        Reload METS from disk.
        """
        self.mets = OcrdMets(filename=self.mets_target)


    @deprecated(version='1.0.0', reason="Use workspace.download_file")
    def download_url(self, url, **kwargs):
        """
        Download a URL to the workspace.

        Args:
            url (string): URL to download to directory
            **kwargs : See :py:mod:`ocrd_models.ocrd_file.OcrdFile`

        Returns:
            The local filename of the downloaded file
        """
        f = OcrdFile(None, url=url, **kwargs)
        f = self.download_file(f)
        return f.local_filename


    def download_file(self, f, _recursion_count=0):
        """
        Download a :py:mod:`ocrd.model.ocrd_file.OcrdFile` to the workspace.
        """
        log.debug('download_file %s [_recursion_count=%s]' % (f, _recursion_count))
        with pushd_popd(self.directory):
            # XXX FIXME hacky
            basename = '%s%s' % (f.ID, MIME_TO_EXT.get(f.mimetype, '')) if f.ID else f.basename
            try:
                f.url = self.resolver.download_to_directory(self.directory, f.url, subdir=f.fileGrp, basename=basename)
            except FileNotFoundError as e:
                if not self.baseurl:
                    raise Exception("No baseurl defined by workspace. Cannot retrieve '%s'" % f.url)
                if _recursion_count >= 1:
                    raise Exception("Already tried prepending baseurl '%s'. Cannot retrieve '%s'" % (self.baseurl, f.url))
                log.debug("First run of resolver.download_to_directory(%s) failed, try prepending baseurl '%s': %s", f.url, self.baseurl, e)
                f.url = '%s/%s' % (self.baseurl, f.url)
                f.url = self.download_file(f, _recursion_count + 1).local_filename
            # XXX FIXME HACK
            f.local_filename = f.url
            return f

    def remove_file(self, ID, force=False):
        """
        Remove a file from the workspace.

        Arguments:
            ID (string|OcrdFile): ID of the file to delete or the file itself
            force (boolean): Whether to delete from disk as well
        """
        log.debug('Deleting mets:file %s', ID)
        ocrd_file = self.mets.remove_file(ID)
        if force:
            if not ocrd_file:
                raise Exception("File '%s' not found" % ID)
            if not ocrd_file.local_filename:
                raise Exception("File not locally available %s" % ocrd_file)
            with pushd_popd(self.directory):
                log.info("rm %s [cwd=%s]", ocrd_file.local_filename, self.directory)
                unlink(ocrd_file.local_filename)
        return ocrd_file

    def remove_file_group(self, USE, recursive=False, force=False):
        """
        Remove a fileGrp.

        Arguments:
            USE (string): USE attribute of the fileGrp to delete
            recursive (boolean): Whether to recursively delete all files in the group
            force (boolean): When deleting recursively whether to delete files from HDD
        """
        if force and not recursive:
            raise Exception("remove_file_group: force without recursive is likely a logic error")
        if USE not in self.mets.file_groups:
            raise Exception("No such fileGrp: %s" % USE)
        if recursive:
            for f in self.mets.find_files(fileGrp=USE):
                self.remove_file(f.ID, force=force)
        self.mets.remove_file_group(USE)

    def add_file(self, file_grp, content=None, **kwargs):
        """
        Add an output file. Creates an :class:`OcrdFile` to pass around and adds that to the
        OcrdMets OUTPUT section.
        """
        log.debug(
            'outputfile file_grp=%s local_filename=%s content=%s',
            file_grp,
            kwargs.get('local_filename'),
            content is not None)
        if content is not None and 'local_filename' not in kwargs:
            raise Exception("'content' was set but no 'local_filename'")

        with pushd_popd(self.directory):
            if 'local_filename' in kwargs:
                local_filename_dir = kwargs['local_filename'].rsplit('/', 1)[0]
                if not Path(local_filename_dir).is_dir():
                    makedirs(local_filename_dir)
                if 'url' not in kwargs:
                    kwargs['url'] = kwargs['local_filename']

            #  print(kwargs)
            ret = self.mets.add_file(file_grp, **kwargs)

            if content is not None:
                with open(kwargs['local_filename'], 'wb') as f:
                    if isinstance(content, str):
                        content = bytes(content, 'utf-8')
                    f.write(content)

        return ret

    def save_mets(self):
        """
        Write out the current state of the METS file.
        """
        log.info("Saving mets '%s'", self.mets_target)
        if self.automatic_backup:
            WorkspaceBackupManager(self).add()
        with atomic_write(self.mets_target, overwrite=True) as f:
            f.write(self.mets.to_xml(xmllint=True).decode('utf-8'))

    def resolve_image_exif(self, image_url):
        """
        Get the EXIF metadata about an image URL as :class:`OcrdExif`

        Args:
            image_url (string) : URL of image

        Return
            :class:`OcrdExif`
        """
        files = self.mets.find_files(url=image_url)
        f = files[0] if files else OcrdFile(None, url=image_url)
        image_filename = self.download_file(f).local_filename

        if image_url not in self.image_cache['exif']:
            # FIXME must be in the right directory
            self.image_cache['exif'][image_url] = OcrdExif(Image.open(image_filename))
        return self.image_cache['exif'][image_url]

    @deprecated(version='1.0.0', reason="Use workspace.image_from_page and workspace.image_from_segment")
    def resolve_image_as_pil(self, image_url, coords=None):
        return self._resolve_image_as_pil(image_url, coords)

    def _resolve_image_as_pil(self, image_url, coords=None):
        """
        Resolve an image URL to a PIL image.

        Args:
            coords (list) : Coordinates of the bounding box to cut from the image

        Returns:
            Image or region in image as PIL.Image
        """
        files = self.mets.find_files(url=image_url)
        f = files[0] if files else OcrdFile(None, url=image_url)
        image_filename = self.download_file(f).local_filename

        if image_url not in self.image_cache['pil']:
            with pushd_popd(self.directory):
                self.image_cache['pil'][image_url] = Image.open(image_filename)

        pil_image = self.image_cache['pil'][image_url]

        if coords is None:
            return pil_image
        if image_url not in self.image_cache['cv2']:
            log.debug("Converting PIL to OpenCV: %s", image_url)
            color_conversion = cv2.COLOR_GRAY2BGR if pil_image.mode in ('1', 'L') else  cv2.COLOR_RGB2BGR
            pil_as_np_array = np.array(pil_image).astype('uint8') if pil_image.mode == '1' else np.array(pil_image)
            self.image_cache['cv2'][image_url] = cv2.cvtColor(pil_as_np_array, color_conversion)
        cv2_image = self.image_cache['cv2'][image_url]
        poly = np.array(coords, np.int32)
        log.debug("Cutting region %s from %s", coords, image_url)
        region_cut = cv2_image[
            np.min(poly[:, 1]):np.max(poly[:, 1]),
            np.min(poly[:, 0]):np.max(poly[:, 0])
        ]
        return Image.fromarray(region_cut)

    def image_from_page(self, page, page_id, feature_selector='', feature_filter=''):
        """Extract a Page image from the workspace.
        
        Given a PageType object, ``page``, extract its PIL.Image from
        AlternativeImage if it exists. Otherwise extract the PIL.Image
        from imageFilename. Also crop it if a Border exists, and rotate
        it if an @orientation exists. Otherwise just return it.
        
        If ``feature_selector`` and/or ``feature_filter`` is given, then
        select/filter among imageFilename and all AlternativeImages the
        last which contains all of the selected but none of the filtered
        features (i.e. @comments classes), or raise an error.
        
        If the chosen image does not have "cropped", but a Border exists,
        then crop it (unless "cropped" is also being filtered). And if the
        chosen image does not have "deskewed", but an @orientation exists,
        then rotate it (unless "deskewed" is also being filtered).
        
        Cropping uses a polygon mask (not just the rectangle).
        
        (Required and produced features need not be in the same order, so
        ``feature_selector`` is merely a mask specifying Boolean AND, and
        ``feature_filter`` is merely a mask specifying Boolean OR.)
        
        If the resulting page image is larger than the bounding box of
        ``page``, then in the returned bounding box, reduce the offset by
        half the width/height difference (so consumers being passed this
        image and offset will still crop relative to the original center).
        
        Return a tuple:
         * the extracted image,
         * a dictionary with the absolute coordinates of the page's
           bounding box / border (xywh), angle and the AlternativeImage
           @comments (features, i.e. of all operations that lead up to
           this result),
         * an OcrdExif instance associated with the original image.
        (The first two can be used to annotate a new AlternativeImage,
         or pass down with ``image_from_segment``.)
        
        Example:
         * get a raw (colored) but already deskewed and cropped image:
           ``page_image, page_xywh, page_image_info = workspace.image_from_page(
                 page, page_id,
                 feature_selector='deskewed,cropped',
                 feature_filter='binarized,grayscale_normalized')``
        """
        page_image = self._resolve_image_as_pil(page.imageFilename)
        page_image_info = OcrdExif(page_image)
        page_xywh = {'x': 0,
                     'y': 0,
                     'w': page_image.width,
                     'h': page_image.height}
        # FIXME: remove PrintSpace here as soon as GT abides by the PAGE standard:
        border = page.get_Border() or page.get_PrintSpace()
        if border:
            page_points = border.get_Coords().points
            log.debug("Using explicitly set page border '%s' for page '%s'",
                      page_points, page_id)
            page_xywh = xywh_from_points(page_points)
        # region angle: PAGE orientation is defined clockwise,
        # whereas PIL/ndimage rotation is in mathematical direction:
        page_xywh['angle'] = -(page.get_orientation() or 0)
        # initialize AlternativeImage@comments classes as empty:
        page_xywh['features'] = ''

        alternative_images = page.get_AlternativeImage()
        if alternative_images:
            # (e.g. from page-level cropping, binarization, deskewing or despeckling)
<<<<<<< HEAD
            if feature_selector or feature_filter:
                alternative_image = None
                # search from the end, because by convention we always append,
                # and among multiple satisfactory images we want the most recent:
                for alternative_image in reversed(alternative_images):
                    features = alternative_image.get_comments()
                    if (all(feature in features
                            for feature in feature_selector.split(',') if feature) and
                        not any(feature in features
                                for feature in feature_filter.split(',') if feature)):
                        break
                    else:
                        alternative_image = None
            else:
                alternative_image = alternative_images[-1]
                features = alternative_image.get_comments()
            if alternative_image:
                log.debug("Using AlternativeImage %d (%s) for page '%s'",
                          alternative_images.index(alternative_image) + 1,
                          features, page_id)
                page_image = self._resolve_image_as_pil(alternative_image.get_filename())
                page_xywh['features'] = features
        # crop, if (still) necessary:
        if (border and
            not 'cropped' in page_xywh['features'] and
            not 'cropped' in feature_filter.split(',')):
            log.debug('Cropping to border')
            # get polygon outline of page border:
            page_polygon = np.array(polygon_from_points(page_points))
            # create a mask from the page polygon:
            page_image = image_from_polygon(page_image, page_polygon)
            # recrop into page rectangle:
            page_image = crop_image(page_image,
                                    box=(page_xywh['x'],
                                         page_xywh['y'],
                                         page_xywh['x'] + page_xywh['w'],
                                         page_xywh['y'] + page_xywh['h']))
            page_xywh['features'] += ',cropped'
        # deskew, if (still) necessary:
        if (page_xywh['angle'] and
            not 'deskewed' in page_xywh['features'] and
            not 'deskewed' in feature_filter.split(',')):
            log.info("Rotating AlternativeImage for page '%s' by %.2f°",
                     page_id, page_xywh['angle'])
            page_image = page_image.rotate(page_xywh['angle'],
                                           expand=True,
                                           #resample=Image.BILINEAR,
                                           fillcolor='white')
            page_xywh['features'] += ',deskewed'
        # verify constraints again:
        if not all(feature in page_xywh['features']
                   for feature in feature_selector.split(',') if feature):
            raise Exception('Found no AlternativeImage that satisfies all requirements ' +
                            'selector="%s" in page "%s"' % (
                                feature_selector, page_id))
        if any(feature in page_xywh['features']
               for feature in feature_filter.split(',') if feature):
            raise Exception('Found no AlternativeImage that satisfies all requirements ' +
                            'filter="%s" in page "%s"' % (
                                feature_filter, page_id))
=======
            # assumes implicit cropping (i.e. page_xywh has been applied already)
            log.debug("Using AlternativeImage %d (%s) for page '%s'",
                      len(alternative_image), alternative_image[-1].get_comments(),
                      page_id)
            page_image = self._resolve_image_as_pil(
                alternative_image[-1].get_filename())
        else:
            if border:
                # get polygon outline of page border:
                page_polygon = np.array(polygon_from_points(page_points))
                # create a mask from the page polygon:
                page_image = image_from_polygon(page_image, page_polygon)
                # recrop into page rectangle:
                page_image = crop_image(page_image,
                    box=(page_xywh['x'],
                         page_xywh['y'],
                         page_xywh['x'] + page_xywh['w'],
                         page_xywh['y'] + page_xywh['h']))
            if page_xywh['angle']:
                log.info("About to rotate page '%s' by %.2f°",
                         page_id, page_xywh['angle'])
                page_image = page_image.rotate(page_xywh['angle'],
                                               expand=True,
                                               # resample=Image.BILINEAR,
                                               fillcolor='white')
>>>>>>> 1ddd88ae
        # subtract offset from any increase in binary region size over source:
        page_xywh['x'] -= round(0.5 * max(0, page_image.width  - page_xywh['w']))
        page_xywh['y'] -= round(0.5 * max(0, page_image.height - page_xywh['h']))
        return page_image, page_xywh, page_image_info

    def image_from_segment(self, segment, parent_image, parent_xywh, feature_selector='', feature_filter=''):
        """Extract a segment image from its parent's image.

        Given a PIL.Image of the parent, ``parent_image``, with its
        absolute coordinates, ``parent_xywh``, and a PAGE segment
        (TextRegionType / TextLineType / WordType / GlyphType) object
        which is logically contained in it, ``segment``, extract its
        PIL.Image from AlternativeImage if it exists. Otherwise produce
        an image via cropping from ``parent_image``.
        
        If ``feature_selector`` and/or ``feature_filter`` is given, then
        select/filter among the cropped ``parent_image`` and the available
        AlternativeImages the last which contains all of the selected but none
        of the filtered features (i.e. @comments classes), or raise an error.
        
        If the chosen AlternativeImage does not have "deskewed", but
        an @orientation exists, then rotate it (unless "deskewed" is
        also being filtered).
        
        Regardless, respect any orientation angle annotated for the parent
        (from parent-level deskewing) by rotating the image, and compensating
        the segment coordinates in an inverse transformation (i.e. translation
        to center, passive rotation, re-translation).
        
        Cropping uses a polygon mask (not just the rectangle).
        
        (Required and produced features need not be in the same order, so
        ``feature_selector`` is merely a mask specifying Boolean AND, and
        ``feature_filter`` is merely a mask specifying Boolean OR.)
        
        If the resulting segment image is larger than the bounding box of
        ``segment``, then in the returned bounding box, reduce the offset by
        half the width/height difference (so consumers being passed this
        image and offset will still crop relative to the original center).
        
        Return a tuple:
         * the extracted image,
         * a dictionary with the absolute coordinates of the segment's
           bounding box (xywh), angle and the AlternativeImage @comments
           (features, i.e. of all operations that lead up to this result).
        (These can be used to create a new AlternativeImage, or pass down
         for calls on lower hierarchy levels.)
        
        Example:
         * get a raw (colored) but already deskewed and cropped image:
           ``image, xywh = workspace.image_from_segment(region,
                 page_image, page_xywh,
                 feature_selector='deskewed,cropped',
                 feature_filter='binarized,grayscale_normalized')``
        """
        # note: We should mask overlapping neighbouring segments here,
        # but finding the right clipping rules can be difficult if operating
        # on the raw (non-binary) image data alone: for each intersection, it
        # must be decided which one of either segment or neighbour to assign,
        # e.g. an ImageRegion which properly contains our TextRegion should be
        # completely ignored, but an ImageRegion which is properly contained
        # in our TextRegion should be completely masked, while partial overlap
        # may be more difficult to decide. On the other hand, on the binary image,
        # we can use connected component analysis to mask foreground areas which
        # originate in the neighbouring regions. But that would introduce either
        # the assumption that the input has already been binarized, or a dependency
        # on some ad-hoc binarization method. Thus, it is preferable to use
        # a dedicated processor for this (which produces clipped AlternativeImage
        # or reduced polygon coordinates).
        # crop:
        segment_xywh = xywh_from_points(segment.get_Coords().points)
        # get polygon outline of segment relative to parent image:
        segment_polygon = coordinates_of_segment(segment, parent_image, parent_xywh)
        # create a mask from the segment polygon:
        segment_image = image_from_polygon(parent_image, segment_polygon)
        # recrop into segment rectangle:
        segment_image = crop_image(segment_image,
                                   box=(segment_xywh['x'] - parent_xywh['x'],
                                        segment_xywh['y'] - parent_xywh['y'],
                                        segment_xywh['x'] - parent_xywh['x'] + segment_xywh['w'],
                                        segment_xywh['y'] - parent_xywh['y'] + segment_xywh['h']))
        if 'orientation' in segment.__dict__:
            # angle: PAGE orientation is defined clockwise,
            # whereas PIL/ndimage rotation is in mathematical direction:
            segment_xywh['angle'] = -(segment.get_orientation() or 0)
        # initialize AlternativeImage@comments classes from parent:
        segment_xywh['features'] = parent_xywh['features'] + ',cropped'
        
        alternative_images = segment.get_AlternativeImage()
        if alternative_images:
            # (e.g. from segment-level cropping, binarization, deskewing or despeckling)
<<<<<<< HEAD
            if feature_selector or feature_filter:
                alternative_image = None
                # search from the end, because by convention we always append,
                # and among multiple satisfactory images we want the most recent:
                for alternative_image in reversed(alternative_images):
                    features = alternative_image.get_comments()
                    if (all(feature in features
                            for feature in feature_selector.split(',') if feature) and
                        not any(feature in features
                                for feature in feature_filter.split(',') if feature)):
                        break
                    else:
                        alternative_image = None
            else:
                alternative_image = alternative_images[-1]
                features = alternative_image.get_comments()
            if alternative_image:
                log.debug("Using AlternativeImage %d (%s) for segment '%s'",
                          alternative_images.index(alternative_image) + 1,
                          features, segment.id)
                segment_image = self._resolve_image_as_pil(alternative_image.get_filename())
                segment_xywh['features'] = features
        # deskew, if (still) necessary:
        if ('angle' in segment_xywh and
            segment_xywh['angle'] and
            not 'deskewed' in segment_xywh['features'] and
            not 'deskewed' in feature_filter.split(',')):
            log.info("Rotating AlternativeImage for segment '%s' by %.2f°",
                     segment.id, segment_xywh['angle'])
            segment_image = segment_image.rotate(segment_xywh['angle'],
                                                 expand=True,
                                                 #resample=Image.BILINEAR,
                                                 fillcolor='white')
            segment_xywh['features'] += ',deskewed'
        # verify constraints again:
        if not all(feature in segment_xywh['features']
                   for feature in feature_selector.split(',') if feature):
            raise Exception('Found no AlternativeImage that satisfies all requirements' +
                            'selector="%s" in segment "%s"' % (
                                feature_selector, segment.id))
        if any(feature in segment_xywh['features']
               for feature in feature_filter.split(',') if feature):
            raise Exception('Found no AlternativeImage that satisfies all requirements ' +
                            'filter="%s" in segment "%s"' % (
                                feature_filter, segment.id))
=======
            log.debug("Using AlternativeImage %d (%s) for segment '%s'",
                      len(alternative_image), alternative_image[-1].get_comments(),
                      segment.id)
            segment_image = self._resolve_image_as_pil(
                alternative_image[-1].get_filename())
        else:
            # get polygon outline of segment relative to parent image:
            segment_polygon = coordinates_of_segment(segment, parent_image, parent_xywh)
            # create a mask from the segment polygon:
            segment_image = image_from_polygon(parent_image, segment_polygon)
            # recrop into segment rectangle:
            segment_image = crop_image(segment_image,
                box=(segment_xywh['x'] - parent_xywh['x'],
                     segment_xywh['y'] - parent_xywh['y'],
                     segment_xywh['x'] - parent_xywh['x'] + segment_xywh['w'],
                     segment_xywh['y'] - parent_xywh['y'] + segment_xywh['h']))
            # note: We should mask overlapping neighbouring segments here,
            # but finding the right clipping rules can be difficult if operating
            # on the raw (non-binary) image data alone: for each intersection, it
            # must be decided which one of either segment or neighbour to assign,
            # e.g. an ImageRegion which properly contains our TextRegion should be
            # completely ignored, but an ImageRegion which is properly contained
            # in our TextRegion should be completely masked, while partial overlap
            # may be more difficult to decide. On the other hand, on the binary image,
            # we can use connected component analysis to mask foreground areas which
            # originate in the neighbouring regions. But that would introduce either
            # the assumption that the input has already been binarized, or a dependency
            # on some ad-hoc binarization method. Thus, it is preferable to use
            # a dedicated processor for this (which produces clipped AlternativeImage
            # or reduced polygon coordinates).
            if 'angle' in segment_xywh and segment_xywh['angle']:
                log.info("About to rotate segment '%s' by %.2f°",
                         segment.id, segment_xywh['angle'])
                segment_image = segment_image.rotate(segment_xywh['angle'],
                                                     expand=True,
                                                     # resample=Image.BILINEAR,
                                                     fillcolor='white')
>>>>>>> 1ddd88ae
        # subtract offset from any increase in binary region size over source:
        segment_xywh['x'] -= round(0.5 * max(0,
                                             segment_image.width - segment_xywh['w']))
        segment_xywh['y'] -= round(0.5 * max(0,
                                             segment_image.height - segment_xywh['h']))
        return segment_image, segment_xywh

    # pylint: disable=redefined-builtin
    def save_image_file(self, image,
                        file_id,
                        file_grp,
                        page_id=None,
                        format='PNG',
                        force=True):
        """Store and reference an image as file into the workspace.

        Given a PIL.Image `image`, and an ID `file_id` to use in METS,
        store the image under the fileGrp `file_grp` and physical page
        `page_id` into the workspace (in a file name based on
        the `file_grp`, `file_id` and `format` extension).

        Return the (absolute) path of the created file.
        """
        image_bytes = io.BytesIO()
        image.save(image_bytes, format=format)
        file_path = str(Path(file_grp, '%s.%s' % (file_id, format.lower())))
        out = self.add_file(
            ID=file_id,
            file_grp=file_grp,
            pageId=page_id,
            local_filename=file_path,
            mimetype='image/' + format.lower(),
            content=image_bytes.getvalue(),
            force=force)
        log.info('created file ID: %s, file_grp: %s, path: %s',
                 file_id, file_grp, out.local_filename)
        return file_path<|MERGE_RESOLUTION|>--- conflicted
+++ resolved
@@ -251,33 +251,33 @@
 
     def image_from_page(self, page, page_id, feature_selector='', feature_filter=''):
         """Extract a Page image from the workspace.
-        
+
         Given a PageType object, ``page``, extract its PIL.Image from
         AlternativeImage if it exists. Otherwise extract the PIL.Image
         from imageFilename. Also crop it if a Border exists, and rotate
         it if an @orientation exists. Otherwise just return it.
-        
+
         If ``feature_selector`` and/or ``feature_filter`` is given, then
         select/filter among imageFilename and all AlternativeImages the
         last which contains all of the selected but none of the filtered
         features (i.e. @comments classes), or raise an error.
-        
+
         If the chosen image does not have "cropped", but a Border exists,
         then crop it (unless "cropped" is also being filtered). And if the
         chosen image does not have "deskewed", but an @orientation exists,
         then rotate it (unless "deskewed" is also being filtered).
-        
+
         Cropping uses a polygon mask (not just the rectangle).
-        
+
         (Required and produced features need not be in the same order, so
         ``feature_selector`` is merely a mask specifying Boolean AND, and
         ``feature_filter`` is merely a mask specifying Boolean OR.)
-        
+
         If the resulting page image is larger than the bounding box of
         ``page``, then in the returned bounding box, reduce the offset by
         half the width/height difference (so consumers being passed this
         image and offset will still crop relative to the original center).
-        
+
         Return a tuple:
          * the extracted image,
          * a dictionary with the absolute coordinates of the page's
@@ -287,7 +287,7 @@
          * an OcrdExif instance associated with the original image.
         (The first two can be used to annotate a new AlternativeImage,
          or pass down with ``image_from_segment``.)
-        
+
         Example:
          * get a raw (colored) but already deskewed and cropped image:
            ``page_image, page_xywh, page_image_info = workspace.image_from_page(
@@ -317,7 +317,6 @@
         alternative_images = page.get_AlternativeImage()
         if alternative_images:
             # (e.g. from page-level cropping, binarization, deskewing or despeckling)
-<<<<<<< HEAD
             if feature_selector or feature_filter:
                 alternative_image = None
                 # search from the end, because by convention we always append,
@@ -378,33 +377,6 @@
             raise Exception('Found no AlternativeImage that satisfies all requirements ' +
                             'filter="%s" in page "%s"' % (
                                 feature_filter, page_id))
-=======
-            # assumes implicit cropping (i.e. page_xywh has been applied already)
-            log.debug("Using AlternativeImage %d (%s) for page '%s'",
-                      len(alternative_image), alternative_image[-1].get_comments(),
-                      page_id)
-            page_image = self._resolve_image_as_pil(
-                alternative_image[-1].get_filename())
-        else:
-            if border:
-                # get polygon outline of page border:
-                page_polygon = np.array(polygon_from_points(page_points))
-                # create a mask from the page polygon:
-                page_image = image_from_polygon(page_image, page_polygon)
-                # recrop into page rectangle:
-                page_image = crop_image(page_image,
-                    box=(page_xywh['x'],
-                         page_xywh['y'],
-                         page_xywh['x'] + page_xywh['w'],
-                         page_xywh['y'] + page_xywh['h']))
-            if page_xywh['angle']:
-                log.info("About to rotate page '%s' by %.2f°",
-                         page_id, page_xywh['angle'])
-                page_image = page_image.rotate(page_xywh['angle'],
-                                               expand=True,
-                                               # resample=Image.BILINEAR,
-                                               fillcolor='white')
->>>>>>> 1ddd88ae
         # subtract offset from any increase in binary region size over source:
         page_xywh['x'] -= round(0.5 * max(0, page_image.width  - page_xywh['w']))
         page_xywh['y'] -= round(0.5 * max(0, page_image.height - page_xywh['h']))
@@ -419,32 +391,32 @@
         which is logically contained in it, ``segment``, extract its
         PIL.Image from AlternativeImage if it exists. Otherwise produce
         an image via cropping from ``parent_image``.
-        
+
         If ``feature_selector`` and/or ``feature_filter`` is given, then
         select/filter among the cropped ``parent_image`` and the available
         AlternativeImages the last which contains all of the selected but none
         of the filtered features (i.e. @comments classes), or raise an error.
-        
+
         If the chosen AlternativeImage does not have "deskewed", but
         an @orientation exists, then rotate it (unless "deskewed" is
         also being filtered).
-        
+
         Regardless, respect any orientation angle annotated for the parent
         (from parent-level deskewing) by rotating the image, and compensating
         the segment coordinates in an inverse transformation (i.e. translation
         to center, passive rotation, re-translation).
-        
+
         Cropping uses a polygon mask (not just the rectangle).
-        
+
         (Required and produced features need not be in the same order, so
         ``feature_selector`` is merely a mask specifying Boolean AND, and
         ``feature_filter`` is merely a mask specifying Boolean OR.)
-        
+
         If the resulting segment image is larger than the bounding box of
         ``segment``, then in the returned bounding box, reduce the offset by
         half the width/height difference (so consumers being passed this
         image and offset will still crop relative to the original center).
-        
+
         Return a tuple:
          * the extracted image,
          * a dictionary with the absolute coordinates of the segment's
@@ -452,7 +424,7 @@
            (features, i.e. of all operations that lead up to this result).
         (These can be used to create a new AlternativeImage, or pass down
          for calls on lower hierarchy levels.)
-        
+
         Example:
          * get a raw (colored) but already deskewed and cropped image:
            ``image, xywh = workspace.image_from_segment(region,
@@ -492,11 +464,10 @@
             segment_xywh['angle'] = -(segment.get_orientation() or 0)
         # initialize AlternativeImage@comments classes from parent:
         segment_xywh['features'] = parent_xywh['features'] + ',cropped'
-        
+
         alternative_images = segment.get_AlternativeImage()
         if alternative_images:
             # (e.g. from segment-level cropping, binarization, deskewing or despeckling)
-<<<<<<< HEAD
             if feature_selector or feature_filter:
                 alternative_image = None
                 # search from the end, because by convention we always append,
@@ -542,45 +513,6 @@
             raise Exception('Found no AlternativeImage that satisfies all requirements ' +
                             'filter="%s" in segment "%s"' % (
                                 feature_filter, segment.id))
-=======
-            log.debug("Using AlternativeImage %d (%s) for segment '%s'",
-                      len(alternative_image), alternative_image[-1].get_comments(),
-                      segment.id)
-            segment_image = self._resolve_image_as_pil(
-                alternative_image[-1].get_filename())
-        else:
-            # get polygon outline of segment relative to parent image:
-            segment_polygon = coordinates_of_segment(segment, parent_image, parent_xywh)
-            # create a mask from the segment polygon:
-            segment_image = image_from_polygon(parent_image, segment_polygon)
-            # recrop into segment rectangle:
-            segment_image = crop_image(segment_image,
-                box=(segment_xywh['x'] - parent_xywh['x'],
-                     segment_xywh['y'] - parent_xywh['y'],
-                     segment_xywh['x'] - parent_xywh['x'] + segment_xywh['w'],
-                     segment_xywh['y'] - parent_xywh['y'] + segment_xywh['h']))
-            # note: We should mask overlapping neighbouring segments here,
-            # but finding the right clipping rules can be difficult if operating
-            # on the raw (non-binary) image data alone: for each intersection, it
-            # must be decided which one of either segment or neighbour to assign,
-            # e.g. an ImageRegion which properly contains our TextRegion should be
-            # completely ignored, but an ImageRegion which is properly contained
-            # in our TextRegion should be completely masked, while partial overlap
-            # may be more difficult to decide. On the other hand, on the binary image,
-            # we can use connected component analysis to mask foreground areas which
-            # originate in the neighbouring regions. But that would introduce either
-            # the assumption that the input has already been binarized, or a dependency
-            # on some ad-hoc binarization method. Thus, it is preferable to use
-            # a dedicated processor for this (which produces clipped AlternativeImage
-            # or reduced polygon coordinates).
-            if 'angle' in segment_xywh and segment_xywh['angle']:
-                log.info("About to rotate segment '%s' by %.2f°",
-                         segment.id, segment_xywh['angle'])
-                segment_image = segment_image.rotate(segment_xywh['angle'],
-                                                     expand=True,
-                                                     # resample=Image.BILINEAR,
-                                                     fillcolor='white')
->>>>>>> 1ddd88ae
         # subtract offset from any increase in binary region size over source:
         segment_xywh['x'] -= round(0.5 * max(0,
                                              segment_image.width - segment_xywh['w']))
