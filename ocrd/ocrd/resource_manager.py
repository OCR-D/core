from pathlib import Path
from os.path import join
from json import loads
from json.decoder import JSONDecodeError
from os import environ, listdir, getcwd, path
from fnmatch import filter as apply_glob
from shutil import copytree
from datetime import datetime
from tarfile import open as open_tarfile
from urllib.parse import urlparse, unquote
from subprocess import run, PIPE

import requests
from yaml import safe_load, safe_dump

from ocrd_validators import OcrdResourceListValidator
from ocrd_utils import getLogger, directory_size
from ocrd_utils.os import get_processor_resource_types, list_all_resources, pushd_popd, get_ocrd_tool_json
from .constants import RESOURCE_LIST_FILENAME, RESOURCE_USER_LIST_COMMENT

class OcrdResourceManager():

    """
    Managing processor resources
    """
    def __init__(self, userdir=None, xdg_config_home=None, xdg_data_home=None):
        self.log = getLogger('ocrd.resource_manager')
        self.database = {}

        self._xdg_data_home = xdg_data_home
        self._xdg_config_home = xdg_config_home
        self._userdir = userdir
        self.user_list = Path(self.xdg_config_home, 'ocrd', 'resources.yml')

        self.load_resource_list(Path(RESOURCE_LIST_FILENAME))
        if not self.user_list.exists():
            if not self.user_list.parent.exists():
                self.user_list.parent.mkdir(parents=True)
            self.save_user_list()
        self.load_resource_list(self.user_list)

    @property
    def userdir(self):
        if not self._userdir:
            self._userdir = path.expanduser('~')
            if 'HOME' in environ and environ['HOME'] != path.expanduser('~'):
                self._userdir = environ['HOME']
        return self._userdir

    @property
    def xdg_data_home(self):
        if not self._xdg_data_home:
            if 'XDG_DATA_HOME' in environ:
                self._xdg_data_home = environ['XDG_DATA_HOME']
            else:
                self._xdg_data_home = join(self.userdir, '.local', 'share')
        return self._xdg_data_home

    @property
    def xdg_config_home(self):
        if not self._xdg_config_home:
            if 'XDG_CONFIG_HOME' in environ:
                self._xdg_config_home = environ['XDG_CONFIG_HOME']
            else:
                self._xdg_config_home = join(self.userdir, '.config')
        return self._xdg_config_home

    def save_user_list(self, database=None):
        if not database:
            database = self.database
        with open(self.user_list, 'w', encoding='utf-8') as f:
            f.write(RESOURCE_USER_LIST_COMMENT)
            f.write('\n')
            f.write(safe_dump(database))

    def load_resource_list(self, list_filename, database=None):
        if not database:
            database = self.database
        if list_filename.is_file():
            with open(list_filename, 'r', encoding='utf-8') as f:
                list_loaded = safe_load(f) or {}
            report = OcrdResourceListValidator.validate(list_loaded)
            if not report.is_valid:
                self.log.error('\n'.join(report.errors))
                raise ValueError("Resource list %s is invalid!" % (list_filename))
            for executable, resource_list in list_loaded.items():
                if executable not in database:
                    database[executable] = []
                # Prepend, so user provided is sorted before builtin
                database[executable] = list_loaded[executable] + database[executable]
        return database

    def list_available(self, executable=None, dynamic=True):
        """
        List models available for download by processor
        """
        if not executable:
            return self.database.items()
        if dynamic:
            for exec_dir in environ['PATH'].split(':'):
                for exec_path in Path(exec_dir).glob(f'{executable}'):
                    self.log.info(f"Inspecting '{exec_path} --dump-json' for resources")
                    try:
                        ocrd_tool = get_ocrd_tool_json(exec_path)
                    except JSONDecodeError:
                        self.log.info(f"Failed to parse {exec_path} --dump-json output - not an OCR-D processor?")
                    for resdict in ocrd_tool.get('resources', ()):
                        for res_remove in (res for res in self.database.get(executable, []) if res['name'] == resdict['name']):
                            self.database.get(executable).remove(res_remove)
                        self.database[exec_path.name].append(resdict)
        ret = []
        for k in self.database:
            if apply_glob([k], executable):
                ret.append((k, self.database[k]))
        return ret

    def list_installed(self, executable=None):
        """
        List installed resources, matching with registry by ``name``
        """
        ret = []
        if executable:
            all_executables = [executable]
        else:
            # resources we know about
            all_executables = list(self.database.keys())
            # resources in the file system
            parent_dirs = [join(x, 'ocrd-resources') for x in [self.xdg_data_home, '/usr/local/share']]
            for parent_dir in parent_dirs:
                if Path(parent_dir).exists():
                    all_executables += [x for x in listdir(parent_dir) if x.startswith('ocrd-')]
        for this_executable in set(all_executables):
            reslist = []
            mimetypes = get_processor_resource_types(this_executable)
            for res_filename in list_all_resources(this_executable, xdg_data_home=self.xdg_data_home):
                res_filename = Path(res_filename)
                if not '*/*' in mimetypes:
                    if res_filename.is_dir() and not 'text/directory' in mimetypes:
                        continue
                    if res_filename.is_file() and ['text/directory'] == mimetypes:
                        continue
                res_name = res_filename.name
                resdict = [x for x in self.database.get(this_executable, []) if x['name'] == res_name]
                if not resdict:
                    self.log.info("%s resource '%s' (%s) not a known resource, creating stub in %s'", this_executable, res_name, str(res_filename), self.user_list)
                    resdict = [self.add_to_user_database(this_executable, res_filename)]
                resdict[0]['path'] = str(res_filename)
                reslist.append(resdict[0])
            ret.append((this_executable, reslist))
        return ret

    def add_to_user_database(self, executable, res_filename, url=None, resource_type='file'):
        """
        Add a stub entry to the user resource.yml
        """
        res_name = Path(res_filename).name
        if Path(res_filename).is_dir():
            res_size = directory_size(res_filename)
        else:
            res_size = Path(res_filename).stat().st_size
        with open(self.user_list, 'r', encoding='utf-8') as f:
            user_database = safe_load(f) or {}
        if executable not in user_database:
            user_database[executable] = []
        resources_found = self.find_resources(executable=executable, name=res_name, database=user_database)
        if not resources_found:
            resdict = {
                'name': res_name,
                'url': url if url else '???',
                'description': 'Found at %s on %s' % (self.resource_dir_to_location(res_filename), datetime.now()),
                'version_range': '???',
                'type': resource_type,
                'size': res_size
            }
            user_database[executable].append(resdict)
        else:
            resdict = resources_found[0][1]
        self.save_user_list(user_database)
        self.load_resource_list(self.user_list)
        return resdict

    def find_resources(self, executable=None, name=None, url=None, database=None):
        """
        Find resources in the registry
        """
        if not database:
            database = self.database
        ret = []
        if executable and executable not in database.keys():
            return ret
        for executable in [executable] if executable else database.keys():
            for resdict in database[executable]:
                if not name and not url:
                    ret.append((executable, resdict))
                elif url and url == resdict['url']:
                    ret.append((executable, resdict))
                elif name and name == resdict['name']:
                    ret.append((executable, resdict))
        return ret

    @property
    def default_resource_dir(self):
        return self.location_to_resource_dir('data')

    def location_to_resource_dir(self, location):
        return '/usr/local/share/ocrd-resources' if location == 'system' else \
                join(self.xdg_data_home, 'ocrd-resources') if location == 'data' else \
                getcwd()

    def resource_dir_to_location(self, resource_path):
        resource_path = str(resource_path)
        return 'system' if resource_path.startswith('/usr/local/share/ocrd-resources') else \
               'data' if resource_path.startswith(join(self.xdg_data_home, 'ocrd-resources')) else \
               'cwd' if resource_path.startswith(getcwd()) else \
               resource_path

    def parameter_usage(self, name, usage='as-is'):
        if usage == 'as-is':
            return name
        elif usage == 'without-extension':
            return Path(name).stem
        raise ValueError("No such usage '%s'" % usage)

    def _download_impl(self, url, filename, progress_cb=None, size=None):
        log = getLogger('ocrd.resource_manager._download_impl')
        log.info("Downloading %s to %s" % (url, filename))
        with open(filename, 'wb') as f:
            with requests.get(url, stream=True) as r:
                total = size if size else int(r.headers.get('content-length'))
                for data in r.iter_content(chunk_size=4096):
                    if progress_cb:
                        progress_cb(len(data))
                    f.write(data)

    def _copy_impl(self, src_filename, filename, progress_cb=None):
        log = getLogger('ocrd.resource_manager._copy_impl')
        log.info("Copying %s to %s", src_filename, filename)
        if Path(src_filename).is_dir():
            log.info(f"Copying recursively from {src_filename} to {filename}")
            for child in Path(src_filename).rglob('*'):
                child_dst = Path(filename) / child.relative_to(src_filename)
                child_dst.parent.mkdir(parents=True, exist_ok=True)
                with open(child_dst, 'wb') as f_out, open(child, 'rb') as f_in:
                    while True:
                        chunk = f_in.read(4096)
                        if chunk:
                            f_out.write(chunk)
                            if progress_cb:
                                progress_cb(len(chunk))
                        else:
                            break
        else:
            with open(filename, 'wb') as f_out, open(src_filename, 'rb') as f_in:
                while True:
                    chunk = f_in.read(4096)
                    if chunk:
                        f_out.write(chunk)
                        if progress_cb:
                            progress_cb(len(chunk))
                    else:
                        break

    # TODO Proper caching (make head request for size, If-Modified etc)
    def download(
        self,
        executable,
        url,
        basedir,
        overwrite=False,
        no_subdir=False,
        name=None,
        resource_type='file',
        path_in_archive='.',
        progress_cb=None,
        size=None,
    ):
        """
        Download a resource by URL
        """
        log = getLogger('ocrd.resource_manager.download')
        destdir = Path(basedir) if no_subdir else Path(basedir, executable)
        if not name:
            url_parsed = urlparse(url)
            name = Path(unquote(url_parsed.path)).name
        fpath = Path(destdir, name)
        is_url = url.startswith('https://') or url.startswith('http://')
        if fpath.exists() and not overwrite:
            log.info("%s to be %s to %s which already exists and overwrite is False" % (url, 'downloaded' if is_url else 'copied', fpath))
            return fpath
        destdir.mkdir(parents=True, exist_ok=True)
        if resource_type in ('file', 'directory'):
            if is_url:
                self._download_impl(url, fpath, progress_cb)
            else:
                self._copy_impl(url, fpath, progress_cb)
<<<<<<< HEAD
        elif resource_type == 'archive':
            with pushd_popd(tempdir=True):
=======
        elif resource_type == 'tarball':
            with pushd_popd(tempdir=True) as tempdir:
>>>>>>> 7604abbe
                if is_url:
                    self._download_impl(url, 'download.tar.xx', progress_cb, size)
                else:
                    self._copy_impl(url, 'download.tar.xx', progress_cb)
                Path('out').mkdir()
                with pushd_popd('out'):
<<<<<<< HEAD
                    log.info("Extracting archive")
                    with open_tarfile('../download.tar.xx', 'r:*') as tar:
                        tar.extractall()
                    log.info("Copying '%s' from archive to %s" % (path_in_archive, fpath))
=======
                    log.info("Extracting tarball to %s/out" % tempdir)
                    with open_tarfile('../download.tar.xx', 'r:*') as tar:
                        tar.extractall()
                    log.info("Copying '%s' from extracted tarball %s/out to %s" % (path_in_archive, tempdir, fpath))
>>>>>>> 7604abbe
                    copytree(path_in_archive, str(fpath))
        return fpath<|MERGE_RESOLUTION|>--- conflicted
+++ resolved
@@ -293,29 +293,17 @@
                 self._download_impl(url, fpath, progress_cb)
             else:
                 self._copy_impl(url, fpath, progress_cb)
-<<<<<<< HEAD
         elif resource_type == 'archive':
-            with pushd_popd(tempdir=True):
-=======
-        elif resource_type == 'tarball':
             with pushd_popd(tempdir=True) as tempdir:
->>>>>>> 7604abbe
                 if is_url:
                     self._download_impl(url, 'download.tar.xx', progress_cb, size)
                 else:
                     self._copy_impl(url, 'download.tar.xx', progress_cb)
                 Path('out').mkdir()
                 with pushd_popd('out'):
-<<<<<<< HEAD
-                    log.info("Extracting archive")
+                    log.info("Extracting archive to %s/out" % tempdir)
                     with open_tarfile('../download.tar.xx', 'r:*') as tar:
                         tar.extractall()
                     log.info("Copying '%s' from archive to %s" % (path_in_archive, fpath))
-=======
-                    log.info("Extracting tarball to %s/out" % tempdir)
-                    with open_tarfile('../download.tar.xx', 'r:*') as tar:
-                        tar.extractall()
-                    log.info("Copying '%s' from extracted tarball %s/out to %s" % (path_in_archive, tempdir, fpath))
->>>>>>> 7604abbe
                     copytree(path_in_archive, str(fpath))
         return fpath