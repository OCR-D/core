--- conflicted
+++ resolved
@@ -1,18 +1,11 @@
 from pathlib import Path
 from os.path import join
 from os import environ, listdir, getcwd, path, unlink
-from shutil import copytree, rmtree
-from json import loads
-from os import environ, listdir, getcwd, path
+from shutil import copytree, rmtree, copy
 from fnmatch import filter as apply_glob
-<<<<<<< HEAD
-from shutil import copytree, copy
-=======
->>>>>>> 45ab1153
 from datetime import datetime
 from tarfile import open as open_tarfile
 from urllib.parse import urlparse, unquote
-from subprocess import run, PIPE
 from zipfile import ZipFile
 
 import requests
@@ -324,7 +317,6 @@
                     self._copy_impl(url, archive_fname, progress_cb)
                 Path('out').mkdir()
                 with pushd_popd('out'):
-<<<<<<< HEAD
                     mimetype = magic.from_file(f'../{archive_fname}', mime=True)
                     log.info("Extracting %s archive to %s/out" % (mimetype, tempdir))
                     if mimetype == 'application/zip':
@@ -338,13 +330,6 @@
                         copytree(path_in_archive, str(fpath))
                     else:
                         copy(path_in_archive, str(fpath))
-=======
-                    log.info("Extracting archive to %s/out" % tempdir)
-                    with open_tarfile('../download.tar.xx', 'r:*') as tar:
-                        tar.extractall()
-                    log.info("Copying '%s' from tarball to %s" % (path_in_archive, fpath))
-                    copytree(path_in_archive, str(fpath))
->>>>>>> 45ab1153
         return fpath
 
     def _dedup_database(self, database=None, dedup_key='name'):
