BagIt-Profile-Info:
  BagIt-Profile-Identifier: https://ocr-d.github.io/bagit-profile.json
  Source-Organization: OCR-D
  External-Description: BagIt profile for OCR data
  Contact-Name: Konstantin Baierer
  Contact-Email: konstantin.baierer@sbb.spk-berlin.de
  Version: 0.1
Bag-Info:
  Bagging-Date:
    required: false
  Source-Organization:
    required: false
  Ocrd-Mets:
    required: false
    default: 'data/mets.xml'
  Ocrd-Manifestation-Depth:
    required: false
    default: partial
    values: ["partial", "full"]
  Ocrd-Identifier:
    required: true
  Ocrd-Checksum:
    required: false
    # echo -n | sha512sum
    default: 'cf83e1357eefb8bdf1542850d66d8007d620e4050b5715dc83f4a921d36ce9ce47d0d13c5d85f2b0ff8318d2877eec2f63b931bd47417a81a538327af927da3e'
Manifests-Required: ['sha512']
Tag-Manifests-Required: []
Tag-Files-Required: []
<<<<<<< HEAD
Allow-Fetch.txt: false
=======
Tag-Files-Allowed:
  - README.md
  - Makefile
  - build.sh
  - sources.csv
Allow-Fetch.txt: true
>>>>>>> 31e0c402
Serialization: required
Accept-Serialization: application/zip
Accept-BagIt-Version:
  - '1.0'<|MERGE_RESOLUTION|>--- conflicted
+++ resolved
@@ -26,16 +26,12 @@
 Manifests-Required: ['sha512']
 Tag-Manifests-Required: []
 Tag-Files-Required: []
-<<<<<<< HEAD
-Allow-Fetch.txt: false
-=======
 Tag-Files-Allowed:
   - README.md
   - Makefile
   - build.sh
   - sources.csv
 Allow-Fetch.txt: true
->>>>>>> 31e0c402
 Serialization: required
 Accept-Serialization: application/zip
 Accept-BagIt-Version:
