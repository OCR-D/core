# pylint: disable=unused-import

from os.path import dirname, realpath
import sys
from unittest import TestCase as VanillaTestCase, skip, main
<<<<<<< HEAD

=======
from ocrd_utils import (initLogging)
>>>>>>> 1f765807
from .assets import assets, copy_of_directory
from ocrd_utils import (initLogging)

class TestCase(VanillaTestCase):

    def tearDown(self):
        initLogging()

class TestCase(VanillaTestCase):

    def tearDown(self):
        initLogging()

#  import traceback
#  import warnings
#  def warn_with_traceback(message, category, filename, lineno, file=None, line=None):
#      log = file if hasattr(file, 'write') else sys.stderr
#      traceback.print_stack(file=log)
#      log.write(warnings.formatwarning(message, category, filename, lineno, line))
#  warnings.showwarning = warn_with_traceback

sys.path.append(dirname(realpath(__file__)) + '/../ocrd')<|MERGE_RESOLUTION|>--- conflicted
+++ resolved
@@ -3,18 +3,8 @@
 from os.path import dirname, realpath
 import sys
 from unittest import TestCase as VanillaTestCase, skip, main
-<<<<<<< HEAD
-
-=======
-from ocrd_utils import (initLogging)
->>>>>>> 1f765807
 from .assets import assets, copy_of_directory
 from ocrd_utils import (initLogging)
-
-class TestCase(VanillaTestCase):
-
-    def tearDown(self):
-        initLogging()
 
 class TestCase(VanillaTestCase):
 
