# pylint: disable=unused-import

from os.path import dirname, realpath
import sys
<<<<<<< HEAD
from unittest import TestCase, skip, main
import logging
import io
import collections

=======
from unittest import TestCase as VanillaTestCase, skip, main
from ocrd_utils import (initLogging)
>>>>>>> 1f765807
from .assets import assets, copy_of_directory

class TestCase(VanillaTestCase):

    def tearDown(self):
        initLogging()

#  import traceback
#  import warnings
#  def warn_with_traceback(message, category, filename, lineno, file=None, line=None):
#      log = file if hasattr(file, 'write') else sys.stderr
#      traceback.print_stack(file=log)
#      log.write(warnings.formatwarning(message, category, filename, lineno, line))
#  warnings.showwarning = warn_with_traceback

# https://stackoverflow.com/questions/37944111/python-rolling-log-to-a-variable
# Adapted from http://alanwsmith.com/capturing-python-log-output-in-a-variable

class FIFOIO(io.TextIOBase):
    def __init__(self, size, *args):
        self.maxsize = size
        io.TextIOBase.__init__(self, *args)
        self.deque = collections.deque()
    def getvalue(self):
        return ''.join(self.deque)
    def write(self, x):
        self.deque.append(x)
        self.shrink()
    def shrink(self):
        if self.maxsize is None:
            return
        size = sum(len(x) for x in self.deque)
        while size > self.maxsize:
            x = self.deque.popleft()
            size -= len(x)

sys.path.append(dirname(realpath(__file__)) + '/../ocrd')<|MERGE_RESOLUTION|>--- conflicted
+++ resolved
@@ -2,16 +2,12 @@
 
 from os.path import dirname, realpath
 import sys
-<<<<<<< HEAD
-from unittest import TestCase, skip, main
 import logging
 import io
 import collections
+from unittest import TestCase as VanillaTestCase, skip, main
+from ocrd_utils import initLogging
 
-=======
-from unittest import TestCase as VanillaTestCase, skip, main
-from ocrd_utils import (initLogging)
->>>>>>> 1f765807
 from .assets import assets, copy_of_directory
 
 class TestCase(VanillaTestCase):
