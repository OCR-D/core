--- conflicted
+++ resolved
@@ -244,7 +244,7 @@
         self.assertEqual(MIME_TO_PIL['image/jp2'], 'JP2')
         self.assertEqual(PIL_TO_MIME['JP2'], 'image/jp2')
 
-<<<<<<< HEAD
+
     def test_set_json_key_value_overrides(self):
         self.assertEqual(set_json_key_value_overrides({}, ('foo', 'true')), {'foo': True})
         self.assertEqual(set_json_key_value_overrides({}, ('foo', 'false')), {'foo': False})
@@ -254,7 +254,7 @@
         self.assertEqual(set_json_key_value_overrides({}, ('foo', '{"one": 2}')), {'foo': {'one': 2}})
         self.assertEqual(set_json_key_value_overrides({}, ('foo', '"a string"')), {'foo': 'a string'})
         self.assertEqual(set_json_key_value_overrides({}, ('foo', 'a string')), {'foo': 'a string'})
-=======
+
     def test_assert_file_grp_cardinality(self):
         with self.assertRaisesRegex(AssertionError, "Expected exactly 5 output file groups, but '.'FOO', 'BAR'.' has 2"):
             assert_file_grp_cardinality('FOO,BAR', 5)
@@ -282,8 +282,6 @@
         mets.add_file('FOO', ID="FOO_0001", mimetype="image/tiff")
         # print('\n'.join(['%s' % of for of in mets.find_files()]))
         self.assertEqual(make_file_id(f, 'FOO'), 'FOO_0002')
->>>>>>> 6e470174
-
 
 if __name__ == '__main__':
     main(__file__)