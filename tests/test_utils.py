--- conflicted
+++ resolved
@@ -1,4 +1,7 @@
-from os import getcwd, chdir
+from os import getcwd
+
+from PIL import Image
+
 from tests.base import TestCase, main, assets
 from ocrd_utils import (
     abspath,
@@ -13,7 +16,6 @@
 
     points_from_bbox,
     points_from_x0y0x1y1,
-<<<<<<< HEAD
     points_from_xywh,
     points_from_polygon,
 
@@ -22,15 +24,10 @@
 
     xywh_from_points,
     xywh_from_polygon,
-=======
     pushd_popd,
-    polygon_from_points,
-    xywh_from_points,
->>>>>>> e678c0d3
+
 )
 from ocrd_models.utils import xmllint_format
-
-from PIL import Image
 
 class TestUtils(TestCase):
 
