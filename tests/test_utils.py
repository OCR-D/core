from os import getcwd
from tempfile import TemporaryDirectory, gettempdir
from pathlib import Path

from PIL import Image

from tests.base import TestCase, main, assets, create_ocrd_file
from ocrd_utils import (
    abspath,

    assert_file_grp_cardinality,
    make_file_id,

    bbox_from_points,
    bbox_from_xywh,

    concat_padded,
    is_local_filename,
    get_local_filename,
    is_string,
    membername,
    generate_range,

    nth_url_segment,
    remove_non_path_from_url,

    parse_json_string_or_file,
    set_json_key_value_overrides,

    points_from_bbox,
    points_from_x0y0x1y1,
    points_from_xywh,
    points_from_polygon,

    polygon_from_points,
    polygon_from_x0y0x1y1,

    xywh_from_points,
    xywh_from_polygon,
    pushd_popd,

    MIME_TO_EXT, EXT_TO_MIME,
    MIME_TO_PIL, PIL_TO_MIME,
)
from ocrd_models.utils import xmllint_format
from ocrd_models import OcrdMets

class TestUtils(TestCase):

    def test_abspath(self):
        self.assertEqual(abspath('file:///'), '/')

    def test_points_from_xywh(self):
        self.assertEqual(
            points_from_xywh({'x': 100, 'y': 100, 'w': 100, 'h': 100}),
            '100,100 200,100 200,200 100,200')

    def test_points_from_bbox(self):
        self.assertEqual(
            points_from_bbox(100, 100, 200, 200),
            '100,100 200,100 200,200 100,200')

    def test_points_from_polygon(self):
        self.assertEqual(
            points_from_polygon([[100, 100], [200, 100], [200, 200], [100, 200]]),
            '100,100 200,100 200,200 100,200')

    def test_polygon_from_x0y0x1y1(self):
        self.assertEqual(
            polygon_from_x0y0x1y1([100, 100, 200, 200]),
            [[100, 100], [200, 100], [200, 200], [100, 200]])

    def test_points_from_x0y0x1y1(self):
        self.assertEqual(
            points_from_x0y0x1y1([100, 100, 200, 200]),
            '100,100 200,100 200,200 100,200')

    def test_bbox_from_points(self):
        self.assertEqual(
            bbox_from_points('100,100 200,100 200,200 100,200'), (100, 100, 200, 200))

    def test_bbox_from_xywh(self):
        self.assertEqual(
            bbox_from_xywh({'x': 100, 'y': 100, 'w': 100, 'h': 100}),
            (100, 100, 200, 200))

    def test_xywh_from_polygon(self):
        self.assertEqual(
            xywh_from_polygon([[100, 100], [200, 100], [200, 200], [100, 200]]),
            {'x': 100, 'y': 100, 'w': 100, 'h': 100})

    def test_xywh_from_points(self):
        self.assertEqual(
            xywh_from_points('100,100 200,100 200,200 100,200'),
            {'x': 100, 'y': 100, 'w': 100, 'h': 100})

    def test_xywh_from_points_unordered(self):
        self.assertEqual(
            xywh_from_points('500,500 100,100 200,100 200,200 100,200'),
            {'x': 100, 'y': 100, 'w': 400, 'h': 400})

    def test_polygon_from_points(self):
        self.assertEqual(
            polygon_from_points('100,100 200,100 200,200 100,200'),
            [[100, 100], [200, 100], [200, 200], [100, 200]])

    def test_concat_padded(self):
        self.assertEqual(concat_padded('x', 1), 'x_0001')
        self.assertEqual(concat_padded('x', 1, 2, 3), 'x_0001_0002_0003')
        self.assertEqual(concat_padded('x', 1, '2', 3), 'x_0001_2_0003')

    def test_is_string(self):
        self.assertTrue(is_string('x'))
        self.assertTrue(is_string(u'x'))

    def test_xmllint(self):
        xml_str = '<beep>\n  <boop>42</boop>\n</beep>\n'
        pretty_xml = xmllint_format(xml_str).decode('utf-8')
        self.assertEqual(pretty_xml, '<?xml version="1.0" encoding="UTF-8"?>\n' + xml_str)

    def test_membername(self):
        class Klazz:
            def __init__(self):
                self.prop = 42
        instance = Klazz()
        self.assertEqual(membername(instance, 42), 'prop')

    def test_pil_version(self):
        """
        Test segfault issue in PIL TiffImagePlugin

        Run the same code multiple times to make segfaults more probable

        Test is failing due to segfaults in Pillow versions:
            6.0.0
            6.1.0

        Test succeeds in Pillow versions:
            5.3.1
            5.4.1
            6.2.0
        """
        for _ in range(0, 10):
            pil_image = Image.open(assets.path_to('grenzboten-test/data/OCR-D-IMG-BIN/p179470.tif'))
            pil_image.crop(box=[1539, 202, 1626, 271])

    def test_pushd_popd_newcwd(self):
        cwd = getcwd()
        with pushd_popd('/tmp'):
            self.assertEqual(getcwd(), '/tmp')
        self.assertEqual(getcwd(), cwd)

    def test_pushd_popd_tempdir(self):
        cwd = getcwd()
        with pushd_popd(tempdir=True) as newcwd:
            self.assertEqual(getcwd(), newcwd)
            self.assertTrue(newcwd.startswith(gettempdir()))
        self.assertEqual(getcwd(), cwd)

    def test_pushd_popd_bad_call(self):
        with self.assertRaisesRegex(Exception, 'pushd_popd can accept either newcwd or tempdir, not both'):
            with pushd_popd('/foo/bar', True):
                pass

    def test_is_local_filename(self):
        self.assertTrue(is_local_filename('/foo/bar'))
        self.assertTrue(is_local_filename('file:///foo/bar'))
        self.assertTrue(is_local_filename('file:/foo/bar'))
        self.assertTrue(is_local_filename('foo/bar'))
        self.assertFalse(is_local_filename('bad-scheme://foo/bar'))

    def test_local_filename(self):
        self.assertEqual(get_local_filename('/foo/bar'), '/foo/bar')
        self.assertEqual(get_local_filename('file:///foo/bar'), '/foo/bar')
        self.assertEqual(get_local_filename('file:/foo/bar'), '/foo/bar')
        self.assertEqual(get_local_filename('/foo/bar', '/foo/'), 'bar')
        self.assertEqual(get_local_filename('/foo/bar', '/foo'), 'bar')
        self.assertEqual(get_local_filename('foo/bar', 'foo'), 'bar')

    def test_remove_non_path_from_url(self):
        self.assertEqual(remove_non_path_from_url('https://foo/bar'), 'https://foo/bar')
        self.assertEqual(remove_non_path_from_url('https://foo//?bar#frag'), 'https://foo')
        self.assertEqual(remove_non_path_from_url('/path/to/foo#frag'), '/path/to/foo')

    def test_nth_url_segment(self):
        self.assertEqual(nth_url_segment(''), '')
        self.assertEqual(nth_url_segment('foo'), 'foo')
        self.assertEqual(nth_url_segment('foo', n=-1), 'foo')
        self.assertEqual(nth_url_segment('foo', n=-2), '')
        self.assertEqual(nth_url_segment('foo/bar', n=-2), 'foo')
        self.assertEqual(nth_url_segment('/baz/bar', n=-2), 'baz')
        self.assertEqual(nth_url_segment('foo/'), 'foo')
        self.assertEqual(nth_url_segment('foo//?bar#frag'), 'foo')
        self.assertEqual(nth_url_segment('/path/to/foo#frag'), 'foo')
        self.assertEqual(nth_url_segment('/path/to/foo#frag', n=-2), 'to')
        self.assertEqual(nth_url_segment('https://server/foo?xyz=zyx'), 'foo')

    def test_parse_json_string_or_file(self):
        self.assertEqual(parse_json_string_or_file(), {})
        self.assertEqual(parse_json_string_or_file(''), {})
        self.assertEqual(parse_json_string_or_file(' '), {})
        self.assertEqual(parse_json_string_or_file('{}'), {})
        self.assertEqual(parse_json_string_or_file('{"foo": 32}'), {'foo': 32})
        self.assertEqual(parse_json_string_or_file(
          '{"dpi": -1, "textequiv_level": "word", "overwrite_words": false, "raw_lines": false, "char_whitelist": "", "char_blacklist": "", "char_unblacklist": ""}'
        ), {"dpi": -1, "textequiv_level": "word", "overwrite_words": False, "raw_lines": False, "char_whitelist": "", "char_blacklist": "", "char_unblacklist": ""})

    def test_parameter_file(self):
        """
        Verify that existing filenames get priority over valid JSON string interpretation
        """
        with TemporaryDirectory() as tempdir:
            paramfile = Path(tempdir, '{"foo":23}')  # XXX yes, the file is called '{"foo":23}'
            paramfile.write_text('{"bar": 42}')
            # /tmp/<var>/{"foo":23} -- exists, read file and parse as JSON
            self.assertEqual(parse_json_string_or_file(str(paramfile)), {'bar': 42})
            # $PWD/{"foo":23} -- does not exist, parse as json
            self.assertEqual(parse_json_string_or_file(paramfile.name), {'foo': 23})

    def test_parameter_file_comments(self):
        with TemporaryDirectory() as tempdir:
            jsonpath = Path(tempdir, 'test.json')
            jsonpath.write_text("""\
                    {
                        # Metasyntactical variables are rarely imaginative
                        "foo": 42,
                        # case in point:
                        "bar": 23
                    }""")
            self.assertEqual(parse_json_string_or_file(str(jsonpath)), {'foo': 42, 'bar': 23})

    def test_parameters_invalid(self):
        with self.assertRaisesRegex(ValueError, 'Not a valid JSON object'):
            parse_json_string_or_file('[]')
        with self.assertRaisesRegex(ValueError, 'Error parsing'):
            parse_json_string_or_file('[}')

    def test_mime_ext(self):
        self.assertEqual(MIME_TO_EXT['image/jp2'], '.jp2')
        self.assertEqual(EXT_TO_MIME['.jp2'], 'image/jp2')
        self.assertEqual(MIME_TO_PIL['image/jp2'], 'JP2')
        self.assertEqual(PIL_TO_MIME['JP2'], 'image/jp2')


    def test_set_json_key_value_overrides(self):
        self.assertEqual(set_json_key_value_overrides({}, ('foo', 'true')), {'foo': True})
        self.assertEqual(set_json_key_value_overrides({}, ('foo', 'false')), {'foo': False})
        self.assertEqual(set_json_key_value_overrides({}, ('foo', '42')), {'foo': 42})
        self.assertEqual(set_json_key_value_overrides({}, ('foo', '42.3')), {'foo': 42.3})
        self.assertEqual(set_json_key_value_overrides({}, ('foo', '["one", 2, 3.33]')), {'foo': ['one', 2, 3.33]})
        self.assertEqual(set_json_key_value_overrides({}, ('foo', '{"one": 2}')), {'foo': {'one': 2}})
        self.assertEqual(set_json_key_value_overrides({}, ('foo', '"a string"')), {'foo': 'a string'})
        self.assertEqual(set_json_key_value_overrides({}, ('foo', 'a string')), {'foo': 'a string'})

    def test_assert_file_grp_cardinality(self):
        with self.assertRaisesRegex(AssertionError, "Expected exactly 5 output file groups, but '.'FOO', 'BAR'.' has 2"):
            assert_file_grp_cardinality('FOO,BAR', 5)
        with self.assertRaisesRegex(AssertionError, "Expected exactly 1 output file group, but '.'FOO', 'BAR'.' has 2"):
            assert_file_grp_cardinality('FOO,BAR', 1)
        assert_file_grp_cardinality('FOO,BAR', 2)
        with self.assertRaisesRegex(AssertionError, r"Expected exactly 1 output file group .foo bar., but '.'FOO', 'BAR'.' has 2"):
            assert_file_grp_cardinality('FOO,BAR', 1, 'foo bar')

    def test_make_file_id_simple(self):
        f = create_ocrd_file('MAX', ID="MAX_0012")
        self.assertEqual(make_file_id(f, 'FOO'), 'FOO_0012')

    def test_make_file_id_mets(self):
        mets = OcrdMets.empty_mets()
        for i in range(1, 10):
            mets.add_file('FOO', ID="FOO_%04d" % (i), mimetype="image/tiff")
            mets.add_file('BAR', ID="BAR_%04d" % (i), mimetype="image/tiff")
        self.assertEqual(make_file_id(mets.find_all_files(ID='BAR_0007')[0], 'FOO'), 'FOO_0007')
        f = mets.add_file('ABC', ID="BAR_7", mimetype="image/tiff")
        self.assertEqual(make_file_id(f, 'FOO'), 'FOO_0010')
        mets.remove_file(fileGrp='FOO')
        self.assertEqual(make_file_id(f, 'FOO'), 'FOO_0001')
        mets.add_file('FOO', ID="FOO_0001", mimetype="image/tiff")
        # print('\n'.join(['%s' % of for of in mets.find_all_files()]))
        self.assertEqual(make_file_id(f, 'FOO'), 'FOO_0002')

    def test_make_file_id_570(self):
        """https://github.com/OCR-D/core/pull/570"""
        mets = OcrdMets.empty_mets()
        f = mets.add_file('GRP', ID='FOO_0001', pageId='phys0001')
        mets.add_file('GRP', ID='GRP2_0001', pageId='phys0002')
        self.assertEqual(make_file_id(f, 'GRP2'), 'GRP2_0002')

    def test_make_file_id_605(self):
        """https://github.com/OCR-D/core/pull/605"""
        mets = OcrdMets.empty_mets()
<<<<<<< HEAD
        f = mets.add_file('2:!GRP', ID='FOO_0001', pageId='phys0001')
        f = mets.add_file('2:!GRP', ID='FOO_0002', pageId='phys0002')
        self.assertEqual(make_file_id(f, '2:!GRP'), 'id_2_GRP_0002')
=======
        f = mets.add_file('GRP1', ID='FOO_0001', pageId='phys0001')
        f = mets.add_file('GRP2', ID='FOO_0002', pageId='phys0002')
        self.assertEqual(make_file_id(f, 'GRP2'), 'GRP2_0002')
>>>>>>> f291b381

    def test_make_file_id_744(self):
        """
        https://github.com/OCR-D/core/pull/744
        > Often file IDs have two numbers, one of which will clash. In that case only the numerical fallback works.
        """
        mets = OcrdMets.empty_mets()
        f = mets.add_file('2:!GRP', ID='img1796-97_00000024_img', pageId='phys0024')
        f = mets.add_file('2:!GRP', ID='img1796-97_00000025_img', pageId='phys0025')
        self.assertEqual(make_file_id(f, '2:!GRP'), 'id_2_GRP_0025')

    def test_generate_range(self):
        assert generate_range('PHYS_0001', 'PHYS_0005') == ['PHYS_0001', 'PHYS_0002', 'PHYS_0003', 'PHYS_0004', 'PHYS_0005']
        with self.assertRaisesRegex(ValueError, 'Unable to generate range'):
            generate_range('NONUMBER', 'ALSO_NONUMBER')


if __name__ == '__main__':
    main(__file__)<|MERGE_RESOLUTION|>--- conflicted
+++ resolved
@@ -289,15 +289,9 @@
     def test_make_file_id_605(self):
         """https://github.com/OCR-D/core/pull/605"""
         mets = OcrdMets.empty_mets()
-<<<<<<< HEAD
-        f = mets.add_file('2:!GRP', ID='FOO_0001', pageId='phys0001')
-        f = mets.add_file('2:!GRP', ID='FOO_0002', pageId='phys0002')
-        self.assertEqual(make_file_id(f, '2:!GRP'), 'id_2_GRP_0002')
-=======
         f = mets.add_file('GRP1', ID='FOO_0001', pageId='phys0001')
         f = mets.add_file('GRP2', ID='FOO_0002', pageId='phys0002')
-        self.assertEqual(make_file_id(f, 'GRP2'), 'GRP2_0002')
->>>>>>> f291b381
+        self.assertEqual(make_file_id(f, 'GRP2'), 'GRP2_0001')
 
     def test_make_file_id_744(self):
         """
@@ -305,9 +299,9 @@
         > Often file IDs have two numbers, one of which will clash. In that case only the numerical fallback works.
         """
         mets = OcrdMets.empty_mets()
-        f = mets.add_file('2:!GRP', ID='img1796-97_00000024_img', pageId='phys0024')
-        f = mets.add_file('2:!GRP', ID='img1796-97_00000025_img', pageId='phys0025')
-        self.assertEqual(make_file_id(f, '2:!GRP'), 'id_2_GRP_0025')
+        f = mets.add_file('GRP2', ID='img1796-97_00000024_img', pageId='phys0024')
+        f = mets.add_file('GRP2', ID='img1796-97_00000025_img', pageId='phys0025')
+        self.assertEqual(make_file_id(f, 'GRP2'), 'GRP2_0002')
 
     def test_generate_range(self):
         assert generate_range('PHYS_0001', 'PHYS_0005') == ['PHYS_0001', 'PHYS_0002', 'PHYS_0003', 'PHYS_0004', 'PHYS_0005']
