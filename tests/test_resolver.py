# -*- coding: utf-8 -*-

import os
import shutil

from pathlib import (
    Path
)
from unittest import (
    mock
)
from PIL import (
    Image
)

from ocrd_models.ocrd_page import OcrdPage

import pytest

from tests.base import (
    assets,
    main
)

from ocrd.resolver import Resolver
from ocrd_utils import pushd_popd


# set pylint once on module level
# pylint: disable=protected-access

METS_HEROLD = assets.url_of('SBB0000F29300010000/data/mets.xml')
FOLDER_KANT = assets.path_to('kant_aufklaerung_1784')
DATA_KANT = {'mets.xml': (os.path.join(FOLDER_KANT, 'data', 'mets.xml'), 'text/xml'),
             'INPUT_0017.tif': (os.path.join(FOLDER_KANT, 'data', 'OCR-D-IMG', 'INPUT_0017.tif'), 'image/tiff'),
             'INPUT_0020.tif': (os.path.join(FOLDER_KANT, 'data', 'OCR-D-IMG', 'INPUT_0020.tif'), 'image/tiff'),
             'PAGE_0017_ALTO.xml': (os.path.join(FOLDER_KANT, 'data', 'OCR-D-GT-ALTO', 'PAGE_0017_ALTO.xml'), 'text/xml'),
             'PAGE_0020_ALTO.xml': (os.path.join(FOLDER_KANT, 'data', 'OCR-D-GT-ALTO', 'PAGE_0020_ALTO.xml'), 'text/xml'),
             'PAGE_0017_PAGE.xml': (os.path.join(FOLDER_KANT, 'data', 'OCR-D-GT-PAGE', 'PAGE_0017_PAGE.xml'), 'text/xml'),
             'PAGE_0020_PAGE.xml': (os.path.join(FOLDER_KANT, 'data', 'OCR-D-GT-PAGE', 'PAGE_0020_PAGE.xml'), 'text/xml'),
             }


def _get_kant_data(key):
    if key in DATA_KANT.keys():
        (path, mime) = DATA_KANT[key]
        with open(path, mode='rb') as _file:
            return (_file.read(), mime)


def request_behavior(*args):
    resp = mock.Mock()
    resp.status_code = 200
    resp.headers = {}
    the_key = args[0].split('/')[-1]
    if the_key in DATA_KANT:
        (cnt, mime) = _get_kant_data(the_key)
        resp.content = cnt
        resp.headers = {'Content-Type': mime}
    return resp


def test_workspace_from_url_bad():
    with pytest.raises(Exception) as exc:
        Resolver().workspace_from_url(None)

    # check exception
    assert "Must pass 'mets_url'" in str(exc)


@mock.patch("requests.get")
def test_workspace_from_url_kant(mock_request, tmp_path):

    # arrange
    url_src = 'https://raw.githubusercontent.com/OCR-D/assets/master/data/kant_aufklaerung_1784/data/mets.xml'
    mock_request.side_effect = request_behavior
    dst_dir = tmp_path / 'workspace_kant'
    dst_dir.mkdir()

    # act
    resolver = Resolver()
    resolver.workspace_from_url(url_src, mets_basename='foo.xml', dst_dir=dst_dir)

    # assert
    local_path = dst_dir / 'foo.xml'
    assert os.path.isfile(str(local_path))
    # 1 time data was requested
    assert mock_request.call_count == 1


@mock.patch("requests.get")
def test_workspace_from_url_kant_with_resources(mock_request, tmp_path):

    # arrange
    url_src = 'https://raw.githubusercontent.com/OCR-D/assets/master/data/kant_aufklaerung_1784/data/mets.xml'
    mock_request.side_effect = request_behavior
    dst_dir = tmp_path / 'workspace_kant'
    dst_dir.mkdir()

    # act
    resolver = Resolver()
    resolver.workspace_from_url(url_src, mets_basename='kant_aufklaerung_1784.xml', dst_dir=dst_dir, download=True)

    # assert files present under local tmp_path
    local_path_mets = dst_dir / 'kant_aufklaerung_1784.xml'
    assert os.path.isfile(str(local_path_mets))
    local_path_img1 = dst_dir / 'OCR-D-IMG' / 'INPUT_0017.tif'
    assert os.path.isfile(str(local_path_img1))
    local_path_page1 = dst_dir / 'OCR-D-GT-PAGE' / 'PAGE_0017_PAGE.xml'
    assert os.path.isfile(str(local_path_page1))

    # 1 METS/MODS + 2 images + 4 OCR files = 7 requests
    assert mock_request.call_count == 7


@mock.patch("requests.get")
def test_workspace_from_url_kant_with_resources_existing_local(mock_request, tmp_path):

    # arrange
    url_src = 'https://raw.githubusercontent.com/OCR-D/assets/master/data/kant_aufklaerung_1784/data/mets.xml'
    mock_request.side_effect = request_behavior
    dst_dir = tmp_path / 'workspace_kant'
    dst_dir.mkdir()
    src_mets = Path(assets.path_to('kant_aufklaerung_1784-binarized/data/mets.xml'))
    dst_mets = Path(dst_dir, 'mets.xml')
    shutil.copyfile(src_mets, dst_mets)

    # act
    Resolver().workspace_from_url(url_src, clobber_mets=False, dst_dir=dst_dir)

    # assert
    # no real request was made, since mets already present
    assert mock_request.call_count == 0


@mock.patch("requests.get")
def test_workspace_from_url_404(mock_request):
    """Expected behavior when try create workspace from invalid online target
    """

    # arrange
    url_404 = 'https://raw.githubusercontent.com/OCR-D/assets/master/data/kant_aufklaerung_1784/data/mets.xmlX'
    mock_request.side_effect = Exception('HTTP request failed')

    with pytest.raises(Exception) as exc:
        Resolver().workspace_from_url(mets_url=url_404)

    # assert
    assert "HTTP request failed" in str(exc)
    assert mock_request.call_count == 1


def test_workspace_from_url_with_rel_dir(tmp_path):
    bogus_dst_dir = '../../../../../../../../../../../../../../../../%s' % str(tmp_path)[1:]

    # act
    with pushd_popd(FOLDER_KANT):
        ws1 = Resolver().workspace_from_url('data/mets.xml', dst_dir=bogus_dst_dir)

    # assert
    assert os.path.join(tmp_path, 'mets.xml') == ws1.mets_target
    assert str(tmp_path) == ws1.directory


def test_workspace_from_url0():

    # act
    workspace = Resolver().workspace_from_url(METS_HEROLD)
    input_files = workspace.mets.find_all_files(fileGrp='OCR-D-IMG')
    image_file = input_files[0]
    f = workspace.download_file(image_file)

    # assert
    assert '%s.tif' % f.ID == 'FILE_0001_IMAGE.tif'
    assert f.local_filename == 'OCR-D-IMG/FILE_0001_IMAGE.tif'


def test_resolve_image0():
    workspace = Resolver().workspace_from_url(METS_HEROLD)
    input_files = workspace.mets.find_all_files(fileGrp='OCR-D-IMG')
    f = input_files[0]
    img_pil1 = workspace._resolve_image_as_pil(f.url)
    assert img_pil1.size == (2875, 3749)
    img_pil2 = workspace._resolve_image_as_pil(f.url, [[0, 0], [1, 1]])
    assert img_pil2.size == (1, 1)


# @pytest.mark.skip(reason='usage unclear - neither #image_from_page nor #image_from_segment are drop-in replacements')
@pytest.mark.parametrize(
    "image_url,data_key,page_id,size1,size2",
    [('OCR-D-IMG-NRM/OCR-D-IMG-NRM_0017.png', 'INPUT_0017.tif', 'P_0017', (1457, 2083), (1, 1)),
     ('OCR-D-IMG-1BIT/OCR-D-IMG-1BIT_0017.png', 'INPUT_0020.tif', 'P_0020', (1457, 2083), (1, 1)),
     ])
def test_resolve_image_grayscale(image_url, data_key, page_id, size1, size2):
<<<<<<< HEAD
    url_path = assets.url_of('kant_aufklaerung_1784-binarized/data/mets.xml')
=======
    url_path = os.path.join(assets.url_of('kant_aufklaerung_1784-binarized'), 'data/mets.xml')
>>>>>>> c465c271
    workspace = Resolver().workspace_from_url(url_path)
    pil_image = Image(url_path)
    img_pil1 = workspace.image_from_segment('segment', pil_image, [[0, 0], [size1[0], size1[1]]])
    assert img_pil1.size == size1
    img_pil2 = workspace._resolve_image_as_pil(image_url, [[0, 0], [1, 1]])
    assert img_pil2.size == size2


def test_resolve_image_as_pil_deprecated():
    url_path = os.path.join(assets.url_of('kant_aufklaerung_1784-binarized'), 'data/mets.xml')
    workspace = Resolver().workspace_from_url(url_path)
    with pytest.warns(DeprecationWarning) as record:
        workspace.resolve_image_as_pil('OCR-D-IMG-NRM/OCR-D-IMG-NRM_0017.png')

    # assert
    assert len(record) == 1
    assert 'Call to deprecated method resolve_image_as_pil.' in str(record[0].message)


def test_workspace_from_nothing():
    ws1 = Resolver().workspace_from_nothing(None)
    assert ws1.mets


def test_workspace_from_nothing_makedirs(tmp_path):
    non_existant_dir = tmp_path / 'target'
    ws1 = Resolver().workspace_from_nothing(non_existant_dir)
    assert ws1.directory == non_existant_dir


def test_workspace_from_nothing_noclobber(tmp_path):
    """Attempt to re-create workspace shall fail because already created
    """

    ws2 = Resolver().workspace_from_nothing(tmp_path)
    assert ws2.directory == tmp_path

    with pytest.raises(Exception) as exc:
        Resolver().workspace_from_nothing(tmp_path)

    # assert
    the_msg = "METS 'mets.xml' already exists in '%s' and clobber_mets not set" % tmp_path
    assert the_msg in str(exc)


@pytest.mark.parametrize("url,basename,exc_msg",
                         [(None, None, "'url' must be a string"),
                          (None, 'foo', "'directory' must be a string")]
                         )
def test_download_to_directory_with_badargs(url, basename, exc_msg):

    with pytest.raises(Exception) as exc:
        Resolver().download_to_directory(url, basename)

    # assert exception message contained
    assert exc_msg in str(exc)


@pytest.fixture(name='fixture_copy_kant')
def _fixture_copy_kant(tmp_path):
    temporary_phil = tmp_path / 'kant_aufklaerung_1784'
    shutil.copytree(FOLDER_KANT, temporary_phil)
    yield temporary_phil


def test_download_to_directory_default(fixture_copy_kant):
    tmp_root = fixture_copy_kant.parent
    phil_data = fixture_copy_kant / 'data' / 'mets.xml'
    fn = Resolver().download_to_directory(str(tmp_root), str(phil_data))
    assert Path(tmp_root, fn).exists()
    assert fn == 'mets.xml'


def test_download_to_directory_basename(fixture_copy_kant):
    tmp_root = fixture_copy_kant.parent
    phil_data = fixture_copy_kant / 'data' / 'mets.xml'
    fn = Resolver().download_to_directory(str(tmp_root), str(phil_data), basename='foo')
    assert Path(tmp_root, fn).exists()
    assert fn == 'foo'


def test_download_to_directory_subdir(fixture_copy_kant):
    tmp_root = fixture_copy_kant.parent
    phil_data = fixture_copy_kant / 'data' / 'mets.xml'
    fn = Resolver().download_to_directory(str(tmp_root), str(phil_data), subdir='baz')
    assert Path(tmp_root, fn).exists()
    assert fn == 'baz/mets.xml'


if __name__ == '__main__':
    main(__file__)<|MERGE_RESOLUTION|>--- conflicted
+++ resolved
@@ -192,11 +192,7 @@
      ('OCR-D-IMG-1BIT/OCR-D-IMG-1BIT_0017.png', 'INPUT_0020.tif', 'P_0020', (1457, 2083), (1, 1)),
      ])
 def test_resolve_image_grayscale(image_url, data_key, page_id, size1, size2):
-<<<<<<< HEAD
     url_path = assets.url_of('kant_aufklaerung_1784-binarized/data/mets.xml')
-=======
-    url_path = os.path.join(assets.url_of('kant_aufklaerung_1784-binarized'), 'data/mets.xml')
->>>>>>> c465c271
     workspace = Resolver().workspace_from_url(url_path)
     pil_image = Image(url_path)
     img_pil1 = workspace.image_from_segment('segment', pil_image, [[0, 0], [size1[0], size1[1]]])
