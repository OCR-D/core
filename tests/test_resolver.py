--- conflicted
+++ resolved
@@ -1,14 +1,7 @@
 # -*- coding: utf-8 -*-
 
-<<<<<<< HEAD
-import pytest
-from os.path import join as pjoin
-from pathlib import Path
-from tempfile import TemporaryDirectory
-=======
 import os
 import shutil
->>>>>>> fc41ff6c
 
 from pathlib import (
     Path
@@ -302,7 +295,7 @@
         resolver.resolve_mets_arguments('/foo', '/bar/foo.xml', None)
     with pytest.warns(DeprecationWarning):
         resolver.resolve_mets_arguments('/foo', None, 'not_mets.xml')
-    with pytest.raises(ValueError, match="--mets is an http\(s\) URL but no --directory was given"):
+    with pytest.raises(ValueError, match=r"--mets is an http\(s\) URL but no --directory was given"):
         resolver.resolve_mets_arguments(None, 'http://bar/foo.xml', None)
 
 if __name__ == '__main__':
