--- conflicted
+++ resolved
@@ -86,15 +86,9 @@
 
     # pylint: disable=protected-access
     def test_resolve_image_grayscale(self):
-<<<<<<< HEAD
-        img_url = assets.url_of('kant_aufklaerung_1784-binarized/data/OCR-D-IMG-NRM/OCR-D-IMG-NRM_0017')
+        img_url = assets.url_of('kant_aufklaerung_1784-binarized/data/OCR-D-IMG-NRM/OCR-D-IMG-NRM_0017.png')
         workspace = self.resolver.workspace_from_url(assets.url_of('SBB0000F29300010000/data/mets.xml'))
-        img_pil1 = workspace._resolve_image_as_pil(img_url)
-=======
-        img_url = assets.url_of('kant_aufklaerung_1784-binarized/data/OCR-D-IMG-NRM/OCR-D-IMG-NRM_0017.png')
-        workspace = self.resolver.workspace_from_url(METS_HEROLD)
         img_pil1 = workspace.resolve_image_as_pil(img_url)
->>>>>>> 00cd6d88
         self.assertEqual(img_pil1.size, (1457, 2083))
         img_pil2 = workspace._resolve_image_as_pil(img_url, [[0, 0], [1, 1]])
         self.assertEqual(img_pil2.size, (1, 1))
