<<<<<<< HEAD
from contextlib import contextmanager
from pathlib import Path
from tests.base import TestCase, main # pylint: disable=import-error,no-name-in-module

from pytest import fixture

from ocrd_utils import pushd_popd, initLogging
import ocrd_utils.constants

@contextmanager
def monkey_patch_temp_xdg():
    with pushd_popd(tempdir=True) as tempdir:
        old_config = ocrd_utils.constants.XDG_CONFIG_HOME
        old_data = ocrd_utils.constants.XDG_DATA_HOME
        ocrd_utils.constants.XDG_CONFIG_HOME = tempdir
        ocrd_utils.constants.XDG_DATA_HOME = tempdir
        from ocrd.resource_manager import OcrdResourceManager
        yield tempdir, OcrdResourceManager()
        ocrd_utils.constants.XDG_CONFIG_HOME = old_config
        ocrd_utils.constants.XDG_DATA_HOME = old_data

def test_config_created():
    with monkey_patch_temp_xdg() as (tempdir, mgr):
        print('DATA_HOME', ocrd_utils.constants.XDG_DATA_HOME)
        print('CONFIG_HOME', ocrd_utils.constants.XDG_CONFIG_HOME)
        print('tempdir', tempdir)
        print('user_list', mgr.user_list)
        f = Path(tempdir, 'ocrd', 'resources.yml')
        assert f.exists()
        assert f == mgr.user_list
        ret = mgr.add_to_user_database('ocrd-foo', f)
        ret = mgr.add_to_user_database('ocrd-foo', f)
        assert ret
        mgr.list_installed()
        proc = 'ocrd-anybaseocr-layout-analysis'
        url = 'https://ocr-d-repo.scc.kit.edu/models/dfki/layoutAnalysis/mapping_densenet.pickle'
        fpath = mgr.download(proc, url, mgr.location_to_resource_dir('data'))
        assert fpath.exists()
        ret = mgr.add_to_user_database(proc, fpath)
        ret = mgr.add_to_user_database(proc, fpath)
        assert ret
=======
# -*- coding: utf-8 -*-

import os
import pathlib

from ocrd.resource_manager import OcrdResourceManager

from pytest import raises
from tests.base import main

CONST_RESOURCE_YML = 'resources.yml'
CONST_RESOURCE_URL_LAYOUT = 'https://ocr-d-repo.scc.kit.edu/models/dfki/layoutAnalysis/mapping_densenet.pickle'


def test_resources_manager_config_default():

    # act
    mgr = OcrdResourceManager()

    # assert
    default_config_dir = os.path.join(os.environ['HOME'], '.config', 'ocrd')
    f = pathlib.Path(default_config_dir) / CONST_RESOURCE_YML
    assert f.exists()
    assert f == mgr.user_list
    assert mgr.add_to_user_database('ocrd-foo', f)
    mgr.list_installed()
    proc = 'ocrd-anybaseocr-layout-analysis'
    # TODO mock request
    fpath = mgr.download(proc, CONST_RESOURCE_URL_LAYOUT, mgr.location_to_resource_dir('data'))
    assert fpath.exists()
    assert mgr.add_to_user_database(proc, fpath)


def test_resources_manager_from_environment(tmp_path, monkeypatch):

    # arrange
    monkeypatch.setenv('XDG_CONFIG_HOME', str(tmp_path))
    monkeypatch.setenv('XDG_DATA_HOME', str(tmp_path))
    monkeypatch.setenv('HOME', str(tmp_path))

    # act
    mgr = OcrdResourceManager()

    # assert
    f = tmp_path / 'ocrd' / CONST_RESOURCE_YML
    assert f.exists()
    assert f == mgr.user_list
    assert mgr.add_to_user_database('ocrd-foo', f)
    mgr.list_installed()
    proc = 'ocrd-anybaseocr-layout-analysis'
    fpath = mgr.download(proc, CONST_RESOURCE_URL_LAYOUT, mgr.location_to_resource_dir('data'))
    assert fpath.exists()
    assert mgr.add_to_user_database(proc, fpath)
    assert mgr.userdir == str(tmp_path)


def test_resources_manager_config_explicite(tmp_path):

    # act
    mgr = OcrdResourceManager(xdg_config_home=str(tmp_path))

    # assert
    f = tmp_path / 'ocrd' / CONST_RESOURCE_YML
    assert f.exists()
    assert f == mgr.user_list
    assert mgr.add_to_user_database('ocrd-foo', f)
    mgr.list_installed()
    proc = 'ocrd-anybaseocr-layout-analysis'
    fpath = mgr.download(proc, CONST_RESOURCE_URL_LAYOUT, mgr.location_to_resource_dir('data'))
    assert fpath.exists()
    assert mgr.add_to_user_database(proc, fpath)

def test_resources_manager_config_explicit_invalid(tmp_path):

    # act
    (tmp_path / 'ocrd').mkdir()
    (tmp_path / 'ocrd' / CONST_RESOURCE_YML).write_text('::INVALID::')

    # assert
    with raises(ValueError, match='is invalid'):
        OcrdResourceManager(xdg_config_home=tmp_path)

def test_find_resources(tmp_path):

    # act
    f = tmp_path / 'ocrd-foo' / 'foo.bar'
    f.parent.mkdir()
    f.write_text('foobar')
    mgr = OcrdResourceManager(xdg_config_home=tmp_path)

    # assert
    assert mgr.find_resources(executable='ocrd-foo') == []
    assert mgr.add_to_user_database('ocrd-foo', f, url='http://foo/bar')
    assert 'ocrd-foo' in [x for x, _ in mgr.find_resources()]
    assert 'ocrd-foo' in [x for x, _ in mgr.find_resources(url='http://foo/bar')]

def test_parameter_usage(tmp_path):
    mgr = OcrdResourceManager(xdg_config_home=tmp_path)
    assert mgr.parameter_usage('foo.bar') == 'foo.bar'
    assert mgr.parameter_usage('foo.bar', 'without-extension') == 'foo'
    with raises(ValueError, match='No such usage'):
        mgr.parameter_usage('foo.bar', 'baz')

def test_default_resource_dir(tmp_path):
    mgr = OcrdResourceManager(xdg_data_home=tmp_path)
    assert mgr.xdg_config_home != mgr.xdg_data_home
    assert mgr.default_resource_dir == str(mgr.xdg_data_home / 'ocrd-resources')

>>>>>>> 2c38c5eb

if __name__ == "__main__":
    main(__file__)<|MERGE_RESOLUTION|>--- conflicted
+++ resolved
@@ -1,48 +1,3 @@
-<<<<<<< HEAD
-from contextlib import contextmanager
-from pathlib import Path
-from tests.base import TestCase, main # pylint: disable=import-error,no-name-in-module
-
-from pytest import fixture
-
-from ocrd_utils import pushd_popd, initLogging
-import ocrd_utils.constants
-
-@contextmanager
-def monkey_patch_temp_xdg():
-    with pushd_popd(tempdir=True) as tempdir:
-        old_config = ocrd_utils.constants.XDG_CONFIG_HOME
-        old_data = ocrd_utils.constants.XDG_DATA_HOME
-        ocrd_utils.constants.XDG_CONFIG_HOME = tempdir
-        ocrd_utils.constants.XDG_DATA_HOME = tempdir
-        from ocrd.resource_manager import OcrdResourceManager
-        yield tempdir, OcrdResourceManager()
-        ocrd_utils.constants.XDG_CONFIG_HOME = old_config
-        ocrd_utils.constants.XDG_DATA_HOME = old_data
-
-def test_config_created():
-    with monkey_patch_temp_xdg() as (tempdir, mgr):
-        print('DATA_HOME', ocrd_utils.constants.XDG_DATA_HOME)
-        print('CONFIG_HOME', ocrd_utils.constants.XDG_CONFIG_HOME)
-        print('tempdir', tempdir)
-        print('user_list', mgr.user_list)
-        f = Path(tempdir, 'ocrd', 'resources.yml')
-        assert f.exists()
-        assert f == mgr.user_list
-        ret = mgr.add_to_user_database('ocrd-foo', f)
-        ret = mgr.add_to_user_database('ocrd-foo', f)
-        assert ret
-        mgr.list_installed()
-        proc = 'ocrd-anybaseocr-layout-analysis'
-        url = 'https://ocr-d-repo.scc.kit.edu/models/dfki/layoutAnalysis/mapping_densenet.pickle'
-        fpath = mgr.download(proc, url, mgr.location_to_resource_dir('data'))
-        assert fpath.exists()
-        ret = mgr.add_to_user_database(proc, fpath)
-        ret = mgr.add_to_user_database(proc, fpath)
-        assert ret
-=======
-# -*- coding: utf-8 -*-
-
 import os
 import pathlib
 
@@ -149,7 +104,5 @@
     assert mgr.xdg_config_home != mgr.xdg_data_home
     assert mgr.default_resource_dir == str(mgr.xdg_data_home / 'ocrd-resources')
 
->>>>>>> 2c38c5eb
-
 if __name__ == "__main__":
     main(__file__)