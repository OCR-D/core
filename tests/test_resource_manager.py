import os
import pathlib

from ocrd.resource_manager import OcrdResourceManager

from pytest import raises
from tests.base import main

CONST_RESOURCE_YML = 'resources.yml'
CONST_RESOURCE_URL_LAYOUT = 'https://ocr-d-repo.scc.kit.edu/models/dfki/layoutAnalysis/mapping_densenet.pickle'


def test_resources_manager_config_default():

    # act
    mgr = OcrdResourceManager()

    # assert
    default_config_dir = os.path.join(os.environ['HOME'], '.config', 'ocrd')
    f = pathlib.Path(default_config_dir) / CONST_RESOURCE_YML
    assert f.exists()
    assert f == mgr.user_list
    assert mgr.add_to_user_database('ocrd-foo', f)
    mgr.list_installed()
    proc = 'ocrd-anybaseocr-layout-analysis'
    # TODO mock request
    fpath = mgr.download(proc, CONST_RESOURCE_URL_LAYOUT, mgr.location_to_resource_dir('data'))
    assert fpath.exists()
    assert mgr.add_to_user_database(proc, fpath)


def test_resources_manager_from_environment(tmp_path, monkeypatch):

    # arrange
    monkeypatch.setenv('XDG_CONFIG_HOME', str(tmp_path))
    monkeypatch.setenv('XDG_DATA_HOME', str(tmp_path))
    monkeypatch.setenv('HOME', str(tmp_path))

    # act
    mgr = OcrdResourceManager()

    # assert
    f = tmp_path / 'ocrd' / CONST_RESOURCE_YML
    assert f.exists()
    assert f == mgr.user_list
    assert mgr.add_to_user_database('ocrd-foo', f)
    mgr.list_installed()
    proc = 'ocrd-anybaseocr-layout-analysis'
    fpath = mgr.download(proc, CONST_RESOURCE_URL_LAYOUT, mgr.location_to_resource_dir('data'))
    assert fpath.exists()
    assert mgr.add_to_user_database(proc, fpath)
    assert mgr.userdir == str(tmp_path)


def test_resources_manager_config_explicite(tmp_path):

    # act
    mgr = OcrdResourceManager(xdg_config_home=str(tmp_path))

    # assert
    f = tmp_path / 'ocrd' / CONST_RESOURCE_YML
    assert f.exists()
    assert f == mgr.user_list
    assert mgr.add_to_user_database('ocrd-foo', f)
    mgr.list_installed()
    proc = 'ocrd-anybaseocr-layout-analysis'
    fpath = mgr.download(proc, CONST_RESOURCE_URL_LAYOUT, mgr.location_to_resource_dir('data'))
    assert fpath.exists()
    assert mgr.add_to_user_database(proc, fpath)

def test_resources_manager_config_explicit_invalid(tmp_path):

    # act
    (tmp_path / 'ocrd').mkdir()
    (tmp_path / 'ocrd' / CONST_RESOURCE_YML).write_text('::INVALID::')

    # assert
    with raises(ValueError, match='is invalid'):
        OcrdResourceManager(xdg_config_home=tmp_path)

def test_find_resources(tmp_path):

    # act
    f = tmp_path / 'ocrd-foo' / 'foo.bar'
    f.parent.mkdir()
    f.write_text('foobar')
    mgr = OcrdResourceManager(xdg_config_home=tmp_path)

    # assert
    assert mgr.find_resources(executable='ocrd-foo') == []
    assert mgr.add_to_user_database('ocrd-foo', f, url='http://foo/bar')
    assert 'ocrd-foo' in [x for x, _ in mgr.find_resources()]
    assert 'ocrd-foo' in [x for x, _ in mgr.find_resources(url='http://foo/bar')]

def test_parameter_usage(tmp_path):
    mgr = OcrdResourceManager(xdg_config_home=tmp_path)
    assert mgr.parameter_usage('foo.bar') == 'foo.bar'
    assert mgr.parameter_usage('foo.bar', 'without-extension') == 'foo'
    with raises(ValueError, match='No such usage'):
        mgr.parameter_usage('foo.bar', 'baz')

def test_default_resource_dir(tmp_path):
    mgr = OcrdResourceManager(xdg_data_home=tmp_path)
    assert mgr.xdg_config_home != mgr.xdg_data_home
    assert mgr.default_resource_dir == str(mgr.xdg_data_home / 'ocrd-resources')

<<<<<<< HEAD
def test_list_available(tmp_path):
    mgr = OcrdResourceManager(xdg_data_home=tmp_path)
    res = mgr.list_available()
    assert len(res) > 0

def test_list_available_with_unknown_executable(tmp_path):
    mgr = OcrdResourceManager(xdg_data_home=tmp_path)
    res = mgr.list_available(executable="ocrd-non-existing-processor")
    assert len(res[0][1]) == 0
=======
def test_date_as_string(tmp_path):
    mgr = OcrdResourceManager(xdg_data_home=tmp_path)
    test_list = tmp_path / 'test-list.yml'
    with open(test_list, 'w', encoding='utf-8') as fout:
        fout.write("""\
    ocrd-eynollah-segment:
      - url: https://qurator-data.de/eynollah/2022-04-05/models_eynollah_renamed.tar.gz
        name: 2022-04-05
        description: models for eynollah
        type: tarball
        path_in_archive: 'models_eynollah'
        size: 1889719626
        """)
    mgr.load_resource_list(test_list)
    mgr.list_available(executable='ocrd-eynollah-segment')
>>>>>>> 4a49cdd1

if __name__ == "__main__":
    main(__file__)<|MERGE_RESOLUTION|>--- conflicted
+++ resolved
@@ -104,7 +104,6 @@
     assert mgr.xdg_config_home != mgr.xdg_data_home
     assert mgr.default_resource_dir == str(mgr.xdg_data_home / 'ocrd-resources')
 
-<<<<<<< HEAD
 def test_list_available(tmp_path):
     mgr = OcrdResourceManager(xdg_data_home=tmp_path)
     res = mgr.list_available()
@@ -114,7 +113,7 @@
     mgr = OcrdResourceManager(xdg_data_home=tmp_path)
     res = mgr.list_available(executable="ocrd-non-existing-processor")
     assert len(res[0][1]) == 0
-=======
+
 def test_date_as_string(tmp_path):
     mgr = OcrdResourceManager(xdg_data_home=tmp_path)
     test_list = tmp_path / 'test-list.yml'
@@ -130,7 +129,6 @@
         """)
     mgr.load_resource_list(test_list)
     mgr.list_available(executable='ocrd-eynollah-segment')
->>>>>>> 4a49cdd1
 
 if __name__ == "__main__":
     main(__file__)