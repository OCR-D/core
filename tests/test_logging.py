--- conflicted
+++ resolved
@@ -16,12 +16,6 @@
     def setUp(self):
         initLogging()
 
-<<<<<<< HEAD
-    def tearDown(self):
-        initLogging()
-
-=======
->>>>>>> 1f765807
     def test_setOverrideLogLevel(self):
         rootLogger = logging.getLogger('')
         somelogger = getLogger('foo.bar')
