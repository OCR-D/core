--- conflicted
+++ resolved
@@ -7,12 +7,7 @@
 from contextlib import contextmanager
 import re
 import shutil
-<<<<<<< HEAD
-from logging import StreamHandler
 from lxml import etree as ET
-=======
-import lxml
->>>>>>> 88d74f0d
 
 from tests.base import (
     main,
