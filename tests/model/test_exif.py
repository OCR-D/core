# -*- coding: utf-8 -*-

import sys

from PIL import Image, __version__ as pil_version

import pytest

from tests.base import (
    assets,
    main
)

from ocrd_models import OcrdExif

<<<<<<< HEAD
fixtures = {
    assets.path_to('kant_aufklaerung_1784/data/OCR-D-IMG/INPUT_0020.tif'): {
        'width': 1457, 'height': 2084, 'xResolution': 300, 'yResolution': 300, 'resolution': 300, 'resolutionUnit': 'inches'},
    assets.path_to('kant_aufklaerung_1784-jp2/data/OCR-D-IMG/INPUT_0020.jp2'): {
        'width': 927, 'height': 0, 'xResolution': 0, 'yResolution': 0, 'resolution': 0, 'resolutionUnit': 'inches'},
    assets.path_to('leptonica_samples/data/OCR-D-IMG/OCR-D-IMG_1555_007.jpg'): {
        'width': 0, 'height': 0, 'xResolution': 0, 'yResolution': 0, 'resolution': 0, 'resolutionUnit': 'inches'},
    assets.path_to('leptonica_samples/data/OCR-D-IMG/OCR-D-IMG_1555_003.jpg'): {
        'width': 927, 'height': 1390, 'xResolution': 1, 'yResolution': 1, 'resolution': 1, 'resolutionUnit': 'inches'},
    assets.path_to('kant_aufklaerung_1784-binarized/data/OCR-D-IMG-1BIT/OCR-D-IMG-1BIT_0017.png'): {
        'width': 1457, 'height': 2083, 'xResolution': 1, 'yResolution': 1, 'resolution': 1, 'resolutionUnit': 'inches'},
    assets.path_to('kant_aufklaerung_1784-binarized/data/OCR-D-IMG-BIN/BIN_0020.png'): {
        'width': 0, 'height': 0, 'xResolution': 0, 'yResolution': 0, 'resolution': 0, 'resolutionUnit': 'inches'},
    assets.path_to('kant_aufklaerung_1784-binarized/data/OCR-D-IMG-BIN/BIN_0017.png'): {
        'width': 1457, 'height': 2083, 'xResolution': 1, 'yResolution': 1, 'resolution': 1, 'resolutionUnit': 'inches'},
    assets.path_to('kant_aufklaerung_1784-binarized/data/OCR-D-IMG-NRM/OCR-D-IMG-NRM_0017.png'): {
        'width': 1457, 'height': 2083, 'xResolution': 1, 'yResolution': 1, 'resolution': 1, 'resolutionUnit': 'inches'},
    assets.path_to('kant_aufklaerung_1784-binarized/data/OCR-D-IMG-NRM/OCR-D-IMG-NRM_0020.png'): {
        'width': 1457, 'height': 2084, 'xResolution': 1, 'yResolution': 1, 'resolution': 1, 'resolutionUnit': 'inches'},
    assets.path_to('kant_aufklaerung_1784-binarized/data/OCR-D-IMG/OCR-D-IMG_0020.tif'): {
        'width': 1457, 'height': 2084, 'xResolution': 300, 'yResolution': 300, 'resolution': 300, 'resolutionUnit': 'inches'},
    assets.path_to('kant_aufklaerung_1784-binarized/data/OCR-D-IMG/OCR-D-IMG_0017.tif'): {
        'width': 1457, 'height': 2083, 'xResolution': 300, 'yResolution': 300, 'resolution': 300, 'resolutionUnit': 'inches'},
    assets.path_to('pembroke_werke_1766/data/DEFAULT/FILE_0010_DEFAULT.tif'): {
        'width': 1158, 'height': 2138, 'xResolution': 2, 'yResolution': 2, 'resolution': 2, 'resolutionUnit': 'inches'},
    assets.path_to('dfki-testdata/data/DEWARP/DEWARP_1586.IMG-BINARIZED-DESKEWED-CROPPED-DEWARPED.png'): {
        'width': 1235, 'height': 2147, 'xResolution': 1, 'yResolution': 1, 'resolution': 1, 'resolutionUnit': 'inches'},
    assets.path_to('dfki-testdata/data/MAX/MAX_1586.tif'): {
        'width': 2323, 'height': 3214, 'xResolution': 300, 'yResolution': 300, 'resolution': 300, 'resolutionUnit': 'inches'},
    assets.path_to('dfki-testdata/data/DESKEW/DESKEW_1586.IMG-BINARIZED-DESKEWED.png'): {
        'width': 2323, 'height': 3214, 'xResolution': 1, 'yResolution': 1, 'resolution': 1, 'resolutionUnit': 'inches'},
    assets.path_to('dfki-testdata/data/CROP/CROP_1586-IMG.png'): {
        'width': 1170, 'height': 2076, 'xResolution': 1, 'yResolution': 1, 'resolution': 1, 'resolutionUnit': 'inches'},
    assets.path_to('dfki-testdata/data/BIN-NRM/BIN-NRM_1586.IMG-GRAYSCALE_NORMALIZED.png'): {
        'width': 2323, 'height': 3214, 'xResolution': 1, 'yResolution': 1, 'resolution': 1, 'resolutionUnit': 'inches'},
    assets.path_to('dfki-testdata/data/BIN/BIN_1586.IMG-BINARIZED.png'): {
        'width': 2323, 'height': 3214, 'xResolution': 1, 'yResolution': 1, 'resolution': 1, 'resolutionUnit': 'inches'},
    assets.path_to('page_dewarp/data/OCR-D-IMG/OCR-D-IMG-linguistics_thesis_b.jpg'): {
        'width': 3456, 'height': 4608, 'xResolution': 350, 'yResolution': 350, 'resolution': 350, 'resolutionUnit': 'inches'},
    assets.path_to('page_dewarp/data/OCR-D-IMG/OCR-D-IMG-linguistics_thesis_a.jpg'): {
        'width': 3456, 'height': 4608, 'xResolution': 350, 'yResolution': 350, 'resolution': 350, 'resolutionUnit': 'inches'},
    assets.path_to('page_dewarp/data/OCR-D-IMG/OCR-D-IMG-boston_cooking_b.jpg'): {
        'width': 3264, 'height': 2448, 'xResolution': 72, 'yResolution': 72, 'resolution': 72, 'resolutionUnit': 'inches'},
    assets.path_to('page_dewarp/data/OCR-D-IMG/OCR-D-IMG-boston_cooking_a.jpg'): {
        'width': 3264, 'height': 2448, 'xResolution': 72, 'yResolution': 72, 'resolution': 72, 'resolutionUnit': 'inches'},
    assets.path_to('DIBCO11-machine_printed/data/OCR-D-IMG-BIN/OCR-D-IMG-BIN_PR1.tif'): {
        'width': 1381, 'height': 368, 'xResolution': 1, 'yResolution': 1, 'resolution': 1, 'resolutionUnit': 'cm'},
    assets.path_to('DIBCO11-machine_printed/data/OCR-D-IMG-BIN/OCR-D-IMG-BIN_PR2.tif'): {
        'width': 1180, 'height': 371, 'xResolution': 1, 'yResolution': 1, 'resolution': 1, 'resolutionUnit': 'cm'},
    assets.path_to('DIBCO11-machine_printed/data/OCR-D-IMG-BIN/OCR-D-IMG-BIN_PR3.tif'): {
        'width': 1203, 'height': 363, 'xResolution': 1, 'yResolution': 1, 'resolution': 1, 'resolutionUnit': 'cm'},
    assets.path_to('DIBCO11-machine_printed/data/OCR-D-IMG-BIN/OCR-D-IMG-BIN_PR4.tif'): {
        'width': 1838, 'height': 798, 'xResolution': 1, 'yResolution': 1, 'resolution': 1, 'resolutionUnit': 'cm'},
    assets.path_to('DIBCO11-machine_printed/data/OCR-D-IMG-BIN/OCR-D-IMG-BIN_PR5.tif'): {
        'width': 690, 'height': 682, 'xResolution': 1, 'yResolution': 1, 'resolution': 1, 'resolutionUnit': 'cm'},
    assets.path_to('DIBCO11-machine_printed/data/OCR-D-IMG-BIN/OCR-D-IMG-BIN_PR6.tif'): {
        'width': 1315, 'height': 1069, 'xResolution': 1, 'yResolution': 1, 'resolution': 1, 'resolutionUnit': 'cm'},
    assets.path_to('DIBCO11-machine_printed/data/OCR-D-IMG-BIN/OCR-D-IMG-BIN_PR7.tif'): {
        'width': 600, 'height': 564, 'xResolution': 1, 'yResolution': 1, 'resolution': 1, 'resolutionUnit': 'cm'},
    assets.path_to('DIBCO11-machine_printed/data/OCR-D-IMG-BIN/OCR-D-IMG-BIN_PR8.tif'): {
        'width': 859, 'height': 323, 'xResolution': 1, 'yResolution': 1, 'resolution': 1, 'resolutionUnit': 'cm'},
    assets.path_to('grenzboten-test/data/OCR-D-IMG-BIN/p179470.tif'): {
        'width': 3340, 'height': 4872, 'xResolution': 600, 'yResolution': 600, 'resolution': 600, 'resolutionUnit': 'inches'},
    assets.path_to('column-samples/data/OCR-D-IMG/OCR-D-IMG-eiteritz_affe_1719-0206.jpg'): {
        'width': 1600, 'height': 2458, 'xResolution': 72, 'yResolution': 72, 'resolution': 72, 'resolutionUnit': 'inches'},

    assets.path_to('column-samples/data/OCR-D-IMG/OCR-D-IMG-fleming_jaeger01_1719-0117.jpg'): {
        'width': 1600, 'height': 2642, 'xResolution': 72, 'yResolution': 72, 'resolution': 72, 'resolutionUnit': 'inches'},
    assets.path_to('column-samples/data/OCR-D-IMG/OCR-D-IMG-corvinus_frauenzimmer_1715-0054.jpg'): {
        'width': 1600, 'height': 2756, 'xResolution': 72, 'yResolution': 72, 'resolution': 72, 'resolutionUnit': 'inches'},
    assets.path_to('column-samples/data/OCR-D-IMG/OCR-D-IMG-bengel_abriss01_1751-0007.jpg'): {
        'width': 1600, 'height': 2867, 'xResolution': 72, 'yResolution': 72, 'resolution': 72, 'resolutionUnit': 'inches'},
    assets.path_to('column-samples/data/OCR-D-IMG/OCR-D-IMG-dannhauer_catechismus04_1653-0585.jpg'): {
        'width': 1600, 'height': 2175, 'xResolution': 72, 'yResolution': 72, 'resolution': 72, 'resolutionUnit': 'inches'},
    assets.path_to('SBB0000F29300010000/data/OCR-D-IMG/FILE_0005_IMAGE.tif'): {
        'width': 2097, 'height': 3062, 'xResolution': 300, 'yResolution': 300, 'resolution': 300, 'resolutionUnit': 'inches'},
    assets.path_to('SBB0000F29300010000/data/OCR-D-IMG/FILE_0001_IMAGE.tif'): {
        'width': 2875, 'height': 3749, 'xResolution': 300, 'yResolution': 300, 'resolution': 300, 'resolutionUnit': 'inches'},

    assets.path_to('communist_manifesto/data/OCR-D-IMG/OCR-D-IMG_0015.png'): {
        'width': 2745, 'height': 4445, 'xResolution': 1, 'yResolution': 1, 'resolution': 1, 'resolutionUnit': 'inches'},
    assets.path_to('gutachten/data/IMG/IMG_1.tif'): {
        'width': 2088, 'height': 2634, 'xResolution': 300, 'yResolution': 300, 'resolution': 300, 'resolutionUnit': 'inches'},
    assets.path_to('glyph-consistency/data/00000259.sw.tif'): {
        'width': 1174, 'height': 1570, 'xResolution': 1, 'yResolution': 1, 'resolution': 1, 'resolutionUnit': 'inches'},
    assets.path_to('scribo-test/data/OCR-D-PRE-BIN-SAUVOLA/OCR-D-PRE-BIN-SAUVOLA_0001-BIN_sauvola.png'): {
        'width': 2097, 'height': 3062, 'xResolution': 1, 'yResolution': 1, 'resolution': 1, 'resolutionUnit': 'inches'},
    assets.path_to('kant_aufklaerung_1784-binarized/data/OCR-D-IMG-BIN/BIN_0020.png'): {
        'width': 1457, 'height': 2084, 'xResolution': 116, 'yResolution': 116, 'resolution': 116, 'resolutionUnit': 'cm'},
    assets.path_to('leptonica_samples/data/OCR-D-IMG/OCR-D-IMG_1555_007.jpg'): {
        'width': 944, 'height': 1472, 'xResolution': 1, 'yResolution': 1, 'resolution': 1, 'resolutionUnit': 'inches'
    },
    assets.path_to('kant_aufklaerung_1784-jp2/data/OCR-D-IMG/INPUT_0020.jp2'): {
        'width': 1457, 'height': 2084, 'xResolution': 1, 'yResolution': 1, 'resolution': 1, 'resolutionUnit': 'inches'
    }
}

# pylint: disable=no-member
class TestOcrdExif(TestCase):

    def test_images(self):
        for img_path, attrs in fixtures.items():
            print('exif-checking %s' % img_path)
            with Image.open(img_path) as img:
                exif = OcrdExif(img)
                for attr, val in attrs.items():
                    assert getattr(exif, attr) == val
=======
# pylint: disable=no-member

pil_version_major, pil_version_minor = [
    int(x) for x in pil_version.split('.')][:2]
pil_below_83 = pil_version_major < 8 or (
    pil_version_major == 8 and pil_version_minor < 3)


@pytest.mark.parametrize("path,width,height,xResolution,yResolution,resolution,resolutionUnit,photometricInterpretation,compression", [
    ('SBB0000F29300010000/data/OCR-D-IMG/FILE_0001_IMAGE.tif',
     2875, 3749, 300, 300, 300, 'inches', 'RGB', 'jpeg'),
    ('kant_aufklaerung_1784-binarized/data/OCR-D-IMG-BIN/BIN_0020.png',
     1457, 2084, 295 if pil_below_83 else 294, 295 if pil_below_83 else 294, 295 if pil_below_83 else 294, 'inches', '1', None),
    ('scribo-test/data/OCR-D-PRE-BIN-SAUVOLA/OCR-D-PRE-BIN-SAUVOLA_0001-BIN_sauvola.png',
     2097, 3062, 1, 1, 1, 'inches', '1', None),
    ('leptonica_samples/data/OCR-D-IMG/OCR-D-IMG_1555_007.jpg',
     944, 1472, 1, 1, 1, 'inches', 'RGB', None),
    ('kant_aufklaerung_1784-jp2/data/OCR-D-IMG/INPUT_0020.jp2',
     1457, 2084, 1, 1, 1, 'inches', 'RGB', None)
])
def test_ocrd_exif(path, width, height, xResolution, yResolution, resolution, resolutionUnit, photometricInterpretation, compression):
    """Check EXIF attributes for different input formats
    * tiff
    * binarized png
    * png
    * jpg
    * jp2
    """

    with Image.open(assets.path_to(path)) as img:
        ocrd_exif = OcrdExif(img)
    assert ocrd_exif.width == width
    assert ocrd_exif.height == height
    assert ocrd_exif.xResolution == xResolution
    assert ocrd_exif.yResolution == yResolution
    assert ocrd_exif.resolution == resolution
    assert ocrd_exif.resolutionUnit == resolutionUnit
    assert ocrd_exif.photometricInterpretation == photometricInterpretation

    assert ocrd_exif.compression == compression


def test_ocrd_exif_serialize_xml():
    with Image.open(assets.path_to('SBB0000F29300010000/data/OCR-D-IMG/FILE_0001_IMAGE.tif')) as img:
        exif = OcrdExif(img)
    expected = ('<exif>'
                '<width>2875</width>'
                '<height>3749</height>'
                '<photometricInterpretation>RGB</photometricInterpretation>'
                '<n_frames>1</n_frames>'
                '<compression>jpeg</compression>'
                '<photometric_interpretation>None</photometric_interpretation>'
                '<xResolution>300</xResolution>'
                '<yResolution>300</yResolution>'
                '<resolutionUnit>inches</resolutionUnit>'
                '<resolution>300</resolution>'
                '</exif>')
    assert expected == exif.to_xml()

>>>>>>> e02816aa

if __name__ == '__main__':
    main(__file__)<|MERGE_RESOLUTION|>--- conflicted
+++ resolved
@@ -12,117 +12,6 @@
 )
 
 from ocrd_models import OcrdExif
-
-<<<<<<< HEAD
-fixtures = {
-    assets.path_to('kant_aufklaerung_1784/data/OCR-D-IMG/INPUT_0020.tif'): {
-        'width': 1457, 'height': 2084, 'xResolution': 300, 'yResolution': 300, 'resolution': 300, 'resolutionUnit': 'inches'},
-    assets.path_to('kant_aufklaerung_1784-jp2/data/OCR-D-IMG/INPUT_0020.jp2'): {
-        'width': 927, 'height': 0, 'xResolution': 0, 'yResolution': 0, 'resolution': 0, 'resolutionUnit': 'inches'},
-    assets.path_to('leptonica_samples/data/OCR-D-IMG/OCR-D-IMG_1555_007.jpg'): {
-        'width': 0, 'height': 0, 'xResolution': 0, 'yResolution': 0, 'resolution': 0, 'resolutionUnit': 'inches'},
-    assets.path_to('leptonica_samples/data/OCR-D-IMG/OCR-D-IMG_1555_003.jpg'): {
-        'width': 927, 'height': 1390, 'xResolution': 1, 'yResolution': 1, 'resolution': 1, 'resolutionUnit': 'inches'},
-    assets.path_to('kant_aufklaerung_1784-binarized/data/OCR-D-IMG-1BIT/OCR-D-IMG-1BIT_0017.png'): {
-        'width': 1457, 'height': 2083, 'xResolution': 1, 'yResolution': 1, 'resolution': 1, 'resolutionUnit': 'inches'},
-    assets.path_to('kant_aufklaerung_1784-binarized/data/OCR-D-IMG-BIN/BIN_0020.png'): {
-        'width': 0, 'height': 0, 'xResolution': 0, 'yResolution': 0, 'resolution': 0, 'resolutionUnit': 'inches'},
-    assets.path_to('kant_aufklaerung_1784-binarized/data/OCR-D-IMG-BIN/BIN_0017.png'): {
-        'width': 1457, 'height': 2083, 'xResolution': 1, 'yResolution': 1, 'resolution': 1, 'resolutionUnit': 'inches'},
-    assets.path_to('kant_aufklaerung_1784-binarized/data/OCR-D-IMG-NRM/OCR-D-IMG-NRM_0017.png'): {
-        'width': 1457, 'height': 2083, 'xResolution': 1, 'yResolution': 1, 'resolution': 1, 'resolutionUnit': 'inches'},
-    assets.path_to('kant_aufklaerung_1784-binarized/data/OCR-D-IMG-NRM/OCR-D-IMG-NRM_0020.png'): {
-        'width': 1457, 'height': 2084, 'xResolution': 1, 'yResolution': 1, 'resolution': 1, 'resolutionUnit': 'inches'},
-    assets.path_to('kant_aufklaerung_1784-binarized/data/OCR-D-IMG/OCR-D-IMG_0020.tif'): {
-        'width': 1457, 'height': 2084, 'xResolution': 300, 'yResolution': 300, 'resolution': 300, 'resolutionUnit': 'inches'},
-    assets.path_to('kant_aufklaerung_1784-binarized/data/OCR-D-IMG/OCR-D-IMG_0017.tif'): {
-        'width': 1457, 'height': 2083, 'xResolution': 300, 'yResolution': 300, 'resolution': 300, 'resolutionUnit': 'inches'},
-    assets.path_to('pembroke_werke_1766/data/DEFAULT/FILE_0010_DEFAULT.tif'): {
-        'width': 1158, 'height': 2138, 'xResolution': 2, 'yResolution': 2, 'resolution': 2, 'resolutionUnit': 'inches'},
-    assets.path_to('dfki-testdata/data/DEWARP/DEWARP_1586.IMG-BINARIZED-DESKEWED-CROPPED-DEWARPED.png'): {
-        'width': 1235, 'height': 2147, 'xResolution': 1, 'yResolution': 1, 'resolution': 1, 'resolutionUnit': 'inches'},
-    assets.path_to('dfki-testdata/data/MAX/MAX_1586.tif'): {
-        'width': 2323, 'height': 3214, 'xResolution': 300, 'yResolution': 300, 'resolution': 300, 'resolutionUnit': 'inches'},
-    assets.path_to('dfki-testdata/data/DESKEW/DESKEW_1586.IMG-BINARIZED-DESKEWED.png'): {
-        'width': 2323, 'height': 3214, 'xResolution': 1, 'yResolution': 1, 'resolution': 1, 'resolutionUnit': 'inches'},
-    assets.path_to('dfki-testdata/data/CROP/CROP_1586-IMG.png'): {
-        'width': 1170, 'height': 2076, 'xResolution': 1, 'yResolution': 1, 'resolution': 1, 'resolutionUnit': 'inches'},
-    assets.path_to('dfki-testdata/data/BIN-NRM/BIN-NRM_1586.IMG-GRAYSCALE_NORMALIZED.png'): {
-        'width': 2323, 'height': 3214, 'xResolution': 1, 'yResolution': 1, 'resolution': 1, 'resolutionUnit': 'inches'},
-    assets.path_to('dfki-testdata/data/BIN/BIN_1586.IMG-BINARIZED.png'): {
-        'width': 2323, 'height': 3214, 'xResolution': 1, 'yResolution': 1, 'resolution': 1, 'resolutionUnit': 'inches'},
-    assets.path_to('page_dewarp/data/OCR-D-IMG/OCR-D-IMG-linguistics_thesis_b.jpg'): {
-        'width': 3456, 'height': 4608, 'xResolution': 350, 'yResolution': 350, 'resolution': 350, 'resolutionUnit': 'inches'},
-    assets.path_to('page_dewarp/data/OCR-D-IMG/OCR-D-IMG-linguistics_thesis_a.jpg'): {
-        'width': 3456, 'height': 4608, 'xResolution': 350, 'yResolution': 350, 'resolution': 350, 'resolutionUnit': 'inches'},
-    assets.path_to('page_dewarp/data/OCR-D-IMG/OCR-D-IMG-boston_cooking_b.jpg'): {
-        'width': 3264, 'height': 2448, 'xResolution': 72, 'yResolution': 72, 'resolution': 72, 'resolutionUnit': 'inches'},
-    assets.path_to('page_dewarp/data/OCR-D-IMG/OCR-D-IMG-boston_cooking_a.jpg'): {
-        'width': 3264, 'height': 2448, 'xResolution': 72, 'yResolution': 72, 'resolution': 72, 'resolutionUnit': 'inches'},
-    assets.path_to('DIBCO11-machine_printed/data/OCR-D-IMG-BIN/OCR-D-IMG-BIN_PR1.tif'): {
-        'width': 1381, 'height': 368, 'xResolution': 1, 'yResolution': 1, 'resolution': 1, 'resolutionUnit': 'cm'},
-    assets.path_to('DIBCO11-machine_printed/data/OCR-D-IMG-BIN/OCR-D-IMG-BIN_PR2.tif'): {
-        'width': 1180, 'height': 371, 'xResolution': 1, 'yResolution': 1, 'resolution': 1, 'resolutionUnit': 'cm'},
-    assets.path_to('DIBCO11-machine_printed/data/OCR-D-IMG-BIN/OCR-D-IMG-BIN_PR3.tif'): {
-        'width': 1203, 'height': 363, 'xResolution': 1, 'yResolution': 1, 'resolution': 1, 'resolutionUnit': 'cm'},
-    assets.path_to('DIBCO11-machine_printed/data/OCR-D-IMG-BIN/OCR-D-IMG-BIN_PR4.tif'): {
-        'width': 1838, 'height': 798, 'xResolution': 1, 'yResolution': 1, 'resolution': 1, 'resolutionUnit': 'cm'},
-    assets.path_to('DIBCO11-machine_printed/data/OCR-D-IMG-BIN/OCR-D-IMG-BIN_PR5.tif'): {
-        'width': 690, 'height': 682, 'xResolution': 1, 'yResolution': 1, 'resolution': 1, 'resolutionUnit': 'cm'},
-    assets.path_to('DIBCO11-machine_printed/data/OCR-D-IMG-BIN/OCR-D-IMG-BIN_PR6.tif'): {
-        'width': 1315, 'height': 1069, 'xResolution': 1, 'yResolution': 1, 'resolution': 1, 'resolutionUnit': 'cm'},
-    assets.path_to('DIBCO11-machine_printed/data/OCR-D-IMG-BIN/OCR-D-IMG-BIN_PR7.tif'): {
-        'width': 600, 'height': 564, 'xResolution': 1, 'yResolution': 1, 'resolution': 1, 'resolutionUnit': 'cm'},
-    assets.path_to('DIBCO11-machine_printed/data/OCR-D-IMG-BIN/OCR-D-IMG-BIN_PR8.tif'): {
-        'width': 859, 'height': 323, 'xResolution': 1, 'yResolution': 1, 'resolution': 1, 'resolutionUnit': 'cm'},
-    assets.path_to('grenzboten-test/data/OCR-D-IMG-BIN/p179470.tif'): {
-        'width': 3340, 'height': 4872, 'xResolution': 600, 'yResolution': 600, 'resolution': 600, 'resolutionUnit': 'inches'},
-    assets.path_to('column-samples/data/OCR-D-IMG/OCR-D-IMG-eiteritz_affe_1719-0206.jpg'): {
-        'width': 1600, 'height': 2458, 'xResolution': 72, 'yResolution': 72, 'resolution': 72, 'resolutionUnit': 'inches'},
-
-    assets.path_to('column-samples/data/OCR-D-IMG/OCR-D-IMG-fleming_jaeger01_1719-0117.jpg'): {
-        'width': 1600, 'height': 2642, 'xResolution': 72, 'yResolution': 72, 'resolution': 72, 'resolutionUnit': 'inches'},
-    assets.path_to('column-samples/data/OCR-D-IMG/OCR-D-IMG-corvinus_frauenzimmer_1715-0054.jpg'): {
-        'width': 1600, 'height': 2756, 'xResolution': 72, 'yResolution': 72, 'resolution': 72, 'resolutionUnit': 'inches'},
-    assets.path_to('column-samples/data/OCR-D-IMG/OCR-D-IMG-bengel_abriss01_1751-0007.jpg'): {
-        'width': 1600, 'height': 2867, 'xResolution': 72, 'yResolution': 72, 'resolution': 72, 'resolutionUnit': 'inches'},
-    assets.path_to('column-samples/data/OCR-D-IMG/OCR-D-IMG-dannhauer_catechismus04_1653-0585.jpg'): {
-        'width': 1600, 'height': 2175, 'xResolution': 72, 'yResolution': 72, 'resolution': 72, 'resolutionUnit': 'inches'},
-    assets.path_to('SBB0000F29300010000/data/OCR-D-IMG/FILE_0005_IMAGE.tif'): {
-        'width': 2097, 'height': 3062, 'xResolution': 300, 'yResolution': 300, 'resolution': 300, 'resolutionUnit': 'inches'},
-    assets.path_to('SBB0000F29300010000/data/OCR-D-IMG/FILE_0001_IMAGE.tif'): {
-        'width': 2875, 'height': 3749, 'xResolution': 300, 'yResolution': 300, 'resolution': 300, 'resolutionUnit': 'inches'},
-
-    assets.path_to('communist_manifesto/data/OCR-D-IMG/OCR-D-IMG_0015.png'): {
-        'width': 2745, 'height': 4445, 'xResolution': 1, 'yResolution': 1, 'resolution': 1, 'resolutionUnit': 'inches'},
-    assets.path_to('gutachten/data/IMG/IMG_1.tif'): {
-        'width': 2088, 'height': 2634, 'xResolution': 300, 'yResolution': 300, 'resolution': 300, 'resolutionUnit': 'inches'},
-    assets.path_to('glyph-consistency/data/00000259.sw.tif'): {
-        'width': 1174, 'height': 1570, 'xResolution': 1, 'yResolution': 1, 'resolution': 1, 'resolutionUnit': 'inches'},
-    assets.path_to('scribo-test/data/OCR-D-PRE-BIN-SAUVOLA/OCR-D-PRE-BIN-SAUVOLA_0001-BIN_sauvola.png'): {
-        'width': 2097, 'height': 3062, 'xResolution': 1, 'yResolution': 1, 'resolution': 1, 'resolutionUnit': 'inches'},
-    assets.path_to('kant_aufklaerung_1784-binarized/data/OCR-D-IMG-BIN/BIN_0020.png'): {
-        'width': 1457, 'height': 2084, 'xResolution': 116, 'yResolution': 116, 'resolution': 116, 'resolutionUnit': 'cm'},
-    assets.path_to('leptonica_samples/data/OCR-D-IMG/OCR-D-IMG_1555_007.jpg'): {
-        'width': 944, 'height': 1472, 'xResolution': 1, 'yResolution': 1, 'resolution': 1, 'resolutionUnit': 'inches'
-    },
-    assets.path_to('kant_aufklaerung_1784-jp2/data/OCR-D-IMG/INPUT_0020.jp2'): {
-        'width': 1457, 'height': 2084, 'xResolution': 1, 'yResolution': 1, 'resolution': 1, 'resolutionUnit': 'inches'
-    }
-}
-
-# pylint: disable=no-member
-class TestOcrdExif(TestCase):
-
-    def test_images(self):
-        for img_path, attrs in fixtures.items():
-            print('exif-checking %s' % img_path)
-            with Image.open(img_path) as img:
-                exif = OcrdExif(img)
-                for attr, val in attrs.items():
-                    assert getattr(exif, attr) == val
-=======
-# pylint: disable=no-member
 
 pil_version_major, pil_version_minor = [
     int(x) for x in pil_version.split('.')][:2]
@@ -181,7 +70,5 @@
                 '</exif>')
     assert expected == exif.to_xml()
 
->>>>>>> e02816aa
-
 if __name__ == '__main__':
     main(__file__)