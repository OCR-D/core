--- conflicted
+++ resolved
@@ -227,22 +227,18 @@
             self.assertEqual(len(pg.get_AllRegions(classes=['Text'], order='reading-order')), 37)
             self.assertEqual(len(pg.get_AllRegions(classes=['Text'], order='reading-order', depth=1)), 17)
 
-<<<<<<< HEAD
     def test_get_UnorderdGroupChildren(self):
         with open('tests/model/TEMP1_Gutachten2-2.xml', 'r') as f:
             pcgts = parseString(f.read().encode('utf8'), silence=True)
             ug = pcgts.get_Page().get_ReadingOrder().get_OrderedGroup().get_UnorderedGroupIndexed()[0]
             self.assertEqual(len(ug.get_UnorderedGroupChildren()), 1)
-=======
+
     def test_get_AllIndexed_classes(self):
         with open('tests/model/TEMP1_Gutachten2-2.xml', 'r') as f:
             og = parseString(f.read().encode('utf8'), silence=True).get_Page().get_ReadingOrder().get_OrderedGroup()
             self.assertEqual(len(og.get_AllIndexed(classes=['RegionRef'])), 17)
             self.assertEqual(len(og.get_AllIndexed(classes=['OrderedGroup'])), 3)
-            self.assertEqual(len(og.get_AllIndexed(classes=['UnorderedGroup'])), 1)
-
->>>>>>> e958559f
-
+            self.assertEqual(len(og.get_AllIndexed(classes=['UnorderedGroup'])), 2)
 
 if __name__ == '__main__':
     main()