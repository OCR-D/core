<<<<<<< HEAD
import re
=======
from collections.abc import Generator
from typing import Iterable, Tuple
>>>>>>> aa79aaa2
from pytest import fixture, raises
import pytest
from tests.base import assets

from itertools import repeat
from multiprocessing import Process, Pool, Pipe, set_start_method
# necessary for macos
set_start_method("fork")
from shutil import rmtree, copytree
from os import remove, stat as os_stat
from os.path import exists
from time import sleep
from pathlib import Path
import stat
from uuid import uuid4

from requests.exceptions import ConnectionError

from ocrd import Resolver, OcrdMetsServer, Workspace
from ocrd_utils import pushd_popd, MIMETYPE_PAGE

WORKSPACE_DIR = '/tmp/ocrd-mets-server'
TRANSPORTS = ['/tmp/ocrd-mets-server.sock', 'http://127.0.0.1:12345']

@fixture(scope='function', name='start_mets_server', params=TRANSPORTS)
def fixture_start_mets_server(request) -> Iterable[Tuple[str, Workspace]]:
    def _start_mets_server(*args, **kwargs):
        mets_server = OcrdMetsServer(*args, **kwargs)
        mets_server.startup()

    mets_server_url = request.param

    if mets_server_url == TRANSPORTS[0]:
        if exists(mets_server_url):
            remove(mets_server_url)

    if exists(WORKSPACE_DIR):
        rmtree(WORKSPACE_DIR, ignore_errors=True)

    copytree(assets.path_to('SBB0000F29300010000/data'), WORKSPACE_DIR)
    workspace = Workspace(Resolver(), WORKSPACE_DIR)
    p = Process(target=_start_mets_server, kwargs={'workspace': workspace, 'url': request.param})
    p.start()
    sleep(1)  # sleep to start up server
    yield mets_server_url, Workspace(resolver=Resolver(), directory=WORKSPACE_DIR, mets_server_url=mets_server_url)
    p.terminate()
    rmtree(WORKSPACE_DIR, ignore_errors=True)

def add_file_server(x):
    mets_server_url, i = x
    workspace_server = Workspace(resolver=Resolver(), directory=WORKSPACE_DIR, mets_server_url=mets_server_url)
    workspace_server.add_file(
        local_filename=f'local_filename{i}',
        mimetype=MIMETYPE_PAGE,
        page_id=f'page{i}',
        file_grp='FOO',
        file_id=f'FOO_page{i}_foo{i}',
        # url=f'url{i}'
    )

def add_agent_server(x):
    mets_server_url, i = x
    workspace_server = Workspace(resolver=Resolver(), directory=WORKSPACE_DIR, mets_server_url=mets_server_url)
    workspace_server.mets.add_agent(
        name=f'proc{i}',
        _type='baz',
        othertype='foo',
        role='foo',
        otherrole='bar',
        notes=[({'foo': 'bar'}, f'note{i}')]
    )

def test_mets_server_add_file(start_mets_server):
    NO_FILES = 500

    mets_server_url, workspace_server = start_mets_server

    # add NO_FILES files in parallel
    with Pool() as pool:
        pool.map(add_file_server, zip(repeat(mets_server_url), range(NO_FILES)))

    assert set(workspace_server.mets.file_groups) == set( [
        'OCR-D-IMG',
        'OCR-D-GT-PAGE',
        'OCR-D-GT-ALTO',
        'OCR-D-SEG-PAGE',
        'OCR-D-SEG-DOC',
        'OCR-D-OCR-ANY',
        'OCR-D-IMG-DESKEW',
        'OCR-D-SEG-LINE',
        'OCR-D-OCR-TESS',
        'OCR-D-SEG-CLASS',
        'OCR-D-COR-CIS',
        'OCR-D-IMG-BIN',
        'OCR-D-IMG-DEWARP',
        'OCR-D-IMG-DESPECK',
        'OCR-D-COR-ASV',
        'OCR-D-IMG-CROP',
        'OCR-D-SEG-REGION',
        'FOO'
    ])
    assert len(workspace_server.mets.find_all_files(fileGrp='FOO')) == NO_FILES

    # not yet synced
    workspace_file = Workspace(Resolver(), WORKSPACE_DIR)
    assert len(workspace_file.mets.find_all_files(fileGrp='FOO')) == 0

    # sync
    workspace_server.mets.save()
    workspace_file.reload_mets()

    assert len(workspace_file.mets.find_all_files(fileGrp='FOO')) == NO_FILES

def test_mets_server_add_agents(start_mets_server):
    NO_AGENTS = 30

    mets_server_url, workspace_server = start_mets_server

    no_agents_before = len(workspace_server.mets.agents)

    # add NO_AGENTS agents in parallel
    with Pool() as pool:
        pool.map(add_agent_server, zip(repeat(mets_server_url), list(range(NO_AGENTS))))

    assert len(workspace_server.mets.agents) == NO_AGENTS + no_agents_before
    # XXX not a tuple
    assert workspace_server.mets.agents[-1].notes[0][0] == {'{https://ocr-d.de}foo': 'bar'}

    workspace_file = Workspace(Resolver(), WORKSPACE_DIR)
    assert len(workspace_file.mets.agents) == no_agents_before

    # sync
    workspace_server.mets.save()
    workspace_file.reload_mets()

    assert len(workspace_file.mets.agents) == NO_AGENTS + no_agents_before

def test_mets_server_str(start_mets_server):
    mets_server_url, workspace_server = start_mets_server
    workspace_server = Workspace(Resolver(), WORKSPACE_DIR, mets_server_url=mets_server_url)
    f = next(workspace_server.find_files())
    assert str(f) == '<ClientSideOcrdFile fileGrp=OCR-D-IMG, ID=FILE_0001_IMAGE, mimetype=image/tiff, url=---, local_filename=OCR-D-IMG/FILE_0001_IMAGE.tif]/>'
    a = workspace_server.mets.agents[0]
    assert str(a) == '<ClientSideOcrdAgent [type=OTHER, othertype=SOFTWARE, role=CREATOR, otherrole=---, name=DFG-Koordinierungsprojekt zur Weiterentwicklung von Verfahren der Optical Character Recognition (OCR-D)]/>'
    assert str(workspace_server.mets) == '<ClientSideOcrdMets[url=%s]>' % ('http+unix://%2Ftmp%2Focrd-mets-server.sock' if mets_server_url == TRANSPORTS[0] else TRANSPORTS[1])

def test_mets_test_unimplemented(start_mets_server):
    _, workspace_server = start_mets_server
    with raises(NotImplementedError):
        workspace_server.mets.rename_file_group('OCR-D-IMG', 'FOO')

def test_mets_server_different_workspaces(start_mets_server):
    mets_server_url, workspace_server = start_mets_server
    with raises(ValueError, match="differs from local workspace"):
        workspace = Resolver().workspace_from_url(assets.url_of('SBB0000F29300010000/data/mets.xml'), mets_server_url=mets_server_url)

def test_mets_test_unique_identifier(start_mets_server):
    _, workspace_server = start_mets_server
    assert workspace_server.mets.unique_identifier == 'http://resolver.staatsbibliothek-berlin.de/SBB0000F29300010000'

def test_mets_server_socket_permissions(start_mets_server):
    mets_server_url, _ = start_mets_server
    if mets_server_url == TRANSPORTS[1]:
        assert True, 'No permissions to test for TCP server'
    else:
        socket_perm = os_stat(mets_server_url).st_mode
        assert socket_perm & stat.S_IRUSR
        assert socket_perm & stat.S_IWUSR
        assert socket_perm & stat.S_IRGRP
        assert socket_perm & stat.S_IWGRP
        assert socket_perm & stat.S_IROTH
        assert socket_perm & stat.S_IWOTH

def test_mets_server_socket_stop(start_mets_server):
    mets_server_url, workspace_server = start_mets_server
    if mets_server_url == TRANSPORTS[1]:
        assert True, 'No stop conditions to test for TCP server'
    else:
        assert Path(mets_server_url).exists()
        assert workspace_server.mets.workspace_path == WORKSPACE_DIR
        workspace_server.mets.stop()
        with raises(ConnectionError):
            workspace_server.mets.workspace_path
        # make sure the socket file was deleted on shutdown
        assert not Path(mets_server_url).exists()

def test_find_all_files(start_mets_server : Tuple[str, Workspace]):
    _, workspace_server = start_mets_server
    mets = workspace_server.mets
    assert len(mets.find_all_files()) == 35, '35 files total'
    assert len(mets.find_all_files(fileGrp='OCR-D-IMG')) == 3, '3 files in "OCR-D-IMG"'
    # TODO https://github.com/OCR-D/core/issues/1185
    # assert len(mets.find_all_files(include_fileGrp='OCR-D-IMG')) == 3, '3 files in "OCR-D-IMG"'
    assert len(mets.find_all_files(fileGrp='//OCR-D-I.*')) == 13, '13 files in "//OCR-D-I.*"'
    # TODO https://github.com/OCR-D/core/issues/1185
    # assert len(mets.find_all_files(fileGrp='//OCR-D-I.*', exclude_fileGrp=['OCR-D-IMG'])) == 10, '10 files in "//OCR-D-I.*" sans OCR-D-IMG'
    assert len(mets.find_all_files(ID="FILE_0001_IMAGE")) == 1, '1 files with ID "FILE_0001_IMAGE"'
    assert len(mets.find_all_files(ID="//FILE_0005_.*")) == 1, '1 files with ID "//FILE_0005_.*"'
    assert len(mets.find_all_files(pageId='PHYS_0001')) == 17, '17 files for page "PHYS_0001"'
    assert len(mets.find_all_files(mimetype='image/tiff')) == 13, '13 image/tiff'
    assert len(mets.find_all_files(mimetype='//application/.*')) == 22, '22 application/.*'
    assert len(mets.find_all_files(mimetype=MIMETYPE_PAGE)) == 20, '20 ' + MIMETYPE_PAGE
    assert len(mets.find_all_files(local_filename='OCR-D-IMG/FILE_0005_IMAGE.tif')) == 1, '1 FILE xlink:href="OCR-D-IMG/FILE_0005_IMAGE.tif"'
    assert len(mets.find_all_files(url='https://github.com/OCR-D/assets/raw/master/data/SBB0000F29300010000/00000001_DESKEW.tif')) == 1, '1 URL xlink:href="https://github.com/OCR-D/assets/raw/master/data/SBB0000F29300010000/00000001_DESKEW.tif"'
    assert len(mets.find_all_files(pageId='PHYS_0001..PHYS_0005')) == 35, '35 files for page "PHYS_0001..PHYS_0005"'
    assert len(mets.find_all_files(pageId='//PHYS_000(1|2)')) == 34, '34 files in PHYS_001 and PHYS_0002'
    assert len(mets.find_all_files(pageId='//PHYS_0001,//PHYS_0005')) == 18, '18 files in PHYS_001 and PHYS_0005 (two regexes)'
    assert len(mets.find_all_files(pageId='//PHYS_0005,PHYS_0001..PHYS_0002')) == 35, '35 files in //PHYS_0005,PHYS_0001..PHYS_0002'
    assert len(mets.find_all_files(pageId='//PHYS_0005,PHYS_0001..PHYS_0002')) == 35, '35 files in //PHYS_0005,PHYS_0001..PHYS_0002'
    assert len(mets.find_all_files(pageId='1..10')) == 35, '35 files in @ORDER range 1..10'
    assert len(mets.find_all_files(pageId='1..5')) == 35, '35 files in @ORDER range 1..10'
    assert len(mets.find_all_files(pageId='PHYS_0001,PHYS_0002,PHYS_0005')) == 35, '35 in PHYS_0001,PHYS_0002,PHYS_0005'
    assert len(mets.find_all_files(pageId='PHYS_0001..PHYS_0002,PHYS_0005')) == 35, '35 in PHYS_0001,PHYS_0002,PHYS_0005'
    assert len(mets.find_all_files(pageId='page 1..page 2,5')) == 35, '35 in PHYS_0001,PHYS_0002,PHYS_0005'
    assert len(mets.find_all_files(pageId='PHYS_0005,1..2')) == 35, '35 in PHYS_0001,PHYS_0002,PHYS_0005'
    # TODO https://github.com/OCR-D/core/issues/1185
    # with pytest.raises(ValueError, match='differ in their non-numeric part'):
    #     len(mets.find_all_files(pageId='1..PHYS_0002'))
    # with pytest.raises(ValueError, match=re.compile(f'match(es)? none')):
    #     mets.find_all_files(pageId='PHYS_0006..PHYS_0029')
    # with pytest.raises(ValueError, match=re.compile(f'match(es)? none')):
    #     mets.find_all_files(pageId='PHYS_0001-NOTEXIST')
    # with pytest.raises(ValueError, match=re.compile(f'match(es)? none')):
    #     mets.find_all_files(pageId='1..5,PHYS_0006..PHYS_0029')
    # with pytest.raises(ValueError, match=re.compile(f'match(es)? none')):
    #     mets.find_all_files(pageId='//PHYS000.*')

def test_reload(start_mets_server : Tuple[str, Workspace]):
    _, workspace_server = start_mets_server
    workspace_server_copy = Workspace(Resolver(), workspace_server.directory)
    assert len(workspace_server.mets.find_all_files()) == 35, '35 files total'
    assert len(workspace_server_copy.mets.find_all_files()) == 35, '35 files total'

    workspace_server_copy.add_file('FOO', ID='foo', mimetype='foo/bar', local_filename='mets.xml', pageId='foo')
    assert len(workspace_server.mets.find_all_files()) == 35, '35 files total'
    assert len(workspace_server_copy.mets.find_all_files()) == 36, '36 files total'

    workspace_server_copy.save_mets()
    print(workspace_server.mets.reload())
    assert len(workspace_server.mets.find_all_files()) == 36, '36 files total'
<|MERGE_RESOLUTION|>--- conflicted
+++ resolved
@@ -1,9 +1,5 @@
-<<<<<<< HEAD
 import re
-=======
-from collections.abc import Generator
 from typing import Iterable, Tuple
->>>>>>> aa79aaa2
 from pytest import fixture, raises
 import pytest
 from tests.base import assets
