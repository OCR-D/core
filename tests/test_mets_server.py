--- conflicted
+++ resolved
@@ -171,7 +171,6 @@
         assert socket_perm & stat.S_IROTH
         assert socket_perm & stat.S_IWOTH
 
-<<<<<<< HEAD
 def test_mets_server_socket_stop(start_mets_server):
     mets_server_url, workspace_server = start_mets_server
     if mets_server_url == TRANSPORTS[1]:
@@ -184,7 +183,7 @@
             workspace_server.mets.workspace_path
         # make sure the socket file was deleted on shutdown
         assert not Path(mets_server_url).exists()
-=======
+
 def test_find_all_files(start_mets_server):
     _, workspace_server = start_mets_server
     assert len(workspace_server.mets.find_all_files()) == 35, '35 files total'
@@ -202,5 +201,4 @@
     assert len(workspace_server.mets.find_all_files(pageId='PHYS_0001..PHYS_0005')) == 35, '35 files for page "PHYS_0001..PHYS_0005"'
     assert len(workspace_server.mets.find_all_files(pageId='//PHYS_000(1|2)')) == 34, '34 files in PHYS_001 and PHYS_0002'
     assert len(workspace_server.mets.find_all_files(pageId='//PHYS_0001,//PHYS_0005')) == 18, '18 files in PHYS_001 and PHYS_0005 (two regexes)'
-    assert len(workspace_server.mets.find_all_files(pageId='//PHYS_0005,PHYS_0001..PHYS_0002')) == 35, '35 files in //PHYS_0005,PHYS_0001..PHYS_0002'
->>>>>>> 4797085d
+    assert len(workspace_server.mets.find_all_files(pageId='//PHYS_0005,PHYS_0001..PHYS_0002')) == 35, '35 files in //PHYS_0005,PHYS_0001..PHYS_0002'