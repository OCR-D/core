import json

from tempfile import TemporaryDirectory
from os.path import join
from tests.base import CapturingTestCase as TestCase, assets, main # pylint: disable=import-error, no-name-in-module
from tests.data import DummyProcessor, DummyProcessorWithRequiredParameters, IncompleteProcessor, DUMMY_TOOL

from ocrd_utils import MIMETYPE_PAGE, pushd_popd, initLogging, disableLogging
from ocrd.resolver import Resolver
from ocrd.processor.base import Processor, run_processor, run_cli

class TestProcessor(TestCase):

    def setUp(self):
        disableLogging()
        initLogging()
        self.resolver = Resolver()
        self.workspace = self.resolver.workspace_from_url(assets.url_of('SBB0000F29300010000/data/mets.xml'))

    def test_incomplete_processor(self):
        proc = IncompleteProcessor(None)
        with self.assertRaisesRegex(Exception, 'Must be implemented'):
            proc.process()

    def test_no_resolver(self):
        with self.assertRaisesRegex(Exception, 'pass a resolver to create a workspace'):
            run_processor(DummyProcessor)

    def test_no_mets_url(self):
        with self.assertRaisesRegex(Exception, 'pass mets_url to create a workspace'):
            run_processor(DummyProcessor, resolver=self.resolver)

    def test_no_input_file_grp(self):
        processor = run_processor(DummyProcessor,
                                  resolver=self.resolver,
                                  mets_url=assets.url_of('SBB0000F29300010000/data/mets.xml'))
        with self.assertRaisesRegex(Exception, 'Processor is missing input fileGrp'):
            _ = processor.input_files

    def test_with_mets_url_input_files(self):
        processor = run_processor(DummyProcessor,
                                  input_file_grp='OCR-D-SEG-PAGE',
                                  resolver=self.resolver,
                                  mets_url=assets.url_of('SBB0000F29300010000/data/mets.xml'))
        self.assertEqual(len(processor.input_files), 2)
        self.assertTrue(all([f.mimetype == MIMETYPE_PAGE for f in processor.input_files]))

    def test_parameter(self):
        with TemporaryDirectory() as tempdir:
            jsonpath = join(tempdir, 'params.json')
            with open(jsonpath, 'w') as f:
                f.write('{"baz": "quux"}')
            with open(jsonpath, 'r') as f:
                processor = run_processor(
                    DummyProcessor,
                    parameter=json.load(f),
                    input_file_grp="OCR-D-IMG",
                    resolver=self.resolver,
                    mets_url=assets.url_of('SBB0000F29300010000/data/mets.xml')
                )
            self.assertEqual(len(processor.input_files), 3)

    def test_verify(self):
        proc = DummyProcessor(self.workspace)
        self.assertEqual(proc.verify(), True)

    def test_json(self):
        DummyProcessor(self.workspace, dump_json=True)

    def test_params_missing_required(self):
        with self.assertRaisesRegex(Exception, 'is a required property'):
            DummyProcessorWithRequiredParameters(workspace=self.workspace)

    def test_params(self):
        proc = Processor(workspace=self.workspace)
        self.assertEqual(proc.parameter, {})

    def test_run_agent(self):
        no_agents_before = len(self.workspace.mets.agents)
        run_processor(DummyProcessor, ocrd_tool=DUMMY_TOOL, workspace=self.workspace)
        self.assertEqual(len(self.workspace.mets.agents), no_agents_before + 1, 'one more agent')
        #  print(self.workspace.mets.agents[no_agents_before])

    def test_run_cli(self):
        with TemporaryDirectory() as tempdir:
            run_processor(DummyProcessor, ocrd_tool=DUMMY_TOOL, workspace=self.workspace)
            run_cli(
                'echo',
                mets_url=assets.url_of('SBB0000F29300010000/data/mets.xml'),
                resolver=Resolver(),
                workspace=None,
                page_id='page1',
                log_level='DEBUG',
                input_file_grp='INPUT',
                output_file_grp='OUTPUT',
                parameter='/path/to/param.json',
                working_dir=tempdir
            )
            run_cli(
                'echo',
                mets_url=assets.url_of('SBB0000F29300010000/data/mets.xml'),
                resolver=Resolver(),
            )

<<<<<<< HEAD
    def test_resolve_files(self):
        pass
=======
    def test_zip_input_files(self):
        class ZipTestProcessor(Processor): pass
        with pushd_popd(tempdir=True) as tempdir:
            ws = self.resolver.workspace_from_nothing(directory=tempdir)
            ws.add_file('GRP1', mimetype=MIMETYPE_PAGE, ID='foobar1', pageId='phys_0001')
            ws.add_file('GRP2', mimetype='application/alto+xml', ID='foobar2', pageId='phys_0001')
            ws.add_file('GRP1', mimetype=MIMETYPE_PAGE, ID='foobar3', pageId='phys_0002')
            ws.add_file('GRP2', mimetype=MIMETYPE_PAGE, ID='foobar4', pageId='phys_0002')
            for page_id in [None, 'phys_0001,phys_0002']:
                with self.subTest(page_id=page_id):
                    proc = ZipTestProcessor(workspace=ws, input_file_grp='GRP1,GRP2', page_id=page_id)
                    tuples = [(one.ID, two.ID) for one, two in proc.zip_input_files()]
                    assert ('foobar1', 'foobar2') in tuples
                    assert ('foobar3', 'foobar4') in tuples
                    tuples = [(one.ID, two) for one, two in proc.zip_input_files(mimetype=MIMETYPE_PAGE)]
                    assert ('foobar1', None) in tuples
                    tuples = [(one.ID, two.ID) for one, two in proc.zip_input_files(mimetype=r'//application/(vnd.prima.page|alto)\+xml')]
                    assert ('foobar1', 'foobar2') in tuples
                    assert ('foobar3', 'foobar4') in tuples

    def test_zip_input_files_multi_mixed(self):
        class ZipTestProcessor(Processor): pass
        with pushd_popd(tempdir=True) as tempdir:
            ws = self.resolver.workspace_from_nothing(directory=tempdir)
            ws.add_file('GRP1', mimetype=MIMETYPE_PAGE, ID='foobar1', pageId='phys_0001')
            ws.add_file('GRP1', mimetype='image/png', ID='foobar1img1', pageId='phys_0001')
            ws.add_file('GRP1', mimetype='image/png', ID='foobar1img2', pageId='phys_0001')
            ws.add_file('GRP2', mimetype=MIMETYPE_PAGE, ID='foobar2', pageId='phys_0001')
            ws.add_file('GRP1', mimetype=MIMETYPE_PAGE, ID='foobar3', pageId='phys_0002')
            ws.add_file('GRP2', mimetype='image/tiff', ID='foobar4', pageId='phys_0002')
            for page_id in [None, 'phys_0001,phys_0002']:
                with self.subTest(page_id=page_id):
                    proc = ZipTestProcessor(workspace=ws, input_file_grp='GRP1,GRP2', page_id=page_id)
                    print("unfiltered")
                    tuples = [(one.ID, two.ID) for one, two in proc.zip_input_files()]
                    assert ('foobar1', 'foobar2') in tuples
                    assert ('foobar3', 'foobar4') in tuples
                    print("PAGE-filtered")
                    tuples = [(one.ID, two) for one, two in proc.zip_input_files(mimetype=MIMETYPE_PAGE)]
                    assert ('foobar3', None) in tuples
            ws.add_file('GRP2', mimetype='image/tiff', ID='foobar4dup', pageId='phys_0002')
            for page_id in [None, 'phys_0001,phys_0002']:
                with self.subTest(page_id=page_id):
                    proc = ZipTestProcessor(workspace=ws, input_file_grp='GRP1,GRP2', page_id=page_id)
                    tuples = [(one.ID, two.ID) for one, two in proc.zip_input_files(on_error='first')]
                    assert ('foobar1', 'foobar2') in tuples
                    assert ('foobar3', 'foobar4') in tuples
                    tuples = [(one.ID, two) for one, two in proc.zip_input_files(on_error='skip')]
                    assert ('foobar3', None) in tuples
                    with self.assertRaisesRegex(Exception, "No PAGE-XML for page .* in fileGrp .* but multiple matches."):
                        tuples = proc.zip_input_files(on_error='abort')
            ws.add_file('GRP2', mimetype=MIMETYPE_PAGE, ID='foobar2dup', pageId='phys_0001')
            for page_id in [None, 'phys_0001,phys_0002']:
                with self.subTest(page_id=page_id):
                    proc = ZipTestProcessor(workspace=ws, input_file_grp='GRP1,GRP2', page_id=page_id)
                    with self.assertRaisesRegex(Exception, "Multiple PAGE-XML matches for page"):
                        tuples = proc.zip_input_files()

    def test_zip_input_files_require_first(self):
        class ZipTestProcessor(Processor): pass
        self.capture_out_err()
        with pushd_popd(tempdir=True) as tempdir:
            ws = self.resolver.workspace_from_nothing(directory=tempdir)
            ws.add_file('GRP1', mimetype=MIMETYPE_PAGE, ID='foobar1', pageId=None)
            ws.add_file('GRP2', mimetype=MIMETYPE_PAGE, ID='foobar2', pageId='phys_0001')
            for page_id in [None, 'phys_0001,phys_0002']:
                with self.subTest(page_id=page_id):
                    proc = ZipTestProcessor(workspace=ws, input_file_grp='GRP1,GRP2', page_id=page_id)
                    assert [(one, two.ID) for one, two in proc.zip_input_files(require_first=False)] == [(None, 'foobar2')]
        r = self.capture_out_err()
        assert 'ERROR ocrd.processor.base - found no page phys_0001 in file group GRP1' in r.err

>>>>>>> 135acb67

if __name__ == "__main__":
    main(__file__)<|MERGE_RESOLUTION|>--- conflicted
+++ resolved
@@ -102,10 +102,6 @@
                 resolver=Resolver(),
             )
 
-<<<<<<< HEAD
-    def test_resolve_files(self):
-        pass
-=======
     def test_zip_input_files(self):
         class ZipTestProcessor(Processor): pass
         with pushd_popd(tempdir=True) as tempdir:
@@ -178,7 +174,5 @@
         r = self.capture_out_err()
         assert 'ERROR ocrd.processor.base - found no page phys_0001 in file group GRP1' in r.err
 
->>>>>>> 135acb67
-
 if __name__ == "__main__":
     main(__file__)