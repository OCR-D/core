from tests.base import CapturingTestCase as TestCase, main, assets, copy_of_directory

import os, sys
import traceback
import subprocess
import tempfile
import pathlib
import yaml
import json
from pathlib import Path

from ocrd.cli.bashlib import bashlib_cli

from ocrd.constants import BASHLIB_FILENAME
from ocrd_utils.constants import VERSION, MIMETYPE_PAGE
from ocrd_validators.constants import BAGIT_TXT
from ocrd_models.constants import TAG_MODS_IDENTIFIER

from ocrd_utils import pushd_popd

class TestBashlibCli(TestCase):

    def invoke_bash(self, script, *args, executable=None):
        # pattern input=script would not work with additional args
        scriptfile = tempfile.NamedTemporaryFile(mode='w+', delete=False)
        scriptfile.write(script)
        scriptfile.close()
        env = dict(os.environ)
        if isinstance(executable, str):
            # ocrd-tool needs executable in PATH
            scriptdir = os.path.dirname(scriptfile.name)
            if os.path.lexists(executable):
                os.unlink(executable)
            os.symlink(scriptfile.name, executable)
            os.chmod(scriptfile.name, 0x755)
            cwd = os.getcwd()
            path = env['PATH']
            env.update(PATH=f'{path}:{cwd}')
        try:
            result = subprocess.run(['bash', scriptfile.name] + list(args), env=env,
                                    # py37+: text=True, capture_output=True
                                    universal_newlines=True, stdout=subprocess.PIPE, stderr=subprocess.PIPE)
            print(result.stdout)
            print(result.stderr, file=sys.stderr)
            return result.returncode, result.stdout, result.stderr
        except Exception as e:
            traceback.print_exc()
            return -1, "", str(e)
        finally:
            os.remove(scriptfile.name)
            
    def setUp(self):
        self.maxDiff = None
        super().setUp()

    def test_filename(self):
        exit_code, out, err = self.invoke_cli(bashlib_cli, ['filename'])
        print("out=%s\berr=%s" % (out, err))
        assert out.endswith('ocrd/lib.bash\n')

    def test_constants(self):
        def _test_constant(name, val):
            _, out, err = self.invoke_cli(bashlib_cli, ['constants', name])
            print("err=%s" % err)
            assert out == '%s\n' % val
        _test_constant('BASHLIB_FILENAME', BASHLIB_FILENAME)
        _test_constant('VERSION', VERSION)
        _test_constant('MIMETYPE_PAGE', MIMETYPE_PAGE)
        _test_constant('BAGIT_TXT', BAGIT_TXT)
        _test_constant('TAG_MODS_IDENTIFIER', TAG_MODS_IDENTIFIER)

    def test_constants_dict(self):
        _, out, err = self.invoke_cli(bashlib_cli, ['constants', 'MIME_TO_EXT'])
        assert '[image/tiff]=.tif' in out

    def test_constants_all(self):
        _, out, err = self.invoke_cli(bashlib_cli, ['constants', '*'])
        out = yaml.safe_load(out)
        assert 'VERSION' in out
        assert len(out) >= 40

    def test_constants_fail(self):
        exit_code, out, err = self.invoke_cli(bashlib_cli, ['constants', '1234!@#$--'])
        assert exit_code == 1
        assert err == "ERROR: name '1234!@#$--' is not a known constant\n"

    def test_input_files(self):
        with copy_of_directory(assets.path_to('kant_aufklaerung_1784/data')) as wsdir:
            with pushd_popd(wsdir):
                _, out, err = self.invoke_cli(bashlib_cli, ['input-files', '-I', 'OCR-D-IMG'])
                assert ("[url]='' [local_filename]='OCR-D-IMG/INPUT_0017.tif' [ID]='INPUT_0017' [mimetype]='image/tiff' "
                        "[pageId]='PHYS_0017' [outputFileId]='OUTPUT_PHYS_0017'") in out

    def test_bashlib_defs(self):
        exit_code, out, err = self.invoke_bash(
            "source $(ocrd bashlib filename) && type -t ocrd__wrap && type -t ocrd__minversion")
        assert exit_code == 0
        assert len(err) == 0
        assert 'function' in out

    def test_bashlib_minversion(self):
        exit_code, out, err = self.invoke_bash(
            "source $(ocrd bashlib filename) && ocrd__minversion 2.29.0")
        assert exit_code == 0
<<<<<<< HEAD
        major, minor = map(int, VERSION.split('.')[0:2])
        version = "%d.%d.%d" % (major, minor + 1, 0)
=======
        (major, minor, patch) = map(int, str(VERSION).split('.'))
        version = "%d.%d.%d" % (major, minor + 1, patch)
>>>>>>> e9c20e09
        exit_code, out, err = self.invoke_bash(
            "source $(ocrd bashlib filename) && ocrd__minversion " + version)
        assert exit_code > 0
        assert "ERROR: ocrd/core is too old" in err

    def test_bashlib_cp_processor(self):
        tool = {
            "version": "1.0",
            "tools": {
                "ocrd-cp": {
                  "executable": "ocrd-cp",
                  "description": "dummy processor copying",
                  "steps": ["preprocessing/optimization"],
                  "categories": ["Image preprocessing"],
                  "parameters": {
                      "message": {
                        "type": "string",
                        "default": "",
                        "description": "message to print on stdout"
                      }
                  }
                }
            }
        }
        script = (Path(__file__).parent.parent / 'data/bashlib_cp_processor.sh').read_text()
        with copy_of_directory(assets.path_to('kant_aufklaerung_1784/data')) as wsdir:
            with pushd_popd(wsdir):
                with open('ocrd-tool.json', 'w') as toolfile:
                    json.dump(tool, toolfile)
                # run on 1 input
                exit_code, out, err = self.invoke_bash(
                    script, '-I', 'OCR-D-GT-PAGE', '-O', 'OCR-D-GT-PAGE2', '-P', 'message', 'hello world',
                    executable='ocrd-cp')
                print({'exit_code': exit_code, 'out': out, 'err': err})
                assert 'single input fileGrp' in err
                assert 'processing PAGE-XML' in err
                assert exit_code == 0
                assert 'hello world' in out
                path = pathlib.Path('OCR-D-GT-PAGE2')
                assert path.is_dir()
                assert next(path.glob('*.xml'), None)
                # run on 2 inputs
                exit_code, out, err = self.invoke_bash(
                    script, '-I', 'OCR-D-IMG,OCR-D-GT-PAGE', '-O', 'OCR-D-IMG2',
                    executable='ocrd-cp')
                assert 'multiple input fileGrps' in err
                assert exit_code == 0
                assert 'ignoring application/vnd.prima.page+xml' in err
                path = pathlib.Path('OCR-D-IMG2')
                assert path.is_dir()
                assert next(path.glob('*.tif'), None)

if __name__ == "__main__":
    main(__file__)
<|MERGE_RESOLUTION|>--- conflicted
+++ resolved
@@ -102,13 +102,8 @@
         exit_code, out, err = self.invoke_bash(
             "source $(ocrd bashlib filename) && ocrd__minversion 2.29.0")
         assert exit_code == 0
-<<<<<<< HEAD
-        major, minor = map(int, VERSION.split('.')[0:2])
-        version = "%d.%d.%d" % (major, minor + 1, 0)
-=======
         (major, minor, patch) = map(int, str(VERSION).split('.'))
         version = "%d.%d.%d" % (major, minor + 1, patch)
->>>>>>> e9c20e09
         exit_code, out, err = self.invoke_bash(
             "source $(ocrd bashlib filename) && ocrd__minversion " + version)
         assert exit_code > 0
