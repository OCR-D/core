--- conflicted
+++ resolved
@@ -88,18 +88,8 @@
             f = workspace.mets.add_file('OCR-D-GT-PAGE', ID='file2', mimetype='image/png', pageId='page2', url='nothttp://unusual.scheme')
             f._el.set('GROUPID', 'donotuse') # pylint: disable=protected-access
             workspace.save_mets()
-<<<<<<< HEAD
-            report = WorkspaceValidator.validate(self.resolver, join(tempdir, 'mets.xml'), skip=['pixel_density', 'multipage'])
-            self.assertEqual(len(report.errors), 0)
-            self.assertEqual(len(report.warnings), 2)
-            self.assertIn("Java-specific", report.warnings[0])
-            self.assertIn("non-HTTP", report.warnings[1])
-            self.assertEqual(len(report.notices), 1)
-            self.assertIn("has GROUPID attribute", report.notices[0])
-=======
             with self.assertRaisesRegex(Exception, "Invalid.* URL"):
                 WorkspaceValidator.validate(self.resolver, join(tempdir, 'mets.xml'), skip=['pixel_density'])
->>>>>>> a2df716c
 
     def test_validate_pixel_no_download(self):
         imgpath = assets.path_to('kant_aufklaerung_1784-binarized/data/OCR-D-IMG-BIN/BIN_0020.png')
