--- conflicted
+++ resolved
@@ -62,22 +62,7 @@
               only: master
   test-pull-request:
     jobs:
-<<<<<<< HEAD
       - build-python35
       - build-python36
       - build-python37
-      - build-python38
-=======
-      - test-python35:
-          filters:
-            branches:
-              ignore: master
-      - test-python36:
-          filters:
-            branches:
-              ignore: master
-      - test-python37:
-          filters:
-            branches:
-              ignore: master
->>>>>>> 30361ab4
+      - build-python38