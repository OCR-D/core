version: 2

orbs:
    python: circleci/python@2.0.3

jobs:

  test-macos:
    macos:
      xcode: "12.5.1"
    # resource_class: macos.x86.medium.gen2
    working_directory: ~/ocrd-core
    environment:
      PIP: pip3
      PYTHON: python3
    steps:
      - checkout
<<<<<<< HEAD
      - run: HOMEBREW_NO_AUTO_UPDATE=1 brew install imagemagick geos bash
      - run: make install 
      - run: make deps-test test benchmark

  test-python36:
    docker:
      - image: python:3.6.15
    working_directory: ~/ocrd-core
    steps:
      - checkout
      - run: apt-get -y update
      - run: pip install -U pip
      - run: make deps-ubuntu install
      - run: make deps-test test benchmark
=======
      - run: HOMEBREW_NO_AUTO_UPDATE=1 brew install imagemagick geos
      - run: make install deps-test
      - run: make test benchmark
>>>>>>> 2128be50

  test-python37:
    docker:
      - image: cimg/python:3.7
    working_directory: ~/ocrd-core
    steps:
      - checkout
      - run: sudo apt-get -y update
      - run: sudo make deps-ubuntu 
      - run: make install deps-test
      - run: make test benchmark

  test-python38:
    docker:
      - image: cimg/python:3.8
    working_directory: ~/ocrd-core
    steps:
      - checkout
      - run: sudo apt-get -y update
      - run: sudo make deps-ubuntu
      - run: make install deps-test
      - run: make test benchmark

  test-python39:
    docker:
      - image: cimg/python:3.9
    working_directory: ~/ocrd-core
    steps:
      - checkout
      - run: sudo apt-get -y update
      - run: sudo make deps-ubuntu
      - run: make install deps-test
      - run: make test benchmark

  test-python310:
    docker:
      - image: cimg/python:3.10
    working_directory: ~/ocrd-core
    steps:
      - checkout
      - run: sudo apt-get -y update
      - run: sudo make deps-ubuntu
      - run: make install deps-test
      - run: make test benchmark

  test-python311:
    docker:
      - image: cimg/python:3.11
    working_directory: ~/ocrd-core
    steps:
      - checkout
      - run: sudo apt-get -y update
      - run: sudo make deps-ubuntu
      - run: make install deps-test
      - run: make test benchmark

  deploy:
    docker:
      - image: circleci/buildpack-deps:stretch
    steps:
      - checkout
      - setup_remote_docker: # https://circleci.com/docs/2.0/building-docker-images/
          docker_layer_caching: true
      - run: make docker
      - run: make docker-cuda
      - run:
          name: Login to Docker Hub
          command: echo "$DOCKERHUB_PASS" | docker login --username "$DOCKERHUB_USERNAME" --password-stdin
      - run: docker push ocrd/core
      - run: docker push ocrd/core-cuda

workflows:
  version: 2
  build-master:
    jobs:
      - deploy:
          filters:
            branches:
              only: master
  test-pull-request:
    jobs:
      - test-python37
      - test-python38
      - test-python39
      - test-python310
      - test-python311
      - test-macos<|MERGE_RESOLUTION|>--- conflicted
+++ resolved
@@ -15,26 +15,9 @@
       PYTHON: python3
     steps:
       - checkout
-<<<<<<< HEAD
       - run: HOMEBREW_NO_AUTO_UPDATE=1 brew install imagemagick geos bash
       - run: make install 
       - run: make deps-test test benchmark
-
-  test-python36:
-    docker:
-      - image: python:3.6.15
-    working_directory: ~/ocrd-core
-    steps:
-      - checkout
-      - run: apt-get -y update
-      - run: pip install -U pip
-      - run: make deps-ubuntu install
-      - run: make deps-test test benchmark
-=======
-      - run: HOMEBREW_NO_AUTO_UPDATE=1 brew install imagemagick geos
-      - run: make install deps-test
-      - run: make test benchmark
->>>>>>> 2128be50
 
   test-python37:
     docker:
