version: 2

orbs:
    python: circleci/python@2.0.3

jobs:

  test-macos:
    macos:
      xcode: "12.5.1"
    # resource_class: macos.x86.medium.gen2
    working_directory: ~/ocrd-core
    environment:
      PIP: pip3
      PYTHON: python3
    steps:
      - checkout
      - run: HOMEBREW_NO_AUTO_UPDATE=1 brew install imagemagick geos
      - run: make install deps-test
      - run: make test benchmark

  test-python37:
    docker:
      - image: cimg/python:3.7
    working_directory: ~/ocrd-core
    steps:
      - checkout
      - run: sudo apt-get -y update
      - run: sudo make deps-ubuntu 
      - run: make install deps-test
      - run: make test benchmark

  test-python38:
    docker:
      - image: cimg/python:3.8
    working_directory: ~/ocrd-core
    steps:
      - checkout
      - run: sudo apt-get -y update
      - run: sudo make deps-ubuntu
      - run: make install deps-test
      - run: make test benchmark

  test-python39:
    docker:
      - image: cimg/python:3.9
    working_directory: ~/ocrd-core
    steps:
      - checkout
      - run: sudo apt-get -y update
      - run: sudo make deps-ubuntu
      - run: make install deps-test
      - run: make test benchmark

  test-python310:
    docker:
      - image: cimg/python:3.10
    working_directory: ~/ocrd-core
    steps:
      - checkout
      - run: sudo apt-get -y update
      - run: sudo make deps-ubuntu
      - run: make install deps-test
      - run: make test benchmark

  test-python311:
    docker:
      - image: cimg/python:3.11
    working_directory: ~/ocrd-core
    steps:
      - checkout
      - run: sudo apt-get -y update
      - run: sudo make deps-ubuntu
      - run: make install deps-test
      - run: make test benchmark

  deploy:
    docker:
      - image: circleci/buildpack-deps:stretch
    steps:
      - checkout
<<<<<<< HEAD
=======
      # https://circleci.com/docs/2.0/building-docker-images/
>>>>>>> 378400e1
      - setup_remote_docker
          docker_layer_caching: true
      - run: make docker
      - run: make docker-cuda
      - run:
          name: Login to Docker Hub
          command: echo "$DOCKERHUB_PASS" | docker login --username "$DOCKERHUB_USERNAME" --password-stdin
      - run: docker push ocrd/core
      - run: docker push ocrd/core-cuda

workflows:
  version: 2
  build-master:
    jobs:
      - deploy:
          filters:
            branches:
              only: master
  test-pull-request:
    jobs:
      - test-python37
      - test-python38
      - test-python39
      - test-python310
      - test-python311
      - test-macos<|MERGE_RESOLUTION|>--- conflicted
+++ resolved
@@ -79,10 +79,7 @@
       - image: circleci/buildpack-deps:stretch
     steps:
       - checkout
-<<<<<<< HEAD
-=======
       # https://circleci.com/docs/2.0/building-docker-images/
->>>>>>> 378400e1
       - setup_remote_docker
           docker_layer_caching: true
       - run: make docker
