--- conflicted
+++ resolved
@@ -26,11 +26,7 @@
         workspace.save_mets()
         Tesseract3LineSegmenter(workspace, inputGrp="OCR-D-SEG-BLOCK", outputGrp="OCR-D-SEG-LINE").process()
         workspace.save_mets()
-<<<<<<< HEAD
-        # TODO Takes too long
-=======
         # TODO takes too long
->>>>>>> 343ceaea
         #  Tesseract3Recognizer(workspace, inputGrp="OCR-D-SEG-LINE", outputGrp="OCR-D-OCR-TESS").process()
         workspace.save_mets()
 
