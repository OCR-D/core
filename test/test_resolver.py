import os
from shutil import copytree, rmtree
from test.base import TestCase, assets, main

from ocrd.model import OcrdExif
from ocrd.resolver import Resolver

TMP_FOLDER = '/tmp/test-pyocrd-resolver'
METS_HEROLD = assets.url_of('SBB0000F29300010000/mets.xml')
FOLDER_KANT = assets.path_to('kant_aufklaerung_1784')
TEST_ZIP = assets.path_to('test.ocrd.zip')

class TestResolver(TestCase):

    def setUp(self):
        self.resolver = Resolver()
        self.folder = os.path.join(TMP_FOLDER, 'kant_aufklaerung_1784')
        if os.path.exists(TMP_FOLDER):
            rmtree(TMP_FOLDER)
            os.makedirs(TMP_FOLDER)
        copytree(FOLDER_KANT, self.folder)

    def test_workspace_from_url(self):
        workspace = self.resolver.workspace_from_url(METS_HEROLD)
        #  print(METS_HEROLD)
        #  print(workspace.mets)
        input_files = workspace.mets.find_files(fileGrp='OCR-D-IMG')
        #  print [str(f) for f in input_files]
        image_file = input_files[0]
        #  print(image_file)
        f = workspace.download_file(image_file)
        self.assertEqual(f.ID, 'FILE_0001_IMAGE')
        #  print(f)

<<<<<<< HEAD
=======
    def test_resolve_image(self):
        workspace = self.resolver.workspace_from_url(METS_HEROLD)
        input_files = workspace.mets.find_files(fileGrp='OCR-D-IMG')
        f = input_files[0]
        img_pil1 = workspace.resolve_image_as_pil(f.url)
        self.assertEqual(img_pil1.size, (2875, 3749))
        img_pil2 = workspace.resolve_image_as_pil(f.url, [[0, 0], [1, 1]])
        self.assertEqual(img_pil2.size, (1, 1))

    def test_resolve_image_bitonal(self):
        img_url = assets.url_of('kant_aufklaerung_1784-binarized/kant_aufklaerung_1784_0017.bin.1bit.png')
        workspace = self.resolver.workspace_from_url(METS_HEROLD)
        img_pil1 = workspace.resolve_image_as_pil(img_url)
        self.assertEqual(img_pil1.size, (1457, 2083))
        img_pil2 = workspace.resolve_image_as_pil(img_url, [[0, 0], [1, 1]])
        self.assertEqual(img_pil2.size, (1, 1))

>>>>>>> 87fc7078
    def test_unpack_workspace(self):
        workspace = self.resolver.unpack_workspace_from_filename(TEST_ZIP)
        files = workspace.mets.find_files(mimetype='image/tiff')
        self.assertEqual(len(files), 2, '2 TIF')
        for f in files:
            workspace.download_file(f)
        print([OcrdExif.from_filename(f.local_filename).to_xml() for f in files])

    #  def test_pack_workspace(self):
    #      workspace = self.resolver.workspace_from_folder(self.folder, clobber_mets=True)
    #      zpath = self.resolver.pack_workspace(workspace, zpath='/tmp/test-pyocrd-resolver.zip')
    #      print(zpath)

if __name__ == '__main__':
    main()<|MERGE_RESOLUTION|>--- conflicted
+++ resolved
@@ -32,8 +32,6 @@
         self.assertEqual(f.ID, 'FILE_0001_IMAGE')
         #  print(f)
 
-<<<<<<< HEAD
-=======
     def test_resolve_image(self):
         workspace = self.resolver.workspace_from_url(METS_HEROLD)
         input_files = workspace.mets.find_files(fileGrp='OCR-D-IMG')
@@ -51,7 +49,6 @@
         img_pil2 = workspace.resolve_image_as_pil(img_url, [[0, 0], [1, 1]])
         self.assertEqual(img_pil2.size, (1, 1))
 
->>>>>>> 87fc7078
     def test_unpack_workspace(self):
         workspace = self.resolver.unpack_workspace_from_filename(TEST_ZIP)
         files = workspace.mets.find_files(mimetype='image/tiff')
