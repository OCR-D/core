--- conflicted
+++ resolved
@@ -17,12 +17,8 @@
 from .deployment_utils import (
     create_docker_client,
     DeployType,
-<<<<<<< HEAD
-    wait_for_rabbitmq_availability
-=======
     verify_mongodb_available,
     verify_rabbitmq_available,
->>>>>>> 821f70c0
 )
 
 from .runtime_data import (
@@ -234,8 +230,6 @@
             remove: bool,
             ports_mapping: Union[Dict, None] = None
     ) -> str:
-<<<<<<< HEAD
-=======
         if self.data_queue.skip_deployment:
             self.log.debug(f"RabbitMQ is externaly managed. Skipping deployment")
             verify_rabbitmq_available(
@@ -246,7 +240,6 @@
                 self.data_queue.password
             )
             return self.data_queue.url
->>>>>>> 821f70c0
         self.log.debug(f"Trying to deploy '{image}', with modes: "
                        f"detach='{detach}', remove='{remove}'")
 
@@ -289,11 +282,7 @@
         rmq_port = int(self.data_queue.port)
         rmq_vhost = '/'
 
-<<<<<<< HEAD
-        wait_for_rabbitmq_availability(
-=======
         verify_rabbitmq_available(
->>>>>>> 821f70c0
             host=rmq_host,
             port=rmq_port,
             vhost=rmq_vhost,
@@ -311,14 +300,11 @@
             remove: bool,
             ports_mapping: Union[Dict, None] = None
     ) -> str:
-<<<<<<< HEAD
-=======
         if self.data_mongo.skip_deployment:
             self.log.debug('MongoDB is externaly managed. Skipping deployment')
             verify_mongodb_available(self.data_mongo.url);
             return self.data_mongo.url
 
->>>>>>> 821f70c0
         self.log.debug(f"Trying to deploy '{image}', with modes: "
                        f"detach='{detach}', remove='{remove}'")
 
@@ -361,13 +347,9 @@
         return self.data_mongo.url
 
     def kill_rabbitmq(self) -> None:
-<<<<<<< HEAD
-        if not self.data_queue.pid:
-=======
         if self.data_queue.skip_deployment:
             return
         elif not self.data_queue.pid:
->>>>>>> 821f70c0
             self.log.warning('No running RabbitMQ instance found')
             return
         client = create_docker_client(
@@ -382,13 +364,9 @@
         self.log.info('The RabbitMQ is stopped')
 
     def kill_mongodb(self) -> None:
-<<<<<<< HEAD
-        if not self.data_mongo.pid:
-=======
         if self.data_mongo.skip_deployment:
             return
         elif not self.data_mongo.pid:
->>>>>>> 821f70c0
             self.log.warning('No running MongoDB instance found')
             return
         client = create_docker_client(
