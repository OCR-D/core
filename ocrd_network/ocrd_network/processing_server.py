import json
from logging import FileHandler, Formatter
import requests
import httpx
from os import getpid
from typing import Dict, List, Union
import uvicorn

from fastapi import (
    FastAPI,
    status,
    Request,
    HTTPException,
    UploadFile,
    File,
)
from fastapi.exceptions import RequestValidationError
from fastapi.responses import FileResponse, JSONResponse, PlainTextResponse

from pika.exceptions import ChannelClosedByBroker
from ocrd.task_sequence import ProcessorTask
from ocrd_utils import initLogging, getLogger, LOG_FORMAT
from ocrd import Resolver, Workspace
from pathlib import Path
from .database import (
    initiate_database,
    db_create_workspace,
    db_get_processing_job,
    db_get_processing_jobs,
    db_get_workflow_job,
    db_get_workspace,
    db_update_processing_job,
    db_update_workspace,
    db_get_workflow_script,
    db_find_first_workflow_script_by_content
)
from .deployer import Deployer
from .logging import get_processing_server_logging_file_path
from .models import (
    DBProcessorJob,
    DBWorkflowJob,
    DBWorkflowScript,
    PYJobInput,
    PYJobOutput,
    PYResultMessage,
    PYWorkflowJobOutput,
    StateEnum
)
from .rabbitmq_utils import (
    RMQPublisher,
    OcrdProcessingMessage
)
from .server_cache import (
    CacheLockedPages,
    CacheProcessingRequests
)
from .server_utils import (
    _get_processor_job,
    _get_processor_job_log,
    expand_page_ids,
    validate_and_return_mets_path,
    validate_job_input
)
from .utils import (
    download_ocrd_all_tool_json,
    generate_created_time,
    generate_id,
    get_ocrd_workspace_physical_pages,
    validate_workflow,
)
from urllib.parse import urljoin
<<<<<<< HEAD

AGENT_TYPES = ['worker', 'server']
=======
from hashlib import md5
>>>>>>> 0ea71fd8


class ProcessingServer(FastAPI):
    """FastAPI app to make ocr-d processor calls

    The Processing-Server receives calls conforming to the ocr-d webapi regarding the processing
    part. It can run ocrd-processors and provides endpoints to discover processors and watch the job
    status.
    The Processing-Server does not execute the processors itself but starts up a queue and a
    database to delegate the calls to processing workers. They are started by the Processing-Server
    and the communication goes through the queue.
    """

    def __init__(self, config_path: str, host: str, port: int) -> None:
        initLogging()
        super().__init__(
            on_startup=[self.on_startup],
            on_shutdown=[self.on_shutdown],
            title='OCR-D Processing Server',
            description='OCR-D Processing Server'
        )
        self.log = getLogger('ocrd_network.processing_server')
        log_file = get_processing_server_logging_file_path(pid=getpid())
        file_handler = FileHandler(filename=log_file, mode='a')
        file_handler.setFormatter(Formatter(LOG_FORMAT))
        self.log.addHandler(file_handler)

        self.log.info(f"Downloading ocrd all tool json")
        self.ocrd_all_tool_json = download_ocrd_all_tool_json(
            ocrd_all_url="https://ocr-d.de/js/ocrd-all-tool.json"
        )
        self.hostname = host
        self.port = port
        # The deployer is used for:
        # - deploying agents when the Processing Server is started
        # - retrieving runtime data of agents
        self.deployer = Deployer(config_path)
        self.mongodb_url = None
        # TODO: Combine these under a single URL, rabbitmq_utils needs an update
        self.rmq_host = self.deployer.data_queue.address
        self.rmq_port = self.deployer.data_queue.port
        self.rmq_vhost = '/'
        self.rmq_username = self.deployer.data_queue.username
        self.rmq_password = self.deployer.data_queue.password

        # Gets assigned when `connect_publisher` is called on the working object
        self.rmq_publisher = None

        # Used for keeping track of cached processing requests
        self.cache_processing_requests = CacheProcessingRequests()

        # Used for keeping track of locked/unlocked pages of a workspace
        self.cache_locked_pages = CacheLockedPages()

        # Used by processing workers and/or processor servers to report back the results
        if self.deployer.internal_callback_url:
            host = self.deployer.internal_callback_url
            self.internal_job_callback_url = f'{host.rstrip("/")}/result_callback'
        else:
            self.internal_job_callback_url = f'http://{host}:{port}/result_callback'

        # Create routes
        self.router.add_api_route(
            path='/stop',
            endpoint=self.stop_deployed_agents,
            methods=['POST'],
            tags=['tools'],
            summary='Stop database, queue and processing-workers',
        )

        self.router.add_api_route(
            path='/processor/run/{processor_name}',
            endpoint=self.push_processor_job,
            methods=['POST'],
            tags=['processing'],
            status_code=status.HTTP_200_OK,
            summary='Submit a job to this processor',
            response_model=PYJobOutput,
            response_model_exclude_unset=True,
            response_model_exclude_none=True
        )

        self.router.add_api_route(
            path='/processor/job/{job_id}',
            endpoint=self.get_processor_job,
            methods=['GET'],
            tags=['processing'],
            status_code=status.HTTP_200_OK,
            summary='Get information about a job based on its ID',
            response_model=PYJobOutput,
            response_model_exclude_unset=True,
            response_model_exclude_none=True
        )

        self.router.add_api_route(
            path='/processor/log/{job_id}',
            endpoint=self.get_processor_job_log,
            methods=['GET'],
            tags=['processing'],
            status_code=status.HTTP_200_OK,
            summary='Get the log file of a job id'
        )

        self.router.add_api_route(
            path='/result_callback',
            endpoint=self.remove_from_request_cache,
            methods=['POST'],
            tags=['processing'],
            status_code=status.HTTP_200_OK,
            summary='Callback used by a worker or processor server for reporting result of a processing request',
        )

        self.router.add_api_route(
            path='/processor/info/{processor_name}',
            endpoint=self.get_processor_info,
            methods=['GET'],
            tags=['processing', 'discovery'],
            status_code=status.HTTP_200_OK,
            summary='Get information about this processor',
        )

        self.router.add_api_route(
            path='/processor',
            endpoint=self.list_processors,
            methods=['GET'],
            tags=['processing', 'discovery'],
            status_code=status.HTTP_200_OK,
            summary='Get a list of all available processors',
        )

        self.router.add_api_route(
            path='/workflow/run',
            endpoint=self.run_workflow,
            methods=['POST'],
            tags=['workflow', 'processing'],
            status_code=status.HTTP_200_OK,
            summary='Run a workflow',
            response_model=PYWorkflowJobOutput,
            response_model_exclude=["processing_job_ids"],
            response_model_exclude_defaults=True,
            response_model_exclude_unset=True,
            response_model_exclude_none=True
        )

        self.router.add_api_route(
            path='/workflow/job/{workflow_job_id}',
            endpoint=self.get_workflow_info,
            methods=['GET'],
            tags=['workflow', 'processing'],
            status_code=status.HTTP_200_OK,
            summary='Get information about a workflow run',
        )

        self.router.add_api_route(
            path='/workflow',
            endpoint=self.upload_workflow,
            methods=['POST'],
            tags=['workflow'],
            status_code=status.HTTP_201_CREATED,
            summary='Upload/Register a new workflow script',
        )
        self.router.add_api_route(
            path='/workflow/{workflow_id}',
            endpoint=self.replace_workflow,
            methods=['PUT'],
            tags=['workflow'],
            status_code=status.HTTP_200_OK,
            summary='Update/Replace a workflow script',
        )
        self.router.add_api_route(
            path='/workflow/{workflow_id}',
            endpoint=self.download_workflow,
            methods=['GET'],
            tags=['workflow'],
            status_code=status.HTTP_200_OK,
            summary='Download a workflow script',
        )

        @self.exception_handler(RequestValidationError)
        async def validation_exception_handler(request: Request, exc: RequestValidationError):
            exc_str = f'{exc}'.replace('\n', ' ').replace('   ', ' ')
            self.log.error(f'{request}: {exc_str}')
            content = {'status_code': 10422, 'message': exc_str, 'data': None}
            return JSONResponse(content=content, status_code=status.HTTP_422_UNPROCESSABLE_ENTITY)

    def start(self) -> None:
        """ deploy agents (db, queue, workers) and start the processing server with uvicorn
        """
        try:
            self.deployer.deploy_rabbitmq(image='rabbitmq:3-management', detach=True, remove=True)
            rabbitmq_url = self.deployer.data_queue.url

            self.deployer.deploy_mongodb(image='mongo', detach=True, remove=True)
            self.mongodb_url = self.deployer.data_mongo.url

            # The RMQPublisher is initialized and a connection to the RabbitMQ is performed
            self.connect_publisher()
            self.log.debug(f'Creating message queues on RabbitMQ instance url: {rabbitmq_url}')
            self.create_message_queues()

            self.deployer.deploy_hosts(
                mongodb_url=self.mongodb_url,
                rabbitmq_url=rabbitmq_url
            )
        except Exception:
            self.log.error('Error during startup of processing server. '
                           'Trying to kill parts of incompletely deployed service')
            self.deployer.kill_all()
            raise
        uvicorn.run(self, host=self.hostname, port=int(self.port))

    async def on_startup(self):
        await initiate_database(db_url=self.mongodb_url)

    async def on_shutdown(self) -> None:
        """
        - hosts and pids should be stored somewhere
        - ensure queue is empty or processor is not currently running
        - connect to hosts and kill pids
        """
        await self.stop_deployed_agents()

    async def stop_deployed_agents(self) -> None:
        self.deployer.kill_all()

    def connect_publisher(self, enable_acks: bool = True) -> None:
        self.log.info(f'Connecting RMQPublisher to RabbitMQ server: '
                      f'{self.rmq_host}:{self.rmq_port}{self.rmq_vhost}')
        self.rmq_publisher = RMQPublisher(
            host=self.rmq_host,
            port=self.rmq_port,
            vhost=self.rmq_vhost
        )
        self.log.debug(f'RMQPublisher authenticates with username: '
                       f'{self.rmq_username}, password: {self.rmq_password}')
        self.rmq_publisher.authenticate_and_connect(
            username=self.rmq_username,
            password=self.rmq_password
        )
        if enable_acks:
            self.rmq_publisher.enable_delivery_confirmations()
            self.log.info('Delivery confirmations are enabled')
        self.log.info('Successfully connected RMQPublisher.')

    def create_message_queues(self) -> None:
        """ Create the message queues based on the occurrence of
        `workers.name` in the config file.
        """

        # The abstract version of the above lines
        queue_names = self.deployer.find_matching_processors(
            worker_only=True,
            str_names_only=True,
            unique_only=True
        )

        for queue_name in queue_names:
            # The existence/validity of the worker.name is not tested.
            # Even if an ocr-d processor does not exist, the queue is created
            self.log.info(f'Creating a message queue with id: {queue_name}')
            self.rmq_publisher.create_queue(queue_name=queue_name)

    @staticmethod
    def create_processing_message(job: DBProcessorJob) -> OcrdProcessingMessage:
        processing_message = OcrdProcessingMessage(
            job_id=job.job_id,
            processor_name=job.processor_name,
            created_time=generate_created_time(),
            path_to_mets=job.path_to_mets,
            workspace_id=job.workspace_id,
            input_file_grps=job.input_file_grps,
            output_file_grps=job.output_file_grps,
            page_id=job.page_id,
            parameters=job.parameters,
            result_queue_name=job.result_queue_name,
            callback_url=job.callback_url,
            internal_callback_url=job.internal_callback_url
        )
        return processing_message

    def check_if_queue_exists(self, processor_name) -> bool:
        try:
            # Only checks if the process queue exists, if not raises ChannelClosedByBroker
            self.rmq_publisher.create_queue(processor_name, passive=True)
            return True
        except ChannelClosedByBroker as error:
            self.log.warning(f"Process queue with id '{processor_name}' not existing: {error}")
            # TODO: Revisit when reconnection strategy is implemented
            # Reconnect publisher, i.e., restore the connection - not efficient, but works
            self.connect_publisher(enable_acks=True)
            return False

    def query_ocrd_tool_json_from_server(self, processor_server_url: str):
        # Request the tool json from the Processor Server
        response = requests.get(
            urljoin(processor_server_url, 'info'),
<<<<<<< HEAD
            headers={"Content-Type": "application/json"}
=======
            headers={'Content-Type': 'application/json'}
>>>>>>> 0ea71fd8
        )
        if not response.status_code == 200:
            msg = f"Failed to retrieve ocrd tool json from: {processor_server_url}, status code: {response.status_code}"
            self.log.exception(msg)
            raise HTTPException(
                status_code=status.HTTP_404_NOT_FOUND,
                detail=msg
            )
        ocrd_tool = response.json()
        return ocrd_tool

    def processing_agent_exists(self, processor_name: str, agent_type: str) -> bool:
        if agent_type not in AGENT_TYPES:
            return False
        if agent_type == 'worker':
            if not self.check_if_queue_exists(processor_name):
                return False
        if agent_type == 'server':
            processor_server_url = self.deployer.resolve_processor_server_url(processor_name)
            if not processor_server_url:
                return False
        return True

    async def get_processing_agent_ocrd_tool(self, processor_name: str, agent_type: str) -> dict:
        ocrd_tool = {}
        if agent_type == 'worker':
            ocrd_tool = await self.get_processor_info(processor_name)
        if agent_type == 'server':
            processor_server_url = self.deployer.resolve_processor_server_url(processor_name)
            ocrd_tool = self.query_ocrd_tool_json_from_server(processor_server_url)
        return ocrd_tool

    async def push_processor_job(self, processor_name: str, data: PYJobInput) -> PYJobOutput:
        if data.job_id:
            raise HTTPException(
                status_code=status.HTTP_422_UNPROCESSABLE_ENTITY,
                detail=f"Job id field is set but must not be: {data.job_id}"
            )
        if not data.workspace_id and not data.path_to_mets:
            raise HTTPException(
                status_code=status.HTTP_422_UNPROCESSABLE_ENTITY,
                detail="either 'path_to_mets' or 'workspace_id' must be provided"
            )
        # Generate processing job id
        data.job_id = generate_id()
        # Append the processor name to the request itself
        data.processor_name = processor_name

        # Check if the processing agent (worker/server) exists (is deployed)
        if not self.processing_agent_exists(data.processor_name, data.agent_type):
            msg = f"Agent of type '{data.agent_type}' does not exist for '{data.processor_name}'"
            self.log.exception(msg)
            raise HTTPException(
                status_code=status.HTTP_404_NOT_FOUND,
                detail=msg
            )

        ocrd_tool = await self.get_processing_agent_ocrd_tool(
            processor_name=data.processor_name,
            agent_type=data.agent_type
        )
        if not ocrd_tool:
            msg = f"Agent of type '{data.agent_type}' does not exist for '{data.processor_name}'"
            self.log.exception(msg)
            raise HTTPException(
                status_code=status.HTTP_404_NOT_FOUND,
                detail=msg
            )

        validate_job_input(self.log, data.processor_name, ocrd_tool, data)

        db_workspace = await db_get_workspace(
            workspace_id=data.workspace_id,
            workspace_mets_path=data.path_to_mets
        )
        if not db_workspace:
            raise HTTPException(
                status_code=status.HTTP_422_UNPROCESSABLE_ENTITY,
                detail=f"Workspace with id: {data.workspace_id} or path: {data.path_to_mets} not found"
            )
        workspace_key = data.path_to_mets if data.path_to_mets else data.workspace_id
        # initialize the request counter for the workspace_key
        self.cache_processing_requests.update_request_counter(workspace_key=workspace_key, by_value=0)

        # Since the path is not resolved yet,
        # the return value is not important for the Processing Server
        request_mets_path = await validate_and_return_mets_path(self.log, data)

        page_ids = expand_page_ids(data.page_id)

        # A flag whether the current request must be cached
        # This is set to true if for any output fileGrp there
        # is a page_id value that has been previously locked
        cache_current_request = False

        # Check if there are any dependencies of the current request
        if data.depends_on:
            cache_current_request = await self.cache_processing_requests.is_caching_required(data.depends_on)

        # No need for further check of locked pages dependency
        # if the request should be already cached
        if not cache_current_request:
            # Check if there are any locked pages for the current request
            cache_current_request = self.cache_locked_pages.check_if_locked_pages_for_output_file_grps(
                workspace_key=workspace_key,
                output_file_grps=data.output_file_grps,
                page_ids=page_ids
            )

        if cache_current_request:
            # Cache the received request
            self.cache_processing_requests.cache_request(workspace_key, data)

            # Create a cached job DB entry
            db_cached_job = DBProcessorJob(
                **data.dict(exclude_unset=True, exclude_none=True),
                internal_callback_url=self.internal_job_callback_url,
                state=StateEnum.cached
            )
            await db_cached_job.insert()
            return db_cached_job.to_job_output()

        # Lock the pages in the request
        self.cache_locked_pages.lock_pages(
            workspace_key=workspace_key,
            output_file_grps=data.output_file_grps,
            page_ids=page_ids
        )

        # Start a Mets Server with the current workspace
        mets_server_url = self.deployer.start_unix_mets_server(mets_path=request_mets_path)

        # Assign the mets server url in the database
        await db_update_workspace(
            workspace_id=data.workspace_id,
            workspace_mets_path=data.path_to_mets,
            mets_server_url=mets_server_url
        )

        # Create a queued job DB entry
        db_queued_job = DBProcessorJob(
            **data.dict(exclude_unset=True, exclude_none=True),
            internal_callback_url=self.internal_job_callback_url,
            state=StateEnum.queued
        )
        await db_queued_job.insert()
        self.cache_processing_requests.update_request_counter(workspace_key=workspace_key, by_value=1)
        job_output = await self.push_to_processing_agent(data=data, db_job=db_queued_job)
        return job_output

    async def push_to_processing_agent(self, data: PYJobInput, db_job: DBProcessorJob) -> PYJobOutput:
        if data.agent_type == 'worker':
            processing_message = self.create_processing_message(db_job)
            self.log.debug(f"Pushing to processing worker: {data.processor_name}, {data.page_id}, {data.job_id}")
            await self.push_to_processing_queue(data.processor_name, processing_message)
            job_output = db_job.to_job_output()
        else:  # data.agent_type == 'server'
            self.log.debug(f"Pushing to processor server: {data.processor_name}, {data.page_id}, {data.job_id}")
            job_output = await self.push_to_processor_server(data.processor_name, data)
        if not job_output:
            self.log.exception('Failed to create job output')
            raise HTTPException(
                status_code=status.HTTP_500_INTERNAL_SERVER_ERROR,
                detail='Failed to create job output'
            )
        return job_output

    # TODO: Revisit and remove duplications between push_to_* methods
    async def push_to_processing_queue(self, processor_name: str, processing_message: OcrdProcessingMessage):
        if not self.rmq_publisher:
            raise Exception('RMQPublisher is not connected')
        try:
            self.rmq_publisher.publish_to_queue(
                queue_name=processor_name,
                message=OcrdProcessingMessage.encode_yml(processing_message)
            )
        except Exception as error:
            self.log.exception(f'RMQPublisher has failed: {error}')
            raise HTTPException(
                status_code=status.HTTP_500_INTERNAL_SERVER_ERROR,
                detail=f'RMQPublisher has failed: {error}'
            )

    async def push_to_processor_server(
            self,
            processor_name: str,
            job_input: PYJobInput
    ) -> PYJobOutput:
        try:
            json_data = json.dumps(job_input.dict(exclude_unset=True, exclude_none=True))
        except Exception as e:
            msg = f"Failed to json dump the PYJobInput, error: {e}"
            self.log.exception(msg)
            raise HTTPException(
                status_code=status.HTTP_500_INTERNAL_SERVER_ERROR,
                detail=msg
            )

        processor_server_url = self.deployer.resolve_processor_server_url(processor_name)

        # TODO: The amount of pages should come as a request input
        # TODO: cf https://github.com/OCR-D/core/pull/1030/files#r1152551161
        #  currently, use 200 as a default
        amount_of_pages = 200
        request_timeout = 20.0 * amount_of_pages  # 20 sec timeout per page
        # Post a processing job to the Processor Server asynchronously
        timeout = httpx.Timeout(timeout=request_timeout, connect=30.0)
        async with httpx.AsyncClient(timeout=timeout) as client:
            response = await client.post(
                urljoin(processor_server_url, 'run'),
                headers={'Content-Type': 'application/json'},
                json=json.loads(json_data)
            )

        if not response.status_code == 202:
            self.log.exception(f"Failed to post '{processor_name}' job to: {processor_server_url}")
            raise HTTPException(
                status_code=status.HTTP_500_INTERNAL_SERVER_ERROR,
                detail=f"Failed to post '{processor_name}' job to: {processor_server_url}"
            )
        job_output = response.json()
        return job_output

    async def get_processor_job(self, job_id: str) -> PYJobOutput:
        return await _get_processor_job(self.log, job_id)

    async def get_processor_job_log(self, job_id: str) -> FileResponse:
        return await _get_processor_job_log(self.log, job_id)

    async def remove_from_request_cache(self, result_message: PYResultMessage):
        result_job_id = result_message.job_id
        result_job_state = result_message.state
        path_to_mets = result_message.path_to_mets
        workspace_id = result_message.workspace_id
        self.log.debug(f"Result job_id: {result_job_id}, state: {result_job_state}")

        # Read DB workspace entry
        db_workspace = await db_get_workspace(workspace_id=workspace_id, workspace_mets_path=path_to_mets)
        if not db_workspace:
            self.log.exception(f"Workspace with id: {workspace_id} or path: {path_to_mets} not found in DB")
        mets_server_url = db_workspace.mets_server_url
        workspace_key = path_to_mets if path_to_mets else workspace_id

        if result_job_state == StateEnum.failed:
            await self.cache_processing_requests.cancel_dependent_jobs(
                workspace_key=workspace_key,
                processing_job_id=result_job_id
            )

        if result_job_state != StateEnum.success:
            # TODO: Handle other potential error cases
            pass

        db_result_job = await db_get_processing_job(result_job_id)
        if not db_result_job:
            self.log.exception(f"Processing job with id: {result_job_id} not found in DB")

        # Unlock the output file group pages for the result processing request
        self.cache_locked_pages.unlock_pages(
            workspace_key=workspace_key,
            output_file_grps=db_result_job.output_file_grps,
            page_ids=expand_page_ids(db_result_job.page_id)
        )

        # Take the next request from the cache (if any available)
        if workspace_key not in self.cache_processing_requests.processing_requests:
            self.log.debug(f"No internal queue available for workspace with key: {workspace_key}")
            return

        # decrease the internal counter by 1
        request_counter = self.cache_processing_requests.update_request_counter(workspace_key=workspace_key, by_value=-1)
        self.log.debug(f"Internal processing counter value: {request_counter}")
        if not len(self.cache_processing_requests.processing_requests[workspace_key]):
            if request_counter <= 0:
                # Shut down the Mets Server for the workspace_key since no
                # more internal callbacks are expected for that workspace
                self.log.debug(f"Stopping the mets server: {mets_server_url}")
                self.deployer.stop_unix_mets_server(mets_server_url=mets_server_url)
                # The queue is empty - delete it
                try:
                    del self.cache_processing_requests.processing_requests[workspace_key]
                except KeyError:
                    self.log.warning(f"Trying to delete non-existing internal queue with key: {workspace_key}")

                # For debugging purposes it is good to see if any locked pages are left
                self.log.debug(f"Contents of the locked pages cache for: {workspace_key}")
                locked_pages = self.cache_locked_pages.get_locked_pages(workspace_key=workspace_key)
                for output_fileGrp in locked_pages:
                    self.log.debug(f"{output_fileGrp}: {locked_pages[output_fileGrp]}")
            else:
                self.log.debug(f"Internal request cache is empty but waiting for {request_counter} result callbacks.")
            return

        consumed_requests = await self.cache_processing_requests.consume_cached_requests(workspace_key=workspace_key)

        if not len(consumed_requests):
            self.log.debug("No processing jobs were consumed from the requests cache")
            return

        for data in consumed_requests:
            self.log.debug(f"Changing the job status of: {data.job_id} from {StateEnum.cached} to {StateEnum.queued}")
            db_consumed_job = await db_update_processing_job(job_id=data.job_id, state=StateEnum.queued)
            workspace_key = data.path_to_mets if data.path_to_mets else data.workspace_id

            # Lock the output file group pages for the current request
            self.cache_locked_pages.lock_pages(
                workspace_key=workspace_key,
                output_file_grps=data.output_file_grps,
                page_ids=expand_page_ids(data.page_id)
            )
            self.cache_processing_requests.update_request_counter(workspace_key=workspace_key, by_value=1)
            job_output = await self.push_to_processing_agent(data=data, db_job=db_consumed_job)
            if not job_output:
                self.log.exception(f'Failed to create job output for job input data: {data}')

    async def get_processor_info(self, processor_name) -> Dict:
        """ Return a processor's ocrd-tool.json
        """
        ocrd_tool = self.ocrd_all_tool_json.get(processor_name, None)
        if not ocrd_tool:
            raise HTTPException(
                status_code=status.HTTP_404_NOT_FOUND,
                detail=f"Ocrd tool JSON of '{processor_name}' not available!"
            )

        # TODO: Returns the ocrd tool json even of processors
        #  that are not deployed. This may or may not be desired.
        return ocrd_tool

    async def list_processors(self) -> List[str]:
        # There is no caching on the Processing Server side
        processor_names_list = self.deployer.find_matching_processors(
            docker_only=False,
            native_only=False,
            worker_only=False,
            server_only=False,
            str_names_only=True,
            unique_only=True
        )
        return processor_names_list

    async def task_sequence_to_processing_jobs(
            self,
            tasks: List[ProcessorTask],
            mets_path: str,
            page_id: str,
            agent_type: str = 'worker',
    ) -> List[PYJobOutput]:
        file_group_cache = {}
        responses = []
        for task in tasks:
            # Find dependent jobs of the current task
            dependent_jobs = []
            for input_file_grp in task.input_file_grps:
                if input_file_grp in file_group_cache:
                    dependent_jobs.append(file_group_cache[input_file_grp])
            # NOTE: The `task.mets_path` and `task.page_id` is not utilized in low level
            # Thus, setting these two flags in the ocrd process workflow file has no effect
            job_input_data = PYJobInput(
                processor_name=task.executable,
                path_to_mets=mets_path,
                input_file_grps=task.input_file_grps,
                output_file_grps=task.output_file_grps,
                page_id=page_id,
                parameters=task.parameters,
                agent_type=agent_type,
                depends_on=dependent_jobs,
            )
            response = await self.push_processor_job(
                processor_name=job_input_data.processor_name,
                data=job_input_data
            )
            for file_group in task.output_file_grps:
                file_group_cache[file_group] = response.job_id
            responses.append(response)
        return responses

    async def run_workflow(
            self,
            mets_path: str,
            workflow: Union[UploadFile, None] = File(None),
            workflow_id: str = None,
            agent_type: str = 'worker',
            page_id: str = None,
            page_wise: bool = False,
            workflow_callback_url: str = None
    ) -> PYWorkflowJobOutput:
        try:
            # core cannot create workspaces by api, but processing-server needs the workspace in the
            # database. Here the workspace is created if the path available and not existing in db:
            await db_create_workspace(mets_path)
        except FileNotFoundError:
            raise HTTPException(status_code=status.HTTP_404_NOT_FOUND,
                                detail=f"Mets file not existing: {mets_path}")

        if not workflow:
            if not workflow_id:
                raise HTTPException(status_code=status.HTTP_422_UNPROCESSABLE_ENTITY,
                                    detail="Either workflow or workflow_id must be provided")
            try:
                workflow = await db_get_workflow_script(workflow_id)
            except ValueError:
                raise HTTPException(status_code=status.HTTP_404_NOT_FOUND,
                                    detail=f"Workflow with id '{workflow_id}' not found")
            workflow = workflow.content
        else:
            workflow = (await workflow.read()).decode("utf-8")

        try:
            tasks_list = workflow.splitlines()
            tasks = [ProcessorTask.parse(task_str) for task_str in tasks_list if task_str.strip()]
        except ValueError as e:
            raise HTTPException(status_code=status.HTTP_422_UNPROCESSABLE_ENTITY,
                                detail=f"Error parsing tasks: {e}")

        available_groups = Workspace(Resolver(), Path(mets_path).parents[0]).mets.file_groups
        for grp in tasks[0].input_file_grps:
            if grp not in available_groups:
                raise HTTPException(
                    status_code=status.HTTP_422_UNPROCESSABLE_ENTITY,
                    detail=f"Input file grps of 1st processor not found: {tasks[0].input_file_grps}"
                )
        try:
            if page_id:
                page_range = expand_page_ids(page_id)
            else:
                # If no page_id is specified, all physical pages are assigned as page range
                page_range = get_ocrd_workspace_physical_pages(mets_path=mets_path)
            compact_page_range = f'{page_range[0]}..{page_range[-1]}'
        except BaseException as e:
            raise HTTPException(status_code=status.HTTP_422_UNPROCESSABLE_ENTITY,
                                detail=f"Error determining page-range: {e}")

        if not page_wise:
            responses = await self.task_sequence_to_processing_jobs(
                tasks=tasks,
                mets_path=mets_path,
                page_id=compact_page_range,
                agent_type=agent_type
            )
            processing_job_ids = []
            for response in responses:
                processing_job_ids.append(response.job_id)
            db_workflow_job = DBWorkflowJob(
                job_id=generate_id(),
                page_id=compact_page_range,
                page_wise=page_wise,
                processing_job_ids={compact_page_range: processing_job_ids},
                path_to_mets=mets_path,
                workflow_callback_url=workflow_callback_url
            )
            await db_workflow_job.insert()
            return db_workflow_job.to_job_output()

        all_pages_job_ids = {}
        for current_page in page_range:
            responses = await self.task_sequence_to_processing_jobs(
                tasks=tasks,
                mets_path=mets_path,
                page_id=current_page,
                agent_type=agent_type
            )
            processing_job_ids = []
            for response in responses:
                processing_job_ids.append(response.job_id)
            all_pages_job_ids[current_page] = processing_job_ids
        db_workflow_job = DBWorkflowJob(
            job_id=generate_id(),
            page_id=compact_page_range,
            page_wise=page_wise,
            processing_job_ids=all_pages_job_ids,
            path_to_mets=mets_path,
            workflow_callback_url=workflow_callback_url
        )
        await db_workflow_job.insert()
        return db_workflow_job.to_job_output()

    async def get_workflow_info(self, workflow_job_id) -> Dict:
        """ Return list of a workflow's processor jobs
        """
        try:
            workflow_job = await db_get_workflow_job(workflow_job_id)
        except ValueError:
            raise HTTPException(status_code=status.HTTP_404_NOT_FOUND,
                                detail=f"Workflow-Job with id: {workflow_job_id} not found")
        job_ids: List[str] = [id for lst in workflow_job.processing_job_ids.values() for id in lst]
        jobs = await db_get_processing_jobs(job_ids)
        res = {}
        failed_tasks = {}
        failed_tasks_key = "failed-processor-tasks"
        for job in jobs:
            res.setdefault(job.processor_name, {})
            res[job.processor_name].setdefault(job.state.value, 0)
            res[job.processor_name][job.state.value] += 1
            if job.state == "FAILED":
                if failed_tasks_key not in res:
                    res[failed_tasks_key] = failed_tasks
                failed_tasks.setdefault(job.processor_name, [])
                failed_tasks[job.processor_name].append({
                    "job_id": job.job_id,
                    "page_id": job.page_id,
                })
        return res

    async def upload_workflow(self, workflow: UploadFile) -> Dict:
        """ Store a script for a workflow in the database
        """
        workflow_id = generate_id()
        content = (await workflow.read()).decode("utf-8")
        if not validate_workflow(content):
            raise HTTPException(status_code=status.HTTP_422_UNPROCESSABLE_ENTITY,
                                detail="Provided workflow script is invalid")

        content_hash = md5(content.encode("utf-8")).hexdigest()
        try:
            db_workflow_script = await db_find_first_workflow_script_by_content(content_hash)
            if db_workflow_script:
                raise HTTPException(status_code=status.HTTP_409_CONFLICT, detail="The same workflow"
                                    f"-script exists with id '{db_workflow_script.workflow_id}'")
        except ValueError:
            pass

        db_workflow_script = DBWorkflowScript(
            workflow_id=workflow_id,
            content=content,
            content_hash=content_hash,
        )
        await db_workflow_script.insert()
        return {"workflow_id": workflow_id}

    async def replace_workflow(self, workflow_id, workflow: UploadFile) -> str:
        """ Update a workflow script file in the database
        """
        content = (await workflow.read()).decode("utf-8")
        if not validate_workflow(content):
            raise HTTPException(status_code=status.HTTP_422_UNPROCESSABLE_ENTITY,
                                detail="Provided workflow script is invalid")
        try:
            db_workflow_script = await db_get_workflow_script(workflow_id)
            db_workflow_script.content = content
            content_hash = md5(content.encode("utf-8")).hexdigest()
            db_workflow_script.content_hash = content_hash
        except ValueError as e:
            self.log.exception(f"Workflow with id '{workflow_id}' not existing, error: {e}")
            raise HTTPException(
                status_code=status.HTTP_404_NOT_FOUND,
                detail=f"Workflow-script with id '{workflow_id}' not existing"
            )
        await db_workflow_script.save()
        return db_workflow_script.workflow_id

    async def download_workflow(self, workflow_id) -> PlainTextResponse:
        """ Load workflow-script from the database
        """
        try:
            workflow = await db_get_workflow_script(workflow_id)
            return PlainTextResponse(workflow.content)
        except ValueError as e:
            self.log.exception(f"Workflow with id '{workflow_id}' not existing, error: {e}")
            raise HTTPException(
                status_code=status.HTTP_404_NOT_FOUND,
                detail=f"Workflow-script with id '{workflow_id}' not existing"
            )<|MERGE_RESOLUTION|>--- conflicted
+++ resolved
@@ -69,12 +69,9 @@
     validate_workflow,
 )
 from urllib.parse import urljoin
-<<<<<<< HEAD
+from hashlib import md5
 
 AGENT_TYPES = ['worker', 'server']
-=======
-from hashlib import md5
->>>>>>> 0ea71fd8
 
 
 class ProcessingServer(FastAPI):
@@ -371,11 +368,7 @@
         # Request the tool json from the Processor Server
         response = requests.get(
             urljoin(processor_server_url, 'info'),
-<<<<<<< HEAD
             headers={"Content-Type": "application/json"}
-=======
-            headers={'Content-Type': 'application/json'}
->>>>>>> 0ea71fd8
         )
         if not response.status_code == 200:
             msg = f"Failed to retrieve ocrd tool json from: {processor_server_url}, status code: {response.status_code}"
