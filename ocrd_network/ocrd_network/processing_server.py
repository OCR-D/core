from typing import Dict, List
import uvicorn

from fastapi import FastAPI, status, Request, HTTPException
from fastapi.exceptions import RequestValidationError
from fastapi.responses import JSONResponse

from pika.exceptions import ChannelClosedByBroker

from ocrd_utils import getLogger
from ocrd_validators import ParameterValidator
from .database import (
    db_get_processing_job,
    db_get_workspace,
    initiate_database
)
from .deployer import Deployer
from .deployment_config import ProcessingServerConfig
from .rabbitmq_utils import RMQPublisher, OcrdProcessingMessage
from .models import (
    DBProcessorJob,
    PYJobInput,
    PYJobOutput,
    StateEnum
)
from .utils import (
    download_ocrd_all_tool_json,
    generate_created_time,
    generate_id
)


class ProcessingServer(FastAPI):
    """FastAPI app to make ocr-d processor calls

    The Processing-Server receives calls conforming to the ocr-d webapi regarding the processing
    part. It can run ocrd-processors and provides endpoints to discover processors and watch the job
    status.
    The Processing-Server does not execute the processors itself but starts up a queue and a
    database to delegate the calls to processing workers. They are started by the Processing-Server
    and the communication goes through the queue.
    """

    def __init__(self, config_path: str, host: str, port: int) -> None:
        super().__init__(on_startup=[self.on_startup], on_shutdown=[self.on_shutdown],
                         title='OCR-D Processing Server',
                         description='OCR-D processing and processors')
        self.log = getLogger(__name__)
        self.hostname = host
        self.port = port
        self.ocrd_all_tool_json = download_ocrd_all_tool_json()
        self.config = ProcessingServerConfig(config_path)
        self.deployer = Deployer(self.config)
        self.mongodb_url = None
        self.rmq_host = self.config.queue.address
        self.rmq_port = self.config.queue.port
        self.rmq_vhost = '/'
        self.rmq_username = self.config.queue.credentials[0]
        self.rmq_password = self.config.queue.credentials[1]

        # Gets assigned when `connect_publisher` is called on the working object
        self.rmq_publisher = None

        # This list holds all processors mentioned in the config file
        self._processor_list = None

        # Create routes
        self.router.add_api_route(
            path='/stop',
            endpoint=self.stop_deployed_agents,
            methods=['POST'],
            tags=['tools'],
            summary='Stop database, queue and processing-workers',
        )

        self.router.add_api_route(
            path='/processor/{processor_name}',
            endpoint=self.push_processor_job,
            methods=['POST'],
            tags=['processing'],
            status_code=status.HTTP_200_OK,
            summary='Submit a job to this processor',
            response_model=PYJobOutput,
            response_model_exclude_unset=True,
            response_model_exclude_none=True
        )

        self.router.add_api_route(
            path='/processor/{processor_name}/{job_id}',
            endpoint=self.get_job,
            methods=['GET'],
            tags=['processing'],
            status_code=status.HTTP_200_OK,
            summary='Get information about a job based on its ID',
            response_model=PYJobOutput,
            response_model_exclude_unset=True,
            response_model_exclude_none=True
        )

        self.router.add_api_route(
            path='/processor/{processor_name}',
            endpoint=self.get_processor_info,
            methods=['GET'],
            tags=['processing', 'discovery'],
            status_code=status.HTTP_200_OK,
            summary='Get information about this processor',
        )

        self.router.add_api_route(
            path='/processor',
            endpoint=self.list_processors,
            methods=['GET'],
            tags=['processing', 'discovery'],
            status_code=status.HTTP_200_OK,
            summary='Get a list of all available processors',
        )

        @self.exception_handler(RequestValidationError)
        async def validation_exception_handler(request: Request, exc: RequestValidationError):
            exc_str = f'{exc}'.replace('\n', ' ').replace('   ', ' ')
            self.log.error(f'{request}: {exc_str}')
            content = {'status_code': 10422, 'message': exc_str, 'data': None}
            return JSONResponse(content=content, status_code=status.HTTP_422_UNPROCESSABLE_ENTITY)

    def start(self) -> None:
        """ deploy agents (db, queue, workers) and start the processing server with uvicorn
        """
        try:
            rabbitmq_hostinfo = self.deployer.deploy_rabbitmq(
                image='rabbitmq:3-management', detach=True, remove=True)

            # Assign the credentials to the rabbitmq url parameter
            rabbitmq_url = f'amqp://{self.rmq_username}:{self.rmq_password}@{rabbitmq_hostinfo}'

            mongodb_hostinfo = self.deployer.deploy_mongodb(
                image='mongo', detach=True, remove=True)

            self.mongodb_url = f'mongodb://{mongodb_hostinfo}'

            # The RMQPublisher is initialized and a connection to the RabbitMQ is performed
            self.connect_publisher()

            self.log.debug(f'Creating message queues on RabbitMQ instance url: {rabbitmq_url}')
            self.create_message_queues()

            # Deploy processing hosts where processing workers are running on
            # Note: A deployed processing worker starts listening to a message queue with id
            #       processor.name
            self.deployer.deploy_hosts(rabbitmq_url, self.mongodb_url)
        except Exception:
            self.log.error('Error during startup of processing server. '
                           'Trying to kill parts of incompletely deployed service')
            self.deployer.kill_all()
            raise
        uvicorn.run(self, host=self.hostname, port=int(self.port))

    async def on_startup(self):
        await initiate_database(db_url=self.mongodb_url)

    async def on_shutdown(self) -> None:
        """
        - hosts and pids should be stored somewhere
        - ensure queue is empty or processor is not currently running
        - connect to hosts and kill pids
        """
        await self.stop_deployed_agents()

    async def stop_deployed_agents(self) -> None:
        self.deployer.kill_all()

    def connect_publisher(self, enable_acks: bool = True) -> None:
        self.log.info(f'Connecting RMQPublisher to RabbitMQ server: '
                      f'{self.rmq_host}:{self.rmq_port}{self.rmq_vhost}')
        self.rmq_publisher = RMQPublisher(
            host=self.rmq_host,
            port=self.rmq_port,
            vhost=self.rmq_vhost
        )
        self.log.debug(f'RMQPublisher authenticates with username: '
                       f'{self.rmq_username}, password: {self.rmq_password}')
        self.rmq_publisher.authenticate_and_connect(
            username=self.rmq_username,
            password=self.rmq_password
        )
        if enable_acks:
            self.rmq_publisher.enable_delivery_confirmations()
            self.log.info('Delivery confirmations are enabled')
        self.log.info('Successfully connected RMQPublisher.')

    def create_message_queues(self) -> None:
        """Create the message queues based on the occurrence of `processor.name` in the config file
        """
        for host in self.config.hosts:
            for processor in host.processors:
                # The existence/validity of the processor.name is not tested.
                # Even if an ocr-d processor does not exist, the queue is created
                self.log.info(f'Creating a message queue with id: {processor.name}')
                self.rmq_publisher.create_queue(queue_name=processor.name)

    @property
    def processor_list(self):
        if self._processor_list:
            return self._processor_list
        res = set([])
        for host in self.config.hosts:
            for processor in host.processors:
                res.add(processor.name)
        self._processor_list = list(res)
        return self._processor_list

    @staticmethod
    def create_processing_message(job: DBProcessorJob) -> OcrdProcessingMessage:
        processing_message = OcrdProcessingMessage(
            job_id=job.job_id,
            processor_name=job.processor_name,
            created_time=generate_created_time(),
            path_to_mets=job.path_to_mets,
            workspace_id=job.workspace_id,
            input_file_grps=job.input_file_grps,
            output_file_grps=job.output_file_grps,
            page_id=job.page_id,
            parameters=job.parameters,
            result_queue_name=job.result_queue_name,
            callback_url=job.callback_url,
        )
        return processing_message

    async def push_processor_job(self, processor_name: str, data: PYJobInput) -> PYJobOutput:
        """ Queue a processor job
        """
        if not self.rmq_publisher:
            raise Exception('RMQPublisher is not connected')

        if processor_name not in self.processor_list:
            try:
                # Only checks if the process queue exists, if not raises ChannelClosedByBroker
                self.rmq_publisher.create_queue(processor_name, passive=True)
            except ChannelClosedByBroker as error:
                self.log.warning(f"Process queue with id '{processor_name}' not existing: {error}")
                # Reconnect publisher - not efficient, but works
                # TODO: Revisit when reconnection strategy is implemented
                self.connect_publisher(enable_acks=True)
                raise HTTPException(
                    status_code=status.HTTP_422_UNPROCESSABLE_ENTITY,
                    detail=f"Process queue with id '{processor_name}' not existing"
                )

<<<<<<< HEAD
        # validate additional parameters
        if data.parameters:
            ocrd_tool = self.ocrd_all_tool_json.get(processor_name, None)
            if not ocrd_tool:
                raise HTTPException(
                    status_code=status.HTTP_500_INTERNAL_SERVER_ERROR,
                    detail=f"Ocrd tool JSON of '{processor_name}' not found!"
                )
            report = ParameterValidator(ocrd_tool).validate(data.parameters)
            if not report.is_valid:
                raise HTTPException(status_code=status.HTTP_400_BAD_REQUEST, detail=report.errors)
=======
        # validate parameters
        ocrd_tool = get_ocrd_tool_json(processor_name)
        if not ocrd_tool:
            raise HTTPException(
                status_code=status.HTTP_500_INTERNAL_SERVER_ERROR,
                detail=f"Processor '{processor_name}' not available. Empty or missing ocrd_tool"
            )
        report = ParameterValidator(ocrd_tool).validate(dict(data.parameters))
        if not report.is_valid:
            raise HTTPException(status_code=status.HTTP_400_BAD_REQUEST, detail=report.errors)
>>>>>>> cb66ab06

        if bool(data.path_to_mets) == bool(data.workspace_id):
            raise HTTPException(
                status_code=status.HTTP_422_UNPROCESSABLE_ENTITY,
                detail="Either 'path' or 'workspace_id' must be provided, but not both"
            )
        # This check is done to return early in case
        # the workspace_id is provided but not existing in the DB
        elif data.workspace_id:
            try:
                await db_get_workspace(data.workspace_id)
            except ValueError:
                raise HTTPException(
                    status_code=status.HTTP_422_UNPROCESSABLE_ENTITY,
                    detail=f"Workspace with id '{data.workspace_id}' not existing"
                )

        job = DBProcessorJob(
            **data.dict(exclude_unset=True, exclude_none=True),
            job_id=generate_id(),
            processor_name=processor_name,
            state=StateEnum.queued
        )
        await job.insert()
        processing_message = self.create_processing_message(job)
        encoded_processing_message = OcrdProcessingMessage.encode_yml(processing_message)

        try:
            self.rmq_publisher.publish_to_queue(processor_name, encoded_processing_message)
        except Exception as error:
            raise HTTPException(
                status_code=status.HTTP_500_INTERNAL_SERVER_ERROR,
                detail=f'RMQPublisher has failed: {error}'
            )
        return job.to_job_output()

    async def get_processor_info(self, processor_name) -> Dict:
        """ Return a processor's ocrd-tool.json
        """
        ocrd_tool = self.ocrd_all_tool_json.get(processor_name, None)
        if not ocrd_tool:
            raise HTTPException(
                status_code=status.HTTP_500_INTERNAL_SERVER_ERROR,
                detail=f"Ocrd tool JSON of '{processor_name}' not found!"
            )
        return ocrd_tool

    async def get_job(self, processor_name: str, job_id: str) -> PYJobOutput:
        """ Return processing job-information from the database
        """
        try:
            job = await db_get_processing_job(job_id)
            return job.to_job_output()
        except ValueError:
            raise HTTPException(
                status_code=status.HTTP_422_UNPROCESSABLE_ENTITY,
                detail=f"Processing job with id '{job_id}' of processor type '{processor_name}' not existing"
            )

    async def list_processors(self) -> List[str]:
        """ Return a list of all available processors
        """
        return self.processor_list<|MERGE_RESOLUTION|>--- conflicted
+++ resolved
@@ -245,30 +245,15 @@
                     detail=f"Process queue with id '{processor_name}' not existing"
                 )
 
-<<<<<<< HEAD
-        # validate additional parameters
-        if data.parameters:
-            ocrd_tool = self.ocrd_all_tool_json.get(processor_name, None)
-            if not ocrd_tool:
-                raise HTTPException(
-                    status_code=status.HTTP_500_INTERNAL_SERVER_ERROR,
-                    detail=f"Ocrd tool JSON of '{processor_name}' not found!"
-                )
-            report = ParameterValidator(ocrd_tool).validate(data.parameters)
-            if not report.is_valid:
-                raise HTTPException(status_code=status.HTTP_400_BAD_REQUEST, detail=report.errors)
-=======
-        # validate parameters
-        ocrd_tool = get_ocrd_tool_json(processor_name)
+        ocrd_tool = self.ocrd_all_tool_json.get(processor_name, None)
         if not ocrd_tool:
             raise HTTPException(
                 status_code=status.HTTP_500_INTERNAL_SERVER_ERROR,
-                detail=f"Processor '{processor_name}' not available. Empty or missing ocrd_tool"
+                detail=f"Ocrd tool JSON of '{processor_name}' not found!"
             )
         report = ParameterValidator(ocrd_tool).validate(dict(data.parameters))
         if not report.is_valid:
             raise HTTPException(status_code=status.HTTP_400_BAD_REQUEST, detail=report.errors)
->>>>>>> cb66ab06
 
         if bool(data.path_to_mets) == bool(data.workspace_id):
             raise HTTPException(
