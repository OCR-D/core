import json
import requests
import httpx
from typing import Dict, List
import uvicorn
import logging

from fastapi import (
    FastAPI,
    status,
    Request,
    HTTPException,
    UploadFile
)
from fastapi.exceptions import RequestValidationError
from fastapi.responses import JSONResponse

from pika.exceptions import ChannelClosedByBroker
from ocrd.task_sequence import ProcessorTask
from ocrd_utils import getLogger
from .database import (
    initiate_database,
    db_create_workspace,
    db_get_processing_job,
    db_get_workspace,
    db_update_processing_job,
    db_update_workspace
)
from .deployer import Deployer
from .models import (
    DBProcessorJob,
    DBWorkflowJob,
    DBWorkspace,
    PYJobInput,
    PYJobOutput,
    PYResultMessage,
    PYWorkflowJobOutput,
    StateEnum
)
from .rabbitmq_utils import (
    RMQPublisher,
    OcrdProcessingMessage
)
from .server_cache import (
    CacheLockedPages,
    CacheProcessingRequests
)
from .server_utils import (
    _get_processor_job,
    expand_page_ids,
    validate_and_return_mets_path,
    validate_job_input
)
from .utils import (
    download_ocrd_all_tool_json,
    generate_created_time,
    generate_id,
    get_ocrd_workspace_physical_pages
)


class ProcessingServer(FastAPI):
    """FastAPI app to make ocr-d processor calls

    The Processing-Server receives calls conforming to the ocr-d webapi regarding the processing
    part. It can run ocrd-processors and provides endpoints to discover processors and watch the job
    status.
    The Processing-Server does not execute the processors itself but starts up a queue and a
    database to delegate the calls to processing workers. They are started by the Processing-Server
    and the communication goes through the queue.
    """

    def __init__(self, config_path: str, host: str, port: int) -> None:
        super().__init__(on_startup=[self.on_startup], on_shutdown=[self.on_shutdown],
                         title='OCR-D Processing Server',
                         description='OCR-D processing and processors')
<<<<<<< HEAD
        self.log = getLogger(__name__)
        # TODO: remove this when refactoring the logging
        self.log.setLevel(logging.DEBUG)
        log_fh = logging.FileHandler(f'/tmp/ocrd_processing_server.log')
        log_fh.setLevel(logging.DEBUG)
        self.log.addHandler(log_fh)

=======
        self.log = getLogger('ocrd_network.processing_server')
>>>>>>> 39e755de
        self.log.info(f"Downloading ocrd all tool json")
        self.ocrd_all_tool_json = download_ocrd_all_tool_json(
            ocrd_all_url="https://ocr-d.de/js/ocrd-all-tool.json"
        )
        self.hostname = host
        self.port = port
        # The deployer is used for:
        # - deploying agents when the Processing Server is started
        # - retrieving runtime data of agents
        self.deployer = Deployer(config_path)
        self.mongodb_url = None
        # TODO: Combine these under a single URL, rabbitmq_utils needs an update
        self.rmq_host = self.deployer.data_queue.address
        self.rmq_port = self.deployer.data_queue.port
        self.rmq_vhost = '/'
        self.rmq_username = self.deployer.data_queue.username
        self.rmq_password = self.deployer.data_queue.password

        # Gets assigned when `connect_publisher` is called on the working object
        self.rmq_publisher = None

        # TODO: Create data class for better management of the 3 internals below

        # Used for buffering/caching processing requests in the Processing Server
        # Key: `path_to_mets` if already resolved else `workspace_id`
        # Value: Queue that holds PYInputJob elements
        # self.processing_requests_cache: Dict[str, List[PYJobInput]] = {}

        # Used for tracking of active processing jobs for a workspace to decide
        # when the shutdown a METS Server instance for that workspace
        # Key: `path_to_mets` if already resolved else `workspace_id`
        # Value: integer which holds the amount of jobs pushed to the RabbitMQ
        # but no internal callback was yet invoked
        # self.processing_counter_cache: Dict[str, int] = {}

        self.cache_processing_requests = CacheProcessingRequests()

        # Used for keeping track of locked/unlocked pages of a workspace
        self.cache_locked_pages = CacheLockedPages()

        # Used by processing workers and/or processor servers to report back the results
        if self.deployer.internal_callback_url:
            host = self.deployer.internal_callback_url
            self.internal_job_callback_url = f'{host.rstrip("/")}/result_callback'
        else:
            self.internal_job_callback_url = f'http://{host}:{port}/result_callback'

        # Create routes
        self.router.add_api_route(
            path='/stop',
            endpoint=self.stop_deployed_agents,
            methods=['POST'],
            tags=['tools'],
            summary='Stop database, queue and processing-workers',
        )

        self.router.add_api_route(
            path='/processor/{processor_name}',
            endpoint=self.push_processor_job,
            methods=['POST'],
            tags=['processing'],
            status_code=status.HTTP_200_OK,
            summary='Submit a job to this processor',
            response_model=PYJobOutput,
            response_model_exclude_unset=True,
            response_model_exclude_none=True
        )

        self.router.add_api_route(
            path='/processor/{processor_name}/{job_id}',
            endpoint=self.get_processor_job,
            methods=['GET'],
            tags=['processing'],
            status_code=status.HTTP_200_OK,
            summary='Get information about a job based on its ID',
            response_model=PYJobOutput,
            response_model_exclude_unset=True,
            response_model_exclude_none=True
        )

        self.router.add_api_route(
            path='/result_callback',
            endpoint=self.remove_from_request_cache,
            methods=['POST'],
            tags=['processing'],
            status_code=status.HTTP_200_OK,
            summary='Callback used by a worker or processor server for reporting result of a processing request',
        )

        self.router.add_api_route(
            path='/processor/{processor_name}',
            endpoint=self.get_processor_info,
            methods=['GET'],
            tags=['processing', 'discovery'],
            status_code=status.HTTP_200_OK,
            summary='Get information about this processor',
        )

        self.router.add_api_route(
            path='/processor',
            endpoint=self.list_processors,
            methods=['GET'],
            tags=['processing', 'discovery'],
            status_code=status.HTTP_200_OK,
            summary='Get a list of all available processors',
        )

        self.router.add_api_route(
            path='/workflow',
            endpoint=self.run_workflow,
            methods=['POST'],
            tags=['workflow', 'processing'],
            status_code=status.HTTP_200_OK,
            summary='Run a workflow',
        )

        @self.exception_handler(RequestValidationError)
        async def validation_exception_handler(request: Request, exc: RequestValidationError):
            exc_str = f'{exc}'.replace('\n', ' ').replace('   ', ' ')
            self.log.error(f'{request}: {exc_str}')
            content = {'status_code': 10422, 'message': exc_str, 'data': None}
            return JSONResponse(content=content, status_code=status.HTTP_422_UNPROCESSABLE_ENTITY)

    def start(self) -> None:
        """ deploy agents (db, queue, workers) and start the processing server with uvicorn
        """
        try:
            self.deployer.deploy_rabbitmq(image='rabbitmq:3-management', detach=True, remove=True)
            rabbitmq_url = self.deployer.data_queue.url

            self.deployer.deploy_mongodb(image='mongo', detach=True, remove=True)
            self.mongodb_url = self.deployer.data_mongo.url

            # The RMQPublisher is initialized and a connection to the RabbitMQ is performed
            self.connect_publisher()
            self.log.debug(f'Creating message queues on RabbitMQ instance url: {rabbitmq_url}')
            self.create_message_queues()

            self.deployer.deploy_hosts(
                mongodb_url=self.mongodb_url,
                rabbitmq_url=rabbitmq_url
            )
        except Exception:
            self.log.error('Error during startup of processing server. '
                           'Trying to kill parts of incompletely deployed service')
            self.deployer.kill_all()
            raise
        uvicorn.run(self, host=self.hostname, port=int(self.port))

    async def on_startup(self):
        await initiate_database(db_url=self.mongodb_url)

    async def on_shutdown(self) -> None:
        """
        - hosts and pids should be stored somewhere
        - ensure queue is empty or processor is not currently running
        - connect to hosts and kill pids
        """
        await self.stop_deployed_agents()

    async def stop_deployed_agents(self) -> None:
        self.deployer.kill_all()

    def connect_publisher(self, enable_acks: bool = True) -> None:
        self.log.info(f'Connecting RMQPublisher to RabbitMQ server: '
                      f'{self.rmq_host}:{self.rmq_port}{self.rmq_vhost}')
        self.rmq_publisher = RMQPublisher(
            host=self.rmq_host,
            port=self.rmq_port,
            vhost=self.rmq_vhost
        )
        self.log.debug(f'RMQPublisher authenticates with username: '
                       f'{self.rmq_username}, password: {self.rmq_password}')
        self.rmq_publisher.authenticate_and_connect(
            username=self.rmq_username,
            password=self.rmq_password
        )
        if enable_acks:
            self.rmq_publisher.enable_delivery_confirmations()
            self.log.info('Delivery confirmations are enabled')
        self.log.info('Successfully connected RMQPublisher.')

    def create_message_queues(self) -> None:
        """ Create the message queues based on the occurrence of
        `workers.name` in the config file.
        """

        # The abstract version of the above lines
        queue_names = self.deployer.find_matching_processors(
            worker_only=True,
            str_names_only=True,
            unique_only=True
        )

        for queue_name in queue_names:
            # The existence/validity of the worker.name is not tested.
            # Even if an ocr-d processor does not exist, the queue is created
            self.log.info(f'Creating a message queue with id: {queue_name}')
            self.rmq_publisher.create_queue(queue_name=queue_name)

    @staticmethod
    def create_processing_message(job: DBProcessorJob) -> OcrdProcessingMessage:
        processing_message = OcrdProcessingMessage(
            job_id=job.job_id,
            processor_name=job.processor_name,
            created_time=generate_created_time(),
            path_to_mets=job.path_to_mets,
            workspace_id=job.workspace_id,
            input_file_grps=job.input_file_grps,
            output_file_grps=job.output_file_grps,
            page_id=job.page_id,
            parameters=job.parameters,
            result_queue_name=job.result_queue_name,
            callback_url=job.callback_url,
            internal_callback_url=job.internal_callback_url
        )
        return processing_message

    def check_if_queue_exists(self, processor_name):
        try:
            # Only checks if the process queue exists, if not raises ChannelClosedByBroker
            self.rmq_publisher.create_queue(processor_name, passive=True)
        except ChannelClosedByBroker as error:
            self.log.warning(f"Process queue with id '{processor_name}' not existing: {error}")
            # Reconnect publisher - not efficient, but works
            # TODO: Revisit when reconnection strategy is implemented
            self.connect_publisher(enable_acks=True)
            raise HTTPException(
                status_code=status.HTTP_422_UNPROCESSABLE_ENTITY,
                detail=f"Process queue with id '{processor_name}' not existing"
            )

    def query_ocrd_tool_json_from_server(self, processor_name):
        processor_server_url = self.deployer.resolve_processor_server_url(processor_name)
        if not processor_server_url:
            self.log.exception(f"Processor Server of '{processor_name}' is not available")
            raise HTTPException(
                status_code=status.HTTP_500_INTERNAL_SERVER_ERROR,
                detail=f"Processor Server of '{processor_name}' is not available"
            )
        # Request the tool json from the Processor Server
        response = requests.get(
            processor_server_url,
            headers={'Content-Type': 'application/json'}
        )
        if not response.status_code == 200:
            self.log.exception(f"Failed to retrieve '{processor_name}' from: {processor_server_url}")
            raise HTTPException(
                status_code=status.HTTP_500_INTERNAL_SERVER_ERROR,
                detail=f"Failed to retrieve '{processor_name}' from: {processor_server_url}"
            )
        ocrd_tool = response.json()
        return ocrd_tool, processor_server_url

    async def push_processor_job(self, processor_name: str, data: PYJobInput) -> PYJobOutput:
        if data.job_id:
            raise HTTPException(
                status_code=status.HTTP_422_UNPROCESSABLE_ENTITY,
                detail=f"Job id field is set but must not be: {data.job_id}"
            )
        # Generate processing job id
        data.job_id = generate_id()

        # Append the processor name to the request itself
        data.processor_name = processor_name

        if data.agent_type not in ['worker', 'server']:
            raise HTTPException(
                status_code=status.HTTP_422_UNPROCESSABLE_ENTITY,
                detail=f"Unknown network agent with value: {data.agent_type}"
            )
        db_workspace = await db_get_workspace(
            workspace_id=data.workspace_id,
            workspace_mets_path=data.path_to_mets
        )
        if not db_workspace:
            raise HTTPException(
                status_code=status.HTTP_422_UNPROCESSABLE_ENTITY,
                detail=f"Workspace with id: {data.workspace_id} or path: {data.path_to_mets} not found"
            )
        workspace_key = data.path_to_mets if data.path_to_mets else data.workspace_id
        # initialize the request counter for the workspace_key
        self.cache_processing_requests.update_request_counter(workspace_key=workspace_key, by_value=0)

        # Since the path is not resolved yet,
        # the return value is not important for the Processing Server
        request_mets_path = await validate_and_return_mets_path(self.log, data)

        page_ids = expand_page_ids(data.page_id)

        # A flag whether the current request must be cached
        # This is set to true if for any output fileGrp there
        # is a page_id value that has been previously locked
        cache_current_request = False

        # Check if there are any dependencies of the current request
        if data.depends_on:
            cache_current_request = await self.cache_processing_requests.is_caching_required(data.depends_on)

        # No need for further check of locked pages dependency
        # if the request should be already cached
        if not cache_current_request:
            # Check if there are any locked pages for the current request
            cache_current_request = self.cache_locked_pages.check_if_locked_pages_for_output_file_grps(
                workspace_key=workspace_key,
                output_file_grps=data.output_file_grps,
                page_ids=page_ids
            )

        if cache_current_request:
            # Cache the received request
            self.cache_processing_requests.cache_request(workspace_key, data)

            # Create a cached job DB entry
            db_cached_job = DBProcessorJob(
                **data.dict(exclude_unset=True, exclude_none=True),
                internal_callback_url=self.internal_job_callback_url,
                state=StateEnum.cached
            )
            await db_cached_job.insert()
            return db_cached_job.to_job_output()

        # Lock the pages in the request
        self.cache_locked_pages.lock_pages(
            workspace_key=workspace_key,
            output_file_grps=data.output_file_grps,
            page_ids=page_ids
        )

        # Start a Mets Server with the current workspace
        mets_server_url = self.deployer.start_unix_mets_server(mets_path=request_mets_path)

        # Assign the mets server url in the database
        await db_update_workspace(
            workspace_id=data.workspace_id,
            workspace_mets_path=data.path_to_mets,
            mets_server_url=mets_server_url
        )

        # Create a queued job DB entry
        db_queued_job = DBProcessorJob(
            **data.dict(exclude_unset=True, exclude_none=True),
            internal_callback_url=self.internal_job_callback_url,
            state=StateEnum.queued
        )
        await db_queued_job.insert()
        self.cache_processing_requests.update_request_counter(workspace_key=workspace_key, by_value=1)
        job_output = None
        if data.agent_type == 'worker':
            ocrd_tool = await self.get_processor_info(data.processor_name)
            validate_job_input(self.log, data.processor_name, ocrd_tool, data)
            processing_message = self.create_processing_message(db_queued_job)
            self.log.debug(f"Pushing to processing worker: {data.processor_name}, {data.page_id}, {data.job_id}")
            await self.push_to_processing_queue(data.processor_name, processing_message)
            job_output = db_queued_job.to_job_output()
        if data.agent_type == 'server':
            ocrd_tool, processor_server_url = self.query_ocrd_tool_json_from_server(data.processor_name)
            validate_job_input(self.log, data.processor_name, ocrd_tool, data)
            self.log.debug(f"Pushing to processor server: {data.processor_name}, {data.page_id}, {data.job_id}")
            job_output = await self.push_to_processor_server(data.processor_name, processor_server_url, data)
        if not job_output:
            self.log.exception('Failed to create job output')
            raise HTTPException(
                status_code=status.HTTP_500_INTERNAL_SERVER_ERROR,
                detail='Failed to create job output'
            )
        return job_output

    # TODO: Revisit and remove duplications between push_to_* methods
    async def push_to_processing_queue(self, processor_name: str, processing_message: OcrdProcessingMessage):
        if not self.rmq_publisher:
            raise Exception('RMQPublisher is not connected')
        deployed_processors = self.deployer.find_matching_processors(
            worker_only=True,
            str_names_only=True,
            unique_only=True
        )
        if processor_name not in deployed_processors:
            self.check_if_queue_exists(processor_name)

        try:
            self.rmq_publisher.publish_to_queue(
                queue_name=processor_name,
                message=OcrdProcessingMessage.encode_yml(processing_message)
            )
        except Exception as error:
            self.log.exception(f'RMQPublisher has failed: {error}')
            raise HTTPException(
                status_code=status.HTTP_500_INTERNAL_SERVER_ERROR,
                detail=f'RMQPublisher has failed: {error}'
            )

    async def push_to_processor_server(
            self,
            processor_name: str,
            processor_server_url: str,
            job_input: PYJobInput
    ) -> PYJobOutput:
        try:
            json_data = json.dumps(job_input.dict(exclude_unset=True, exclude_none=True))
        except Exception as e:
            self.log.exception(f"Failed to json dump the PYJobInput, error: {e}")
            raise HTTPException(
                status_code=status.HTTP_500_INTERNAL_SERVER_ERROR,
                detail=f"Failed to json dump the PYJobInput, error: {e}"
            )

        # TODO: The amount of pages should come as a request input
        # TODO: cf https://github.com/OCR-D/core/pull/1030/files#r1152551161
        #  currently, use 200 as a default
        amount_of_pages = 200
        request_timeout = 20.0 * amount_of_pages  # 20 sec timeout per page
        # Post a processing job to the Processor Server asynchronously
        timeout = httpx.Timeout(timeout=request_timeout, connect=30.0)
        async with httpx.AsyncClient(timeout=timeout) as client:
            response = await client.post(
                processor_server_url,
                headers={'Content-Type': 'application/json'},
                json=json.loads(json_data)
            )

        if not response.status_code == 202:
            self.log.exception(f"Failed to post '{processor_name}' job to: {processor_server_url}")
            raise HTTPException(
                status_code=status.HTTP_500_INTERNAL_SERVER_ERROR,
                detail=f"Failed to post '{processor_name}' job to: {processor_server_url}"
            )
        job_output = response.json()
        return job_output

    async def get_processor_job(self, processor_name: str, job_id: str) -> PYJobOutput:
        return await _get_processor_job(self.log, processor_name, job_id)

    async def remove_from_request_cache(self, result_message: PYResultMessage):
        result_job_id = result_message.job_id
        result_job_state = result_message.state
        path_to_mets = result_message.path_to_mets
        workspace_id = result_message.workspace_id
        self.log.debug(f"Result job_id: {result_job_id}, state: {result_job_state}")

        # Read DB workspace entry
        db_workspace = await db_get_workspace(workspace_id=workspace_id, workspace_mets_path=path_to_mets)
        if not db_workspace:
            self.log.exception(f"Workspace with id: {workspace_id} or path: {path_to_mets} not found in DB")
        mets_server_url = db_workspace.mets_server_url
        workspace_key = path_to_mets if path_to_mets else workspace_id

        if result_job_state == StateEnum.failed:
            await self.cache_processing_requests.cancel_dependent_jobs(
                workspace_key=workspace_key,
                processing_job_id=result_job_id
            )

        if result_job_state != StateEnum.success:
            # TODO: Handle other potential error cases
            pass

        db_result_job = await db_get_processing_job(result_job_id)
        if not db_result_job:
            self.log.exception(f"Processing job with id: {result_job_id} not found in DB")

        # Unlock the output file group pages for the result processing request
        self.cache_locked_pages.unlock_pages(
            workspace_key=workspace_key,
            output_file_grps=db_result_job.output_file_grps,
            page_ids=expand_page_ids(db_result_job.page_id)
        )

        # Take the next request from the cache (if any available)
        if workspace_key not in self.cache_processing_requests.processing_requests:
            self.log.debug(f"No internal queue available for workspace with key: {workspace_key}")
            return

        # decrease the internal counter by 1
        request_counter = self.cache_processing_requests.update_request_counter(workspace_key=workspace_key, by_value=-1)
        self.log.debug(f"Internal processing counter value: {request_counter}")
        if not len(self.cache_processing_requests.processing_requests[workspace_key]):
            if request_counter <= 0:
                # Shut down the Mets Server for the workspace_key since no
                # more internal callbacks are expected for that workspace
                self.log.debug(f"Stopping the mets server: {mets_server_url}")
                self.deployer.stop_unix_mets_server(mets_server_url=mets_server_url)
                # The queue is empty - delete it
                try:
                    del self.cache_processing_requests.processing_requests[workspace_key]
                except KeyError:
                    self.log.warning(f"Trying to delete non-existing internal queue with key: {workspace_key}")

                # For debugging purposes it is good to see if any locked pages are left
                self.log.debug(f"Contents of the locked pages cache for: {workspace_key}")
                locked_pages = self.cache_locked_pages.get_locked_pages(workspace_key=workspace_key)
                for output_fileGrp in locked_pages:
                    self.log.debug(f"{output_fileGrp}: {locked_pages[output_fileGrp]}")
            else:
                self.log.debug(f"Internal request cache is empty but waiting for {request_counter} result callbacks.")
            return

        consumed_requests = await self.cache_processing_requests.consume_cached_requests(workspace_key=workspace_key)

        if not len(consumed_requests):
            self.log.debug("No processing jobs were consumed from the requests cache")
            return

        for data in consumed_requests:
            self.log.debug(f"Changing the job status of: {data.job_id} from {StateEnum.cached} to {StateEnum.queued}")
            db_consumed_job = await db_update_processing_job(job_id=data.job_id, state=StateEnum.queued)
            workspace_key = data.path_to_mets if data.path_to_mets else data.workspace_id

            # Lock the output file group pages for the current request
            self.cache_locked_pages.lock_pages(
                workspace_key=workspace_key,
                output_file_grps=data.output_file_grps,
                page_ids=expand_page_ids(data.page_id)
            )
            self.cache_processing_requests.update_request_counter(workspace_key=workspace_key, by_value=1)
            job_output = None
            if data.agent_type == 'worker':
                ocrd_tool = await self.get_processor_info(data.processor_name)
                validate_job_input(self.log, data.processor_name, ocrd_tool, data)
                processing_message = self.create_processing_message(db_consumed_job)
                self.log.debug(f"Pushing cached to processing worker: "
                               f"{data.processor_name}, {data.page_id}, {data.job_id}")
                await self.push_to_processing_queue(data.processor_name, processing_message)
                job_output = db_consumed_job.to_job_output()
            if data.agent_type == 'server':
                ocrd_tool, processor_server_url = self.query_ocrd_tool_json_from_server(data.processor_name)
                validate_job_input(self.log, data.processor_name, ocrd_tool, data)
                self.log.debug(f"Pushing cached to processor server: "
                               f"{data.processor_name}, {data.page_id}, {data.job_id}")
                job_output = await self.push_to_processor_server(data.processor_name, processor_server_url, data)
            if not job_output:
                self.log.exception(f'Failed to create job output for job input data: {data}')

    async def get_processor_info(self, processor_name) -> Dict:
        """ Return a processor's ocrd-tool.json
        """
        ocrd_tool = self.ocrd_all_tool_json.get(processor_name, None)
        if not ocrd_tool:
            raise HTTPException(
                status_code=status.HTTP_500_INTERNAL_SERVER_ERROR,
                detail=f"Ocrd tool JSON of '{processor_name}' not available!"
            )

        # TODO: Returns the ocrd tool json even of processors
        #  that are not deployed. This may or may not be desired.
        return ocrd_tool

    async def list_processors(self) -> List[str]:
        # There is no caching on the Processing Server side
        processor_names_list = self.deployer.find_matching_processors(
            docker_only=False,
            native_only=False,
            worker_only=False,
            server_only=False,
            str_names_only=True,
            unique_only=True
        )
        return processor_names_list

    async def task_sequence_to_processing_jobs(
            self,
            tasks: List[ProcessorTask],
            mets_path: str,
            page_id: str,
            agent_type: str = 'worker',
    ) -> List[PYJobOutput]:
        file_group_cache = {}
        responses = []
        for task in tasks:
            # Find dependent jobs of the current task
            dependent_jobs = []
            for input_file_grp in task.input_file_grps:
                if input_file_grp in file_group_cache:
                    dependent_jobs.append(file_group_cache[input_file_grp])
            # NOTE: The `task.mets_path` and `task.page_id` is not utilized in low level
            # Thus, setting these two flags in the ocrd process workflow file has no effect
            job_input_data = PYJobInput(
                processor_name=task.executable,
                path_to_mets=mets_path,
                input_file_grps=task.input_file_grps,
                output_file_grps=task.output_file_grps,
                page_id=page_id,
                parameters=task.parameters,
                agent_type=agent_type,
                depends_on=dependent_jobs,
            )
            response = await self.push_processor_job(
                processor_name=job_input_data.processor_name,
                data=job_input_data
            )
            for file_group in task.output_file_grps:
                file_group_cache[file_group] = response.job_id
            responses.append(response)
        return responses

    async def run_workflow(
            self,
            workflow: UploadFile,
            mets_path: str,
            agent_type: str = 'worker',
            page_id: str = None,
            page_wise: bool = False,
            workflow_callback_url: str = None
    ) -> PYWorkflowJobOutput:
        # core cannot create workspaces by api, but processing-server needs the workspace in the
        # database. Here the workspace is created if the path available and not existing in db:
        # from pudb import set_trace; set_trace()
        db_workspace = await db_create_workspace(mets_path)
        if not db_workspace:
            raise HTTPException(status_code=status.HTTP_404_NOT_FOUND,
                                detail=f"Mets file not existing: {mets_path}")

        workflow = (await workflow.read()).decode("utf-8")
        try:
            tasks_list = workflow.splitlines()
            tasks = [ProcessorTask.parse(task_str) for task_str in tasks_list if task_str.strip()]
        except BaseException as e:
            print(e)
            raise HTTPException(status_code=status.HTTP_422_UNPROCESSABLE_ENTITY,
                                detail=f"Error parsing tasks: {e}")

        if page_id:
            page_range = expand_page_ids(page_id)
        else:
            # If no page_id is specified, all physical pages are assigned as page range
            page_range = get_ocrd_workspace_physical_pages(mets_path=mets_path)
        compact_page_range = f'{page_range[0]}..{page_range[-1]}'

        if not page_wise:
            responses = await self.task_sequence_to_processing_jobs(
                tasks=tasks,
                mets_path=mets_path,
                page_id=compact_page_range,
                agent_type=agent_type
            )
            processing_job_ids = []
            for response in responses:
                processing_job_ids.append(response.job_id)
            db_workflow_job = DBWorkflowJob(
                job_id=generate_id(),
                page_id=compact_page_range,
                page_wise=page_wise,
                processing_job_ids={compact_page_range: processing_job_ids},
                path_to_mets=mets_path,
                workflow_callback_url=workflow_callback_url
            )
            await db_workflow_job.insert()
            return db_workflow_job.to_job_output()

        all_pages_job_ids = {}
        for current_page in page_range:
            responses = await self.task_sequence_to_processing_jobs(
                tasks=tasks,
                mets_path=mets_path,
                page_id=current_page,
                agent_type=agent_type
            )
            processing_job_ids = []
            for response in responses:
                processing_job_ids.append(response.job_id)
            all_pages_job_ids[current_page] = processing_job_ids
        db_workflow_job = DBWorkflowJob(
            job_id=generate_id(),
            page_id=compact_page_range,
            page_wise=page_wise,
            processing_job_ids=all_pages_job_ids,
            path_to_mets=mets_path,
            workflow_callback_url=workflow_callback_url
        )
        await db_workflow_job.insert()
        return db_workflow_job.to_job_output()<|MERGE_RESOLUTION|>--- conflicted
+++ resolved
@@ -74,17 +74,7 @@
         super().__init__(on_startup=[self.on_startup], on_shutdown=[self.on_shutdown],
                          title='OCR-D Processing Server',
                          description='OCR-D processing and processors')
-<<<<<<< HEAD
-        self.log = getLogger(__name__)
-        # TODO: remove this when refactoring the logging
-        self.log.setLevel(logging.DEBUG)
-        log_fh = logging.FileHandler(f'/tmp/ocrd_processing_server.log')
-        log_fh.setLevel(logging.DEBUG)
-        self.log.addHandler(log_fh)
-
-=======
         self.log = getLogger('ocrd_network.processing_server')
->>>>>>> 39e755de
         self.log.info(f"Downloading ocrd all tool json")
         self.ocrd_all_tool_json = download_ocrd_all_tool_json(
             ocrd_all_url="https://ocr-d.de/js/ocrd-all-tool.json"
